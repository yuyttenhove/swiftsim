/**
 * @brief Density interaction between two particles (non-symmetric).
 *
 * @param r2 Comoving square distance between the two particles.
 * @param dx Comoving vector separating both particles (pi - pj).
 * @param hi Comoving smoothing-length of particle i.
 * @param hj Comoving smoothing-length of particle j.
 * @param si First sparticle.
 * @param pj Second particle (not updated).
 * @param a Current scale factor.
 * @param H Current Hubble parameter.
 * @param xp Extra particle data
 * @param ti_current Current integer time value
 */
__attribute__((always_inline)) INLINE static void
runner_iact_nonsym_stars_density(float r2, const float *dx, float hi, float hj,
                                 struct spart *restrict si,
                                 const struct part *restrict pj, 
				 const struct cosmology *restrict cosmo,
				 const struct stars_props *restrict stars_properties,
				 struct xpart *restrict xp, integertime_t ti_current) {

  /* Get the gas mass. */
  const float mj = pj->mass;

  float wi, wi_dx;

  /* Get r and 1/r. */
  const float r_inv = 1.0f / sqrtf(r2);
  const float r = r2 * r_inv;

  /* Compute the kernel function */
  const float hi_inv = 1.0f / hi;
  const float ui = r * hi_inv;
  kernel_deval(ui, &wi, &wi_dx);
  
  float wj, wj_dx;
  const float hj_inv = 1.0f / hj;
  const float uj = r * hj_inv;
  kernel_deval(uj, &wj, &wj_dx);

  /* Compute contribution to the number of neighbours */
  si->density.wcount += wi;
  si->density.wcount_dh -= (hydro_dimension * wi + ui * wi_dx);

<<<<<<< HEAD
  /* Add mass of pj to neighbour mass of si  */
  si->ngb_mass += hydro_get_mass(pj);

  /* Add contribution of pj to normalisation of kernel (TODO: IMPROVE COMMENT?) */
  si->omega_normalisation_inv += wj / hydro_get_physical_density(pj,cosmo);
=======
  /* Compute contribution to the density */
  si->rho_gas += mj * wi;
>>>>>>> 49276852

#ifdef DEBUG_INTERACTIONS_STARS
  /* Update ngb counters */
  if (si->num_ngb_density < MAX_NUM_OF_NEIGHBOURS_STARS)
    si->ids_ngbs_density[si->num_ngb_density] = pj->id;
  ++si->num_ngb_density;
#endif
}

/**
 * @brief Increases thermal energy of particle due 
 * to feedback by specified amount
 *
 * @param du change in internal energy
 * @param p Particle we're acting on
 * @param xp Extra particle data
 * @param cosmo Cosmology struct
 */
static inline void thermal_feedback(float du, struct part * restrict p, 
				    struct xpart * restrict xp,
				    const struct cosmology * restrict cosmo) {

  float u = hydro_get_physical_internal_energy(p, xp, cosmo);
  hydro_set_physical_internal_energy(p, cosmo, u + du);
  // Just setting p->entropy is not enough because xp->entropy_full gets updated with p->entropy_dt
  // TODO: ADD HYDRO FUNCTIONS FOR UPDATING DRIFTED AND NON DRIFTED INTERNAL ENERGY AND GET RID OF 
  // THE ENTROPY UPDATE HERE.
  xp->entropy_full = p->entropy;
}

/**
 * @brief Feedback interaction between two particles (non-symmetric).
 * Used for updating properties of gas particles neighbouring a star particle
 *
 * @param r2 Comoving square distance between the two particles.
 * @param dx Comoving vector separating both particles (si - pj).
 * @param hi Comoving smoothing-length of particle i.
 * @param hj Comoving smoothing-length of particle j.
 * @param si First (star) particle.
 * @param pj Second (gas) particle.
 * @param a Current scale factor.
 * @param H Current Hubble parameter.
 * @param xp Extra particle data
 * @param ti_current Current integer time used value for seeding random number generator
 */
__attribute__((always_inline)) INLINE static void
runner_iact_nonsym_stars_feedback(float r2, const float *dx, float hi, float hj,
                                  struct spart *restrict si,
                                  struct part *restrict pj,
				  const struct cosmology *restrict cosmo,
				  const struct stars_props *restrict stars_properties,
				  struct xpart *restrict xp, integertime_t ti_current) {
  float wj;

  /* Get r and 1/r. */
  const float r_inv = 1.0f / sqrtf(r2);
  const float r = r2 * r_inv;

  /* Compute the kernel function */
  const float hj_inv = 1.0f / hj;
  const float uj = r * hj_inv;
  kernel_eval(uj, &wj);

  /* Compute weighting for distributing feedback quantities */
  const float omega_frac = wj/(hydro_get_physical_density(pj,cosmo) * si->omega_normalisation_inv);

  /* Update particle mass */
  const float current_mass = hydro_get_mass(pj);
  float new_mass = current_mass + si->to_distribute.mass*omega_frac;
  if (stars_properties->const_feedback_energy_testing) new_mass = current_mass;
  hydro_set_mass(pj,new_mass);
  
  /* Decrease the mass of star particle */
  si->mass -= si->to_distribute.mass*omega_frac;

  // ALEXEI: do we want to use the smoothed mass fraction?
  /* Update total metallicity */
  const float current_metal_mass_total = pj->chemistry_data.metal_mass_fraction_total * current_mass;
  const float new_metal_mass_total = current_metal_mass_total + si->to_distribute.chemistry_data.metal_mass_fraction_total * 
    			       si->to_distribute.mass * omega_frac;
  pj->chemistry_data.metal_mass_fraction_total = new_metal_mass_total/new_mass;
  
  /* Update mass fraction of each tracked element  */
  for (int elem = 0; elem < chemistry_element_count; elem++) {
    const float current_metal_mass = pj->chemistry_data.metal_mass_fraction[elem] * current_mass;
    const float new_metal_mass = current_metal_mass + si->to_distribute.chemistry_data.metal_mass_fraction[elem] * 
    			   si->to_distribute.mass * omega_frac;
    pj->chemistry_data.metal_mass_fraction[elem] = new_metal_mass/new_mass;
  }

  /* Update iron mass fraction from SNIa  */
  const float current_iron_from_SNIa_mass = pj->chemistry_data.iron_mass_fraction_from_SNIa * current_mass;
  const float new_iron_from_SNIa_mass = current_iron_from_SNIa_mass + si->to_distribute.chemistry_data.iron_mass_fraction_from_SNIa * 
    			       si->to_distribute.mass * omega_frac;
  pj->chemistry_data.iron_mass_fraction_from_SNIa = new_iron_from_SNIa_mass/new_mass;

  /* Update mass from SNIa */
  pj->chemistry_data.mass_from_SNIa += si->to_distribute.chemistry_data.mass_from_SNIa * omega_frac;

  /* Update metal mass fraction from SNIa */
  const float current_metal_mass_fraction_from_SNIa = pj->chemistry_data.metal_mass_fraction_from_SNIa * current_mass;
  const float new_metal_mass_fraction_from_SNIa = current_metal_mass_fraction_from_SNIa + si->to_distribute.chemistry_data.metal_mass_fraction_from_SNIa * 
    			       si->to_distribute.mass * omega_frac;
  pj->chemistry_data.metal_mass_fraction_from_SNIa = new_metal_mass_fraction_from_SNIa/new_mass;

  /* Update mass from SNII */
  pj->chemistry_data.mass_from_SNII += si->to_distribute.chemistry_data.mass_from_SNII * omega_frac;

  /* Update metal mass fraction from SNII */
  const float current_metal_mass_fraction_from_SNII = pj->chemistry_data.metal_mass_fraction_from_SNII * current_mass;
  const float new_metal_mass_fraction_from_SNII = current_metal_mass_fraction_from_SNII + si->to_distribute.chemistry_data.metal_mass_fraction_from_SNII * 
    			       si->to_distribute.mass * omega_frac;
  pj->chemistry_data.metal_mass_fraction_from_SNII = new_metal_mass_fraction_from_SNII/new_mass;

  /* Update mass from AGB */
  pj->chemistry_data.mass_from_AGB += si->to_distribute.chemistry_data.mass_from_AGB * omega_frac;

  /* Update metal mass fraction from AGB */
  const float current_metal_mass_fraction_from_AGB = pj->chemistry_data.metal_mass_fraction_from_AGB * current_mass;
  const float new_metal_mass_fraction_from_AGB = current_metal_mass_fraction_from_AGB + si->to_distribute.chemistry_data.metal_mass_fraction_from_AGB * 
    			       si->to_distribute.mass * omega_frac;
  pj->chemistry_data.metal_mass_fraction_from_AGB = new_metal_mass_fraction_from_AGB/new_mass;

  /* Update momentum */
  for (int i = 0; i < 3; i++) {
    // Do we need to calculate relative velocities here?
    pj->v[i] += si->to_distribute.mass * omega_frac * si->v[i];
  }

  /* Energy feedback */
  float heating_probability = -1.f, du = 0.f, d_energy = 0.f;
  d_energy = si->to_distribute.mass * (si->to_distribute.ejecta_specific_thermal_energy 
     + 0.5*(si->v[0]*si->v[0] + si->v[1]*si->v[1] + si->v[2]*si->v[2]) * cosmo->a2_inv);

  // If statement temporary for testing, in practice would always be on.
  if (stars_properties->const_feedback_energy_testing) {
    if (stars_properties->continuous_heating) {
      // We're doing ONLY continuous heating 
      d_energy += si->to_distribute.num_SNIa * stars_properties->total_energy_SNe * omega_frac * si->mass_init;
      du = d_energy/hydro_get_mass(pj);
      thermal_feedback(du,pj,xp,cosmo);
    } else {
      // We're doing stochastic heating
      heating_probability = stars_properties->SNe_temperature_h * si->to_distribute.num_SNIa *
                            stars_properties->SNIa_energy_fraction /
                            (stars_properties->SNe_deltaT_desired * si->ngb_mass);
      du = stars_properties->SNe_deltaT_desired * stars_properties->temp_to_u_factor;
      if (heating_probability >= 1) {
        du = stars_properties->SNe_energy_h * si->to_distribute.num_SNIa / si->ngb_mass;
        heating_probability = 1; 
      }
    }
  }

  /* pick random number to see if we do stochastic heating */
  // Temporary assignment of random seed. Discuss with Matthieu for better 
  // way of generating random numbers
  unsigned int seed = 3*(pj->id + ti_current) % 8191;
  double random_num = rand_r(&seed) * stars_properties->inv_rand_max;
  if (random_num < heating_probability) {
    message("we did some heating! id %llu probability %.5e random_num %.5e du %.5e du/ini %.5e", pj->id, heating_probability, random_num, du, du/hydro_get_physical_internal_energy(pj,xp,cosmo));
    thermal_feedback(du, pj, xp, cosmo);
  }

}<|MERGE_RESOLUTION|>--- conflicted
+++ resolved
@@ -43,16 +43,14 @@
   si->density.wcount += wi;
   si->density.wcount_dh -= (hydro_dimension * wi + ui * wi_dx);
 
-<<<<<<< HEAD
   /* Add mass of pj to neighbour mass of si  */
   si->ngb_mass += hydro_get_mass(pj);
 
   /* Add contribution of pj to normalisation of kernel (TODO: IMPROVE COMMENT?) */
   si->omega_normalisation_inv += wj / hydro_get_physical_density(pj,cosmo);
-=======
+  
   /* Compute contribution to the density */
   si->rho_gas += mj * wi;
->>>>>>> 49276852
 
 #ifdef DEBUG_INTERACTIONS_STARS
   /* Update ngb counters */
