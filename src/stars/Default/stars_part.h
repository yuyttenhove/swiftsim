/*******************************************************************************
 * This file is part of SWIFT.
 * Copyright (c) 2016 Matthieu Schaller (matthieu.schaller@durham.ac.uk)
 *
 * This program is free software: you can redistribute it and/or modify
 * it under the terms of the GNU Lesser General Public License as published
 * by the Free Software Foundation, either version 3 of the License, or
 * (at your option) any later version.
 *
 * This program is distributed in the hope that it will be useful,
 * but WITHOUT ANY WARRANTY; without even the implied warranty of
 * MERCHANTABILITY or FITNESS FOR A PARTICULAR PURPOSE.  See the
 * GNU General Public License for more details.
 *
 * You should have received a copy of the GNU Lesser General Public License
 * along with this program.  If not, see <http://www.gnu.org/licenses/>.
 *
 ******************************************************************************/
#ifndef SWIFT_DEFAULT_STAR_PART_H
#define SWIFT_DEFAULT_STAR_PART_H

/* Some standard headers. */
#include <stdlib.h>

/**
 * @brief Particle fields for the star particles.
 *
 * All quantities related to gravity are stored in the associate #gpart.
 */
struct spart {

  /*! Particle ID. */
  long long id;

  /*! Pointer to corresponding gravity part. */
  struct gpart* gpart;

  /*! Particle position. */
  double x[3];

  /* Offset between current position and position at last tree rebuild. */
  float x_diff[3];

  /* Offset between current position and position at last tree rebuild. */
  float x_diff_sort[3];

  /*! Particle velocity. */
  float v[3];

  /*! Star mass */
  float mass;

  /* Particle cutoff radius. */
  float h;

  /*! Particle time bin */
  timebin_t time_bin;

  struct {
    /* Number of neighbours. */
    float wcount;

    /* Number of neighbours spatial derivative. */
    float wcount_dh;

  } density;

  struct {
<<<<<<< HEAD
    /* Mass of ejecta */
    float mass;

  } to_distribute;
=======
    /* Change in smoothing length over time. */
    float h_dt;

  } feedback;
>>>>>>> cb5f0c22

#ifdef SWIFT_DEBUG_CHECKS

  /* Time of the last drift */
  integertime_t ti_drift;

  /* Time of the last kick */
  integertime_t ti_kick;

#endif

#ifdef DEBUG_INTERACTIONS_STARS
  /*! Number of interactions in the density SELF and PAIR */
  int num_ngb_density;

  /*! List of interacting particles in the density SELF and PAIR */
  long long ids_ngbs_density[MAX_NUM_OF_NEIGHBOURS_STARS];

  /*! Number of interactions in the force SELF and PAIR */
  int num_ngb_force;

  /*! List of interacting particles in the force SELF and PAIR */
  long long ids_ngbs_force[MAX_NUM_OF_NEIGHBOURS_STARS];
#endif

} SWIFT_STRUCT_ALIGN;

/**
 * @brief Contains all the constants and parameters of the stars scheme
 */
struct stars_props {

  /*! Resolution parameter */
  float eta_neighbours;

  /*! Target weightd number of neighbours (for info only)*/
  float target_neighbours;

  /*! Smoothing length tolerance */
  float h_tolerance;

  /*! Tolerance on neighbour number  (for info only)*/
  float delta_neighbours;

  /*! Maximal smoothing length */
  float h_max;

  /*! Maximal number of iterations to converge h */
  int max_smoothing_iterations;

  /*! Maximal change of h over one time-step */
  float log_max_h_change;
};

#endif /* SWIFT_DEFAULT_STAR_PART_H */<|MERGE_RESOLUTION|>--- conflicted
+++ resolved
@@ -66,17 +66,10 @@
   } density;
 
   struct {
-<<<<<<< HEAD
-    /* Mass of ejecta */
-    float mass;
-
-  } to_distribute;
-=======
     /* Change in smoothing length over time. */
     float h_dt;
 
   } feedback;
->>>>>>> cb5f0c22
 
 #ifdef SWIFT_DEBUG_CHECKS
 
