/*******************************************************************************
 * This file is part of SWIFT.
 * Copyright (c) 2012 Pedro Gonnet (pedro.gonnet@durham.ac.uk)
 *                    Matthieu Schaller (matthieu.schaller@durham.ac.uk)
 *               2015 Peter W. Draper (p.w.draper@durham.ac.uk)
 *               2016 John A. Regan (john.a.regan@durham.ac.uk)
 *                    Tom Theuns (tom.theuns@durham.ac.uk)
 *
 * This program is free software: you can redistribute it and/or modify
 * it under the terms of the GNU Lesser General Public License as published
 * by the Free Software Foundation, either version 3 of the License, or
 * (at your option) any later version.
 *
 * This program is distributed in the hope that it will be useful,
 * but WITHOUT ANY WARRANTY; without even the implied warranty of
 * MERCHANTABILITY or FITNESS FOR A PARTICULAR PURPOSE.  See the
 * GNU General Public License for more details.
 *
 * You should have received a copy of the GNU Lesser General Public License
 * along with this program.  If not, see <http://www.gnu.org/licenses/>.
 *
 ******************************************************************************/
#ifndef SWIFT_TASK_H
#define SWIFT_TASK_H

#include "../config.h"

/* Includes. */
#include "align.h"
#include "cycle.h"
#include "timeline.h"

/* Forward declarations to avoid circular inclusion dependencies. */
struct cell;
struct engine;

#define task_align 128

/**
 * @brief The different task types.
 *
 * Be sure to update the taskID_names array in tasks.c if you modify this list!
 * Also update the python task plotting scripts!
 */
enum task_types {
  task_type_none = 0,
  task_type_sort,
  task_type_self,
  task_type_pair,
  task_type_sub_self,
  task_type_sub_pair,
  task_type_init_grav,
  task_type_init_grav_out, /* Implicit */
  task_type_ghost_in,      /* Implicit */
  task_type_ghost,
  task_type_ghost_out, /* Implicit */
  task_type_extra_ghost,
  task_type_drift_part,
  task_type_drift_spart,
  task_type_drift_bpart,
  task_type_drift_gpart,
  task_type_drift_gpart_out, /* Implicit */
  task_type_end_hydro_force,
  task_type_kick1,
  task_type_kick2,
  task_type_timestep,
  task_type_timestep_limiter,
  task_type_send,
  task_type_recv,
  task_type_grav_long_range,
  task_type_grav_mm,
  task_type_grav_down_in, /* Implicit */
  task_type_grav_down,
  task_type_grav_mesh,
  task_type_end_grav_force,
  task_type_cooling,
  task_type_star_formation,
  task_type_star_formation_in,  /* Implicit */
  task_type_star_formation_out, /* Implicit */
  task_type_logger,
  task_type_stars_in,       /* Implicit */
  task_type_stars_out,      /* Implicit */
  task_type_stars_ghost_in, /* Implicit */
  task_type_stars_ghost,
  task_type_stars_ghost_out, /* Implicit */
  task_type_stars_sort,
<<<<<<< HEAD
  task_type_fof_self,
  task_type_fof_pair,
=======
  task_type_bh_in,  /* Implicit */
  task_type_bh_out, /* Implicit */
  task_type_bh_ghost,
>>>>>>> 080b8536
  task_type_count
} __attribute__((packed));

/**
 * @brief The different task sub-types (for pairs, selfs and sub-tasks).
 */
enum task_subtypes {
  task_subtype_none = 0,
  task_subtype_density,
  task_subtype_gradient,
  task_subtype_force,
  task_subtype_limiter,
  task_subtype_grav,
  task_subtype_external_grav,
  task_subtype_tend_part,
  task_subtype_tend_gpart,
  task_subtype_tend_spart,
  task_subtype_tend_bpart,
  task_subtype_xv,
  task_subtype_rho,
  task_subtype_gpart,
  task_subtype_multipole,
  task_subtype_spart,
  task_subtype_stars_density,
  task_subtype_stars_feedback,
  task_subtype_bpart,
  task_subtype_bh_density,
  task_subtype_bh_feedback,
  task_subtype_count
} __attribute__((packed));

/**
 * @brief The type of particles/objects this task acts upon in a given cell.
 */
enum task_actions {
  task_action_none,
  task_action_part,
  task_action_gpart,
  task_action_spart,
  task_action_bpart,
  task_action_all,
  task_action_multipole,
  task_action_count
};

/**
 * @brief Names of the task types.
 */
extern const char *taskID_names[];

/**
 * @brief Names of the task sub-types.
 */
extern const char *subtaskID_names[];

/**
 *  @brief The MPI communicators for the different subtypes.
 */
#ifdef WITH_MPI
extern MPI_Comm subtaskMPI_comms[task_subtype_count];
#endif

/**
 * @brief A task to be run by the #scheduler.
 */
struct task {

  /*! Pointers to the cells this task acts upon */
  struct cell *ci, *cj;

  /*! List of tasks unlocked by this one */
  struct task **unlock_tasks;

  /*! Flags used to carry additional information (e.g. sort directions) */
  long long flags;

#ifdef WITH_MPI

  /*! Buffer for this task's communications */
  void *buff;

  /*! MPI request corresponding to this task */
  MPI_Request req;

#endif

  /*! Rank of a task in the order */
  int rank;

  /*! Weight of the task */
  float weight;

  /*! Number of tasks unlocked by this one */
  short int nr_unlock_tasks;

  /*! Number of unsatisfied dependencies */
  short int wait;

  /*! Type of the task */
  enum task_types type;

  /*! Sub-type of the task (for the tasks that have one */
  enum task_subtypes subtype;

  /*! Should the scheduler skip this task ? */
  char skip;

  /*! Is this task implicit (i.e. does not do anything) ? */
  char implicit;

#ifdef SWIFT_DEBUG_TASKS
  /*! ID of the queue or runner owning this task */
  short int rid;

  /*! Information about the direction of the pair task */
  short int sid;
#endif

  /*! Start and end time of this task */
  ticks tic, toc;

#ifdef SWIFT_DEBUG_CHECKS
  /* When was this task last run? */
  integertime_t ti_run;
#endif /* SWIFT_DEBUG_CHECKS */

} SWIFT_STRUCT_ALIGN;

/* Function prototypes. */
void task_unlock(struct task *t);
float task_overlap(const struct task *ta, const struct task *tb);
int task_lock(struct task *t);
void task_do_rewait(struct task *t);
void task_print(const struct task *t);
void task_dump_all(struct engine *e, int step);
void task_dump_stats(const char *dumpfile, struct engine *e, int header,
                     int allranks);
void task_get_full_name(int type, int subtype, char *name);
void task_get_group_name(int type, int subtype, char *cluster);

#ifdef WITH_MPI
void task_create_mpi_comms(void);
#endif
#endif /* SWIFT_TASK_H */<|MERGE_RESOLUTION|>--- conflicted
+++ resolved
@@ -84,14 +84,11 @@
   task_type_stars_ghost,
   task_type_stars_ghost_out, /* Implicit */
   task_type_stars_sort,
-<<<<<<< HEAD
-  task_type_fof_self,
-  task_type_fof_pair,
-=======
   task_type_bh_in,  /* Implicit */
   task_type_bh_out, /* Implicit */
   task_type_bh_ghost,
->>>>>>> 080b8536
+  task_type_fof_self,
+  task_type_fof_pair,
   task_type_count
 } __attribute__((packed));
 
