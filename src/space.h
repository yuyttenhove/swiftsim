/*******************************************************************************
 * This file is part of SWIFT.
 * Copyright (c) 2012 Pedro Gonnet (pedro.gonnet@durham.ac.uk)
 *                    Matthieu Schaller (matthieu.schaller@durham.ac.uk)
 *               2015 Peter W. Draper (p.w.draper@durham.ac.uk)
 *               2016 John A. Regan (john.a.regan@durham.ac.uk)
 *                    Tom Theuns (tom.theuns@durham.ac.uk)
 *
 * This program is free software: you can redistribute it and/or modify
 * it under the terms of the GNU Lesser General Public License as published
 * by the Free Software Foundation, either version 3 of the License, or
 * (at your option) any later version.
 *
 * This program is distributed in the hope that it will be useful,
 * but WITHOUT ANY WARRANTY; without even the implied warranty of
 * MERCHANTABILITY or FITNESS FOR A PARTICULAR PURPOSE.  See the
 * GNU General Public License for more details.
 *
 * You should have received a copy of the GNU Lesser General Public License
 * along with this program.  If not, see <http://www.gnu.org/licenses/>.
 *
 ******************************************************************************/
#ifndef SWIFT_SPACE_H
#define SWIFT_SPACE_H

/* Config parameters. */
#include "../config.h"

/* Some standard headers. */
#include <stddef.h>

/* Includes. */
#include "gravity_properties.h"
#include "hydro_space.h"
#include "lock.h"
#include "parser.h"
#include "part.h"
#include "velociraptor_struct.h"

/* Avoid cyclic inclusions */
struct cell;
struct cosmology;

/* Some constants. */
#define space_cellallocchunk 1000
#define space_splitsize_default 400
#define space_maxsize_default 8000000
#define space_extra_parts_default 0
#define space_extra_gparts_default 0
#define space_extra_sparts_default 100
#define space_expected_max_nr_strays_default 100
#define space_subsize_pair_hydro_default 256000000
#define space_subsize_self_hydro_default 32000
#define space_subsize_pair_grav_default 256000000
#define space_subsize_self_grav_default 32000
#define space_subsize_pair_stars_default 256000000
#define space_subsize_self_stars_default 32000
#define space_subdepth_diff_grav_default 4
#define space_max_top_level_cells_default 12
#define space_stretch 1.10f
#define space_maxreldx 0.1f

/* Maximum allowed depth of cell splits. */
#define space_cell_maxdepth 52

/* Split size. */
extern int space_splitsize;
extern int space_maxsize;
extern int space_subsize_pair_hydro;
extern int space_subsize_self_hydro;
extern int space_subsize_pair_grav;
extern int space_subsize_self_grav;
extern int space_subsize_pair_stars;
extern int space_subsize_self_stars;
extern int space_subdepth_diff_grav;
extern int space_extra_parts;
extern int space_extra_gparts;
extern int space_extra_sparts;

/**
 * @brief The space in which the cells and particles reside.
 */
struct space {

  /*! Spatial extent. */
  double dim[3];

  /*! Is the space periodic? */
  int periodic;

  /*! Extra space information needed for some hydro schemes. */
  struct hydro_space hs;

  /*! Are we doing hydrodynamics? */
  int with_hydro;

  /*! Are we doing gravity? */
  int with_self_gravity;

  /*! Are we doing star formation? */
  int with_star_formation;

  /*! Width of the top-level cells. */
  double width[3];

  /*! Inverse of the top-level cell width */
  double iwidth[3];

  /*! The minimum top-level cell width allowed. */
  double cell_min;

  /*! Current maximum displacement for particles. */
  float dx_max;

  /*! Space dimensions in number of top-cells. */
  int cdim[3];

  /*! Maximal depth reached by the tree */
  int maxdepth;

  /*! Number of top-level cells. */
  int nr_cells;

  /*! Total number of cells (top- and sub-) */
  int tot_cells;

  /*! Number of *local* top-level cells */
  int nr_local_cells;

  /*! Number of *local* top-level cells with tasks */
  int nr_local_cells_with_tasks;

  /*! Number of top-level cells that have >0 particle (of any kind) */
  int nr_cells_with_particles;

  /*! Number of top-level cells that have >0 particle (of any kind) */
  int nr_local_cells_with_particles;

  /*! The (level 0) cells themselves. */
  struct cell *cells_top;

  /*! Buffer of unused cells for the sub-cells. */
  struct cell *cells_sub;

  /*! The multipoles associated with the top-level (level 0) cells */
  struct gravity_tensors *multipoles_top;

  /*! Buffer of unused multipoles for the sub-cells. */
  struct gravity_tensors *multipoles_sub;

  /*! The indices of the *local* top-level cells */
  int *local_cells_top;

  /*! The indices of the *local* top-level cells with tasks */
  int *local_cells_with_tasks_top;

  /*! The indices of the top-level cells that have >0 particles (of any kind) */
  int *cells_with_particles_top;

  /*! The indices of the top-level cells that have >0 particles (of any kind) */
  int *local_cells_with_particles_top;

  /*! The total number of #part in the space. */
  size_t nr_parts;

  /*! The total number of #gpart in the space. */
  size_t nr_gparts;

  /*! The total number of #spart in the space. */
  size_t nr_sparts;

  /*! The total number of #part we allocated memory for */
  size_t size_parts;

  /*! The total number of #gpart we allocated memory for */
  size_t size_gparts;

  /*! The total number of #spart we allocated memory for */
  size_t size_sparts;

  /*! Number of inhibted gas particles in the space */
  size_t nr_inhibited_parts;

  /*! Number of inhibted gravity particles in the space */
  size_t nr_inhibited_gparts;

  /*! Number of inhibted star particles in the space */
  size_t nr_inhibited_sparts;

  /*! Number of extra #part we allocated (for on-the-fly creation) */
  size_t nr_extra_parts;

  /*! Number of extra #gpart we allocated (for on-the-fly creation) */
  size_t nr_extra_gparts;

  /*! Number of extra #spart we allocated (for on-the-fly creation) */
  size_t nr_extra_sparts;

  /*! The particle data (cells have pointers to this). */
  struct part *parts;

  /*! The extended particle data (cells have pointers to this). */
  struct xpart *xparts;

  /*! The g-particle data (cells have pointers to this). */
  struct gpart *gparts;

  /*! The s-particle data (cells have pointers to this). */
  struct spart *sparts;

  /*! Minimal mass of all the #part */
  float min_part_mass;

  /*! Minimal mass of all the dark-matter #gpart */
  float min_gpart_mass;

  /*! Minimal mass of all the #spart */
  float min_spart_mass;

  /*! Sum of the norm of the velocity of all the #part */
  float sum_part_vel_norm;

  /*! Sum of the norm of the velocity of all the dark-matter #gpart */
  float sum_gpart_vel_norm;

  /*! Sum of the norm of the velocity of all the #spart */
  float sum_spart_vel_norm;

  /*! General-purpose lock for this space. */
  swift_lock_type lock;

  /*! Number of queues in the system. */
  int nr_queues;

  /*! The associated engine. */
  struct engine *e;

<<<<<<< HEAD
  /*! The FOF linking length squared. */
  double l_x2;

  /*! The FOF group data. */
  struct fof fof_data;

  /*! List of cell indices. */
  int *cell_index;
=======
  /*! The group information returned by VELOCIraptor for each #gpart. */
  struct velociraptor_gpart_data *gpart_group_data;
>>>>>>> 6e0b12e0

#ifdef WITH_MPI

  /*! Buffers for parts that we will receive from foreign cells. */
  struct part *parts_foreign;
  size_t nr_parts_foreign, size_parts_foreign;

  /*! Buffers for g-parts that we will receive from foreign cells. */
  struct gpart *gparts_foreign;
  size_t nr_gparts_foreign, size_gparts_foreign;

  /*! Buffers for g-parts that we will receive from foreign cells. */
  struct spart *sparts_foreign;
  size_t nr_sparts_foreign, size_sparts_foreign;

#endif
};

/* Function prototypes. */
void space_free_buff_sort_indices(struct space *s);
void space_parts_sort(struct part *parts, struct xpart *xparts, int *ind,
                      int *counts, int num_bins, ptrdiff_t parts_offset);
void space_gparts_sort(struct gpart *gparts, struct part *parts,
                       struct spart *sparts, int *ind, int *counts,
                       int num_bins);
void space_sparts_sort(struct spart *sparts, int *ind, int *counts,
                       int num_bins, ptrdiff_t sparts_offset);
void space_getcells(struct space *s, int nr_cells, struct cell **cells);
void space_init(struct space *s, struct swift_params *params,
                const struct cosmology *cosmo, double dim[3],
                struct part *parts, struct gpart *gparts, struct spart *sparts,
                size_t Npart, size_t Ngpart, size_t Nspart, int periodic,
                int replicate, int generate_gas_in_ics, int hydro, int gravity,
                int star_formation, int verbose, int dry_run);
void space_sanitize(struct space *s);
void space_map_cells_pre(struct space *s, int full,
                         void (*fun)(struct cell *c, void *data), void *data);
void space_map_parts(struct space *s,
                     void (*fun)(struct part *p, struct cell *c, void *data),
                     void *data);
void space_map_parts_xparts(struct space *s,
                            void (*fun)(struct part *p, struct xpart *xp,
                                        struct cell *c));
void space_map_cells_post(struct space *s, int full,
                          void (*fun)(struct cell *c, void *data), void *data);
void space_rebuild(struct space *s, int repartitioned, int verbose);
void space_recycle(struct space *s, struct cell *c);
void space_recycle_list(struct space *s, struct cell *cell_list_begin,
                        struct cell *cell_list_end,
                        struct gravity_tensors *multipole_list_begin,
                        struct gravity_tensors *multipole_list_end);
void space_split(struct space *s, int verbose);
void space_reorder_extras(struct space *s, int verbose);
void space_split_mapper(void *map_data, int num_elements, void *extra_data);
void space_list_useful_top_level_cells(struct space *s);
void space_parts_get_cell_index(struct space *s, int *ind, int *cell_counts,
                                size_t *count_inhibited_parts,
                                size_t *count_extra_parts, int verbose);
void space_gparts_get_cell_index(struct space *s, int *gind, int *cell_counts,
                                 size_t *count_inhibited_gparts,
                                 size_t *count_extra_gparts, int verbose);
void space_sparts_get_cell_index(struct space *s, int *sind, int *cell_counts,
                                 size_t *count_inhibited_sparts,
                                 size_t *count_extra_sparts, int verbose);
void space_synchronize_particle_positions(struct space *s);
void space_do_parts_sort(void);
void space_do_gparts_sort(void);
void space_do_sparts_sort(void);
void space_first_init_parts(struct space *s, int verbose);
void space_first_init_gparts(struct space *s, int verbose);
void space_first_init_sparts(struct space *s, int verbose);
void space_init_parts(struct space *s, int verbose);
void space_init_gparts(struct space *s, int verbose);
void space_init_sparts(struct space *s, int verbose);
void space_convert_quantities(struct space *s, int verbose);
void space_link_cleanup(struct space *s);
void space_check_drift_point(struct space *s, integertime_t ti_drift,
                             int multipole);
void space_check_top_multipoles_drift_point(struct space *s,
                                            integertime_t ti_drift);
void space_check_timesteps(struct space *s);
void space_check_limiter(struct space *s);
void space_replicate(struct space *s, int replicate, int verbose);
void space_generate_gas(struct space *s, const struct cosmology *cosmo,
                        int periodic, const double dim[3], int verbose);
void space_check_cosmology(struct space *s, const struct cosmology *cosmo,
                           int rank);
void space_reset_task_counters(struct space *s);
void space_clean(struct space *s);
void space_free_cells(struct space *s);

void space_struct_dump(struct space *s, FILE *stream);
void space_struct_restore(struct space *s, FILE *stream);

#endif /* SWIFT_SPACE_H */<|MERGE_RESOLUTION|>--- conflicted
+++ resolved
@@ -235,7 +235,6 @@
   /*! The associated engine. */
   struct engine *e;
 
-<<<<<<< HEAD
   /*! The FOF linking length squared. */
   double l_x2;
 
@@ -244,10 +243,9 @@
 
   /*! List of cell indices. */
   int *cell_index;
-=======
+
   /*! The group information returned by VELOCIraptor for each #gpart. */
   struct velociraptor_gpart_data *gpart_group_data;
->>>>>>> 6e0b12e0
 
 #ifdef WITH_MPI
 
