--- conflicted
+++ resolved
@@ -402,10 +402,6 @@
 }
 
 /**
-<<<<<<< HEAD
- * @brief Recursively count the number of #part in a hierarchy of cells that
- * need to be exchanged via the given proxy.
-=======
  * @brief Recursively nullify all the particle pointers in a cell hierarchy.
  *
  * Should only be used on foreign cells!
@@ -437,9 +433,8 @@
 }
 
 /**
- * @brief Recursively count the number of #part in foreign cells that
- * are in cells with hydro-related tasks.
->>>>>>> c4d7c5e0
+ * @brief Recursively count the number of #part in a hierarchy of cells that
+ * need to be exchanged via the given proxy.
  *
  * @param c The #cell.
  * @param proxy_id The id of the #proxy used.
