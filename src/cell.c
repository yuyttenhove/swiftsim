/*******************************************************************************
 * This file is part of SWIFT.
 * Copyright (c) 2012 Pedro Gonnet (pedro.gonnet@durham.ac.uk)
 *                    Matthieu Schaller (matthieu.schaller@durham.ac.uk)
 *               2015 Peter W. Draper (p.w.draper@durham.ac.uk)
 *               2016 John A. Regan (john.a.regan@durham.ac.uk)
 *                    Tom Theuns (tom.theuns@durham.ac.uk)
 *
 * This program is free software: you can redistribute it and/or modify
 * it under the terms of the GNU Lesser General Public License as published
 * by the Free Software Foundation, either version 3 of the License, or
 * (at your option) any later version.
 *
 * This program is distributed in the hope that it will be useful,
 * but WITHOUT ANY WARRANTY; without even the implied warranty of
 * MERCHANTABILITY or FITNESS FOR A PARTICULAR PURPOSE.  See the
 * GNU General Public License for more details.
 *
 * You should have received a copy of the GNU Lesser General Public License
 * along with this program.  If not, see <http://www.gnu.org/licenses/>.
 *
 ******************************************************************************/

/* Config parameters. */
#include "../config.h"

/* Some standard headers. */
#include <float.h>
#include <limits.h>
#include <math.h>
#include <pthread.h>
#include <stdio.h>
#include <stdlib.h>
#include <string.h>

/* MPI headers. */
#ifdef WITH_MPI
#include <mpi.h>
#endif

/* Switch off timers. */
#ifdef TIMER
#undef TIMER
#endif

/* This object's header. */
#include "cell.h"

/* Local headers. */
#include "active.h"
#include "atomic.h"
#include "chemistry.h"
#include "drift.h"
#include "engine.h"
#include "error.h"
#include "gravity.h"
#include "hydro.h"
#include "hydro_properties.h"
#include "memswap.h"
#include "minmax.h"
#include "scheduler.h"
#include "space.h"
#include "space_getsid.h"
#include "stars.h"
#include "timers.h"
#include "tools.h"
#include "tracers.h"

/* Global variables. */
int cell_next_tag = 0;

/**
 * @brief Get the size of the cell subtree.
 *
 * @param c The #cell.
 */
int cell_getsize(struct cell *c) {

  /* Number of cells in this subtree. */
  int count = 1;

  /* Sum up the progeny if split. */
  if (c->split)
    for (int k = 0; k < 8; k++)
      if (c->progeny[k] != NULL) count += cell_getsize(c->progeny[k]);

  /* Return the final count. */
  return count;
}

/**
 * @brief Link the cells recursively to the given #part array.
 *
 * @param c The #cell.
 * @param parts The #part array.
 *
 * @return The number of particles linked.
 */
int cell_link_parts(struct cell *c, struct part *parts) {

  c->hydro.parts = parts;

  /* Fill the progeny recursively, depth-first. */
  if (c->split) {
    int offset = 0;
    for (int k = 0; k < 8; k++) {
      if (c->progeny[k] != NULL)
        offset += cell_link_parts(c->progeny[k], &parts[offset]);
    }
  }

  /* Return the total number of linked particles. */
  return c->hydro.count;
}

/**
 * @brief Link the cells recursively to the given #gpart array.
 *
 * @param c The #cell.
 * @param gparts The #gpart array.
 *
 * @return The number of particles linked.
 */
int cell_link_gparts(struct cell *c, struct gpart *gparts) {

  c->grav.parts = gparts;

  /* Fill the progeny recursively, depth-first. */
  if (c->split) {
    int offset = 0;
    for (int k = 0; k < 8; k++) {
      if (c->progeny[k] != NULL)
        offset += cell_link_gparts(c->progeny[k], &gparts[offset]);
    }
  }

  /* Return the total number of linked particles. */
  return c->grav.count;
}

/**
 * @brief Link the cells recursively to the given #spart array.
 *
 * @param c The #cell.
 * @param sparts The #spart array.
 *
 * @return The number of particles linked.
 */
int cell_link_sparts(struct cell *c, struct spart *sparts) {

  c->stars.parts = sparts;

  /* Fill the progeny recursively, depth-first. */
  if (c->split) {
    int offset = 0;
    for (int k = 0; k < 8; k++) {
      if (c->progeny[k] != NULL)
        offset += cell_link_sparts(c->progeny[k], &sparts[offset]);
    }
  }

  /* Return the total number of linked particles. */
  return c->stars.count;
}

/**
 * @brief Pack the data of the given cell and all it's sub-cells.
 *
 * @param c The #cell.
 * @param pc Pointer to an array of packed cells in which the
 *      cells will be packed.
 * @param with_gravity Are we running with gravity and hence need
 *      to exchange multipoles?
 *
 * @return The number of packed cells.
 */
int cell_pack(struct cell *restrict c, struct pcell *restrict pc,
              const int with_gravity) {

#ifdef WITH_MPI

  /* Start by packing the data of the current cell. */
  pc->hydro.h_max = c->hydro.h_max;
  pc->stars.h_max = c->stars.h_max;
  pc->hydro.ti_end_min = c->hydro.ti_end_min;
  pc->hydro.ti_end_max = c->hydro.ti_end_max;
  pc->grav.ti_end_min = c->grav.ti_end_min;
  pc->grav.ti_end_max = c->grav.ti_end_max;
  pc->stars.ti_end_min = c->stars.ti_end_min;
  pc->hydro.ti_old_part = c->hydro.ti_old_part;
  pc->grav.ti_old_part = c->grav.ti_old_part;
  pc->grav.ti_old_multipole = c->grav.ti_old_multipole;
  pc->hydro.count = c->hydro.count;
  pc->grav.count = c->grav.count;
  pc->stars.count = c->stars.count;
  pc->maxdepth = c->maxdepth;

  /* Copy the Multipole related information */
  if (with_gravity) {
    const struct gravity_tensors *mp = c->grav.multipole;

    pc->grav.m_pole = mp->m_pole;
    pc->grav.CoM[0] = mp->CoM[0];
    pc->grav.CoM[1] = mp->CoM[1];
    pc->grav.CoM[2] = mp->CoM[2];
    pc->grav.CoM_rebuild[0] = mp->CoM_rebuild[0];
    pc->grav.CoM_rebuild[1] = mp->CoM_rebuild[1];
    pc->grav.CoM_rebuild[2] = mp->CoM_rebuild[2];
    pc->grav.r_max = mp->r_max;
    pc->grav.r_max_rebuild = mp->r_max_rebuild;
  }

#ifdef SWIFT_DEBUG_CHECKS
  pc->cellID = c->cellID;
#endif

  /* Fill in the progeny, depth-first recursion. */
  int count = 1;
  for (int k = 0; k < 8; k++)
    if (c->progeny[k] != NULL) {
      pc->progeny[k] = count;
      count += cell_pack(c->progeny[k], &pc[count], with_gravity);
    } else {
      pc->progeny[k] = -1;
    }

  /* Return the number of packed cells used. */
  c->mpi.pcell_size = count;
  return count;

#else
  error("SWIFT was not compiled with MPI support.");
  return 0;
#endif
}

/**
 * @brief Pack the tag of the given cell and all it's sub-cells.
 *
 * @param c The #cell.
 * @param tags Pointer to an array of packed tags.
 *
 * @return The number of packed tags.
 */
int cell_pack_tags(const struct cell *c, int *tags) {

#ifdef WITH_MPI

  /* Start by packing the data of the current cell. */
  tags[0] = c->mpi.tag;

  /* Fill in the progeny, depth-first recursion. */
  int count = 1;
  for (int k = 0; k < 8; k++)
    if (c->progeny[k] != NULL)
      count += cell_pack_tags(c->progeny[k], &tags[count]);

#ifdef SWIFT_DEBUG_CHECKS
  if (c->mpi.pcell_size != count) error("Inconsistent tag and pcell count!");
#endif  // SWIFT_DEBUG_CHECKS

  /* Return the number of packed tags used. */
  return count;

#else
  error("SWIFT was not compiled with MPI support.");
  return 0;
#endif
}

/**
 * @brief Unpack the data of a given cell and its sub-cells.
 *
 * @param pc An array of packed #pcell.
 * @param c The #cell in which to unpack the #pcell.
 * @param s The #space in which the cells are created.
 * @param with_gravity Are we running with gravity and hence need
 *      to exchange multipoles?
 *
 * @return The number of cells created.
 */
int cell_unpack(struct pcell *restrict pc, struct cell *restrict c,
                struct space *restrict s, const int with_gravity) {

#ifdef WITH_MPI

  /* Unpack the current pcell. */
  c->hydro.h_max = pc->hydro.h_max;
  c->stars.h_max = pc->stars.h_max;
  c->hydro.ti_end_min = pc->hydro.ti_end_min;
  c->hydro.ti_end_max = pc->hydro.ti_end_max;
  c->grav.ti_end_min = pc->grav.ti_end_min;
  c->grav.ti_end_max = pc->grav.ti_end_max;
  c->stars.ti_end_min = pc->stars.ti_end_min;
  c->hydro.ti_old_part = pc->hydro.ti_old_part;
  c->grav.ti_old_part = pc->grav.ti_old_part;
  c->grav.ti_old_multipole = pc->grav.ti_old_multipole;
  c->hydro.count = pc->hydro.count;
  c->grav.count = pc->grav.count;
  c->stars.count = pc->stars.count;
  c->maxdepth = pc->maxdepth;

#ifdef SWIFT_DEBUG_CHECKS
  c->cellID = pc->cellID;
#endif

  /* Copy the Multipole related information */
  if (with_gravity) {

    struct gravity_tensors *mp = c->grav.multipole;

    mp->m_pole = pc->grav.m_pole;
    mp->CoM[0] = pc->grav.CoM[0];
    mp->CoM[1] = pc->grav.CoM[1];
    mp->CoM[2] = pc->grav.CoM[2];
    mp->CoM_rebuild[0] = pc->grav.CoM_rebuild[0];
    mp->CoM_rebuild[1] = pc->grav.CoM_rebuild[1];
    mp->CoM_rebuild[2] = pc->grav.CoM_rebuild[2];
    mp->r_max = pc->grav.r_max;
    mp->r_max_rebuild = pc->grav.r_max_rebuild;
  }

  /* Number of new cells created. */
  int count = 1;

  /* Fill the progeny recursively, depth-first. */
  c->split = 0;
  for (int k = 0; k < 8; k++)
    if (pc->progeny[k] >= 0) {
      struct cell *temp;
      space_getcells(s, 1, &temp);
      temp->hydro.count = 0;
      temp->grav.count = 0;
      temp->stars.count = 0;
      temp->loc[0] = c->loc[0];
      temp->loc[1] = c->loc[1];
      temp->loc[2] = c->loc[2];
      temp->width[0] = c->width[0] / 2;
      temp->width[1] = c->width[1] / 2;
      temp->width[2] = c->width[2] / 2;
      temp->dmin = c->dmin / 2;
      if (k & 4) temp->loc[0] += temp->width[0];
      if (k & 2) temp->loc[1] += temp->width[1];
      if (k & 1) temp->loc[2] += temp->width[2];
      temp->depth = c->depth + 1;
      temp->split = 0;
      temp->hydro.dx_max_part = 0.f;
      temp->hydro.dx_max_sort = 0.f;
      temp->stars.dx_max_part = 0.f;
      temp->stars.dx_max_sort = 0.f;
      temp->nodeID = c->nodeID;
      temp->parent = c;
      c->progeny[k] = temp;
      c->split = 1;
      count += cell_unpack(&pc[pc->progeny[k]], temp, s, with_gravity);
    }

  /* Return the total number of unpacked cells. */
  c->mpi.pcell_size = count;
  return count;

#else
  error("SWIFT was not compiled with MPI support.");
  return 0;
#endif
}

/**
 * @brief Unpack the tags of a given cell and its sub-cells.
 *
 * @param tags An array of tags.
 * @param c The #cell in which to unpack the tags.
 *
 * @return The number of tags created.
 */
int cell_unpack_tags(const int *tags, struct cell *restrict c) {

#ifdef WITH_MPI

  /* Unpack the current pcell. */
  c->mpi.tag = tags[0];

  /* Number of new cells created. */
  int count = 1;

  /* Fill the progeny recursively, depth-first. */
  for (int k = 0; k < 8; k++)
    if (c->progeny[k] != NULL) {
      count += cell_unpack_tags(&tags[count], c->progeny[k]);
    }

#ifdef SWIFT_DEBUG_CHECKS
  if (c->mpi.pcell_size != count) error("Inconsistent tag and pcell count!");
#endif  // SWIFT_DEBUG_CHECKS

  /* Return the total number of unpacked tags. */
  return count;

#else
  error("SWIFT was not compiled with MPI support.");
  return 0;
#endif
}

/**
 * @brief Pack the time information of the given cell and all it's sub-cells.
 *
 * @param c The #cell.
 * @param pcells (output) The end-of-timestep information we pack into
 *
 * @return The number of packed cells.
 */
int cell_pack_end_step(struct cell *restrict c,
                       struct pcell_step *restrict pcells) {

#ifdef WITH_MPI

  /* Pack this cell's data. */
  pcells[0].hydro.ti_end_min = c->hydro.ti_end_min;
  pcells[0].hydro.ti_end_max = c->hydro.ti_end_max;
  pcells[0].grav.ti_end_min = c->grav.ti_end_min;
  pcells[0].grav.ti_end_max = c->grav.ti_end_max;
  pcells[0].stars.ti_end_min = c->stars.ti_end_min;
  pcells[0].hydro.dx_max_part = c->hydro.dx_max_part;
  pcells[0].stars.dx_max_part = c->stars.dx_max_part;

  /* Fill in the progeny, depth-first recursion. */
  int count = 1;
  for (int k = 0; k < 8; k++)
    if (c->progeny[k] != NULL) {
      count += cell_pack_end_step(c->progeny[k], &pcells[count]);
    }

  /* Return the number of packed values. */
  return count;

#else
  error("SWIFT was not compiled with MPI support.");
  return 0;
#endif
}

/**
 * @brief Unpack the time information of a given cell and its sub-cells.
 *
 * @param c The #cell
 * @param pcells The end-of-timestep information to unpack
 *
 * @return The number of cells created.
 */
int cell_unpack_end_step(struct cell *restrict c,
                         struct pcell_step *restrict pcells) {

#ifdef WITH_MPI

  /* Unpack this cell's data. */
  c->hydro.ti_end_min = pcells[0].hydro.ti_end_min;
  c->hydro.ti_end_max = pcells[0].hydro.ti_end_max;
  c->grav.ti_end_min = pcells[0].grav.ti_end_min;
  c->grav.ti_end_max = pcells[0].grav.ti_end_max;
  c->stars.ti_end_min = pcells[0].stars.ti_end_min;
  c->hydro.dx_max_part = pcells[0].hydro.dx_max_part;
  c->stars.dx_max_part = pcells[0].stars.dx_max_part;

  /* Fill in the progeny, depth-first recursion. */
  int count = 1;
  for (int k = 0; k < 8; k++)
    if (c->progeny[k] != NULL) {
      count += cell_unpack_end_step(c->progeny[k], &pcells[count]);
    }

  /* Return the number of packed values. */
  return count;

#else
  error("SWIFT was not compiled with MPI support.");
  return 0;
#endif
}

/**
 * @brief Pack the multipole information of the given cell and all it's
 * sub-cells.
 *
 * @param c The #cell.
 * @param pcells (output) The multipole information we pack into
 *
 * @return The number of packed cells.
 */
int cell_pack_multipoles(struct cell *restrict c,
                         struct gravity_tensors *restrict pcells) {

#ifdef WITH_MPI

  /* Pack this cell's data. */
  pcells[0] = *c->grav.multipole;

  /* Fill in the progeny, depth-first recursion. */
  int count = 1;
  for (int k = 0; k < 8; k++)
    if (c->progeny[k] != NULL) {
      count += cell_pack_multipoles(c->progeny[k], &pcells[count]);
    }

  /* Return the number of packed values. */
  return count;

#else
  error("SWIFT was not compiled with MPI support.");
  return 0;
#endif
}

/**
 * @brief Unpack the multipole information of a given cell and its sub-cells.
 *
 * @param c The #cell
 * @param pcells The multipole information to unpack
 *
 * @return The number of cells created.
 */
int cell_unpack_multipoles(struct cell *restrict c,
                           struct gravity_tensors *restrict pcells) {

#ifdef WITH_MPI

  /* Unpack this cell's data. */
  *c->grav.multipole = pcells[0];

  /* Fill in the progeny, depth-first recursion. */
  int count = 1;
  for (int k = 0; k < 8; k++)
    if (c->progeny[k] != NULL) {
      count += cell_unpack_multipoles(c->progeny[k], &pcells[count]);
    }

  /* Return the number of packed values. */
  return count;

#else
  error("SWIFT was not compiled with MPI support.");
  return 0;
#endif
}

/**
 * @brief Lock a cell for access to its array of #part and hold its parents.
 *
 * @param c The #cell.
 * @return 0 on success, 1 on failure
 */
int cell_locktree(struct cell *c) {

  TIMER_TIC

  /* First of all, try to lock this cell. */
  if (c->hydro.hold || lock_trylock(&c->hydro.lock) != 0) {
    TIMER_TOC(timer_locktree);
    return 1;
  }

  /* Did somebody hold this cell in the meantime? */
  if (c->hydro.hold) {

    /* Unlock this cell. */
    if (lock_unlock(&c->hydro.lock) != 0) error("Failed to unlock cell.");

    /* Admit defeat. */
    TIMER_TOC(timer_locktree);
    return 1;
  }

  /* Climb up the tree and lock/hold/unlock. */
  struct cell *finger;
  for (finger = c->parent; finger != NULL; finger = finger->parent) {

    /* Lock this cell. */
    if (lock_trylock(&finger->hydro.lock) != 0) break;

    /* Increment the hold. */
    atomic_inc(&finger->hydro.hold);

    /* Unlock the cell. */
    if (lock_unlock(&finger->hydro.lock) != 0) error("Failed to unlock cell.");
  }

  /* If we reached the top of the tree, we're done. */
  if (finger == NULL) {
    TIMER_TOC(timer_locktree);
    return 0;
  }

  /* Otherwise, we hit a snag. */
  else {

    /* Undo the holds up to finger. */
    for (struct cell *finger2 = c->parent; finger2 != finger;
         finger2 = finger2->parent)
      atomic_dec(&finger2->hydro.hold);

    /* Unlock this cell. */
    if (lock_unlock(&c->hydro.lock) != 0) error("Failed to unlock cell.");

    /* Admit defeat. */
    TIMER_TOC(timer_locktree);
    return 1;
  }
}

/**
 * @brief Lock a cell for access to its array of #gpart and hold its parents.
 *
 * @param c The #cell.
 * @return 0 on success, 1 on failure
 */
int cell_glocktree(struct cell *c) {

  TIMER_TIC

  /* First of all, try to lock this cell. */
  if (c->grav.phold || lock_trylock(&c->grav.plock) != 0) {
    TIMER_TOC(timer_locktree);
    return 1;
  }

  /* Did somebody hold this cell in the meantime? */
  if (c->grav.phold) {

    /* Unlock this cell. */
    if (lock_unlock(&c->grav.plock) != 0) error("Failed to unlock cell.");

    /* Admit defeat. */
    TIMER_TOC(timer_locktree);
    return 1;
  }

  /* Climb up the tree and lock/hold/unlock. */
  struct cell *finger;
  for (finger = c->parent; finger != NULL; finger = finger->parent) {

    /* Lock this cell. */
    if (lock_trylock(&finger->grav.plock) != 0) break;

    /* Increment the hold. */
    atomic_inc(&finger->grav.phold);

    /* Unlock the cell. */
    if (lock_unlock(&finger->grav.plock) != 0) error("Failed to unlock cell.");
  }

  /* If we reached the top of the tree, we're done. */
  if (finger == NULL) {
    TIMER_TOC(timer_locktree);
    return 0;
  }

  /* Otherwise, we hit a snag. */
  else {

    /* Undo the holds up to finger. */
    for (struct cell *finger2 = c->parent; finger2 != finger;
         finger2 = finger2->parent)
      atomic_dec(&finger2->grav.phold);

    /* Unlock this cell. */
    if (lock_unlock(&c->grav.plock) != 0) error("Failed to unlock cell.");

    /* Admit defeat. */
    TIMER_TOC(timer_locktree);
    return 1;
  }
}

/**
 * @brief Lock a cell for access to its #multipole and hold its parents.
 *
 * @param c The #cell.
 * @return 0 on success, 1 on failure
 */
int cell_mlocktree(struct cell *c) {

  TIMER_TIC

  /* First of all, try to lock this cell. */
  if (c->grav.mhold || lock_trylock(&c->grav.mlock) != 0) {
    TIMER_TOC(timer_locktree);
    return 1;
  }

  /* Did somebody hold this cell in the meantime? */
  if (c->grav.mhold) {

    /* Unlock this cell. */
    if (lock_unlock(&c->grav.mlock) != 0) error("Failed to unlock cell.");

    /* Admit defeat. */
    TIMER_TOC(timer_locktree);
    return 1;
  }

  /* Climb up the tree and lock/hold/unlock. */
  struct cell *finger;
  for (finger = c->parent; finger != NULL; finger = finger->parent) {

    /* Lock this cell. */
    if (lock_trylock(&finger->grav.mlock) != 0) break;

    /* Increment the hold. */
    atomic_inc(&finger->grav.mhold);

    /* Unlock the cell. */
    if (lock_unlock(&finger->grav.mlock) != 0) error("Failed to unlock cell.");
  }

  /* If we reached the top of the tree, we're done. */
  if (finger == NULL) {
    TIMER_TOC(timer_locktree);
    return 0;
  }

  /* Otherwise, we hit a snag. */
  else {

    /* Undo the holds up to finger. */
    for (struct cell *finger2 = c->parent; finger2 != finger;
         finger2 = finger2->parent)
      atomic_dec(&finger2->grav.mhold);

    /* Unlock this cell. */
    if (lock_unlock(&c->grav.mlock) != 0) error("Failed to unlock cell.");

    /* Admit defeat. */
    TIMER_TOC(timer_locktree);
    return 1;
  }
}

/**
 * @brief Lock a cell for access to its array of #spart and hold its parents.
 *
 * @param c The #cell.
 * @return 0 on success, 1 on failure
 */
int cell_slocktree(struct cell *c) {

  TIMER_TIC

  /* First of all, try to lock this cell. */
  if (c->stars.hold || lock_trylock(&c->stars.lock) != 0) {
    TIMER_TOC(timer_locktree);
    return 1;
  }

  /* Did somebody hold this cell in the meantime? */
  if (c->stars.hold) {

    /* Unlock this cell. */
    if (lock_unlock(&c->stars.lock) != 0) error("Failed to unlock cell.");

    /* Admit defeat. */
    TIMER_TOC(timer_locktree);
    return 1;
  }

  /* Climb up the tree and lock/hold/unlock. */
  struct cell *finger;
  for (finger = c->parent; finger != NULL; finger = finger->parent) {

    /* Lock this cell. */
    if (lock_trylock(&finger->stars.lock) != 0) break;

    /* Increment the hold. */
    atomic_inc(&finger->stars.hold);

    /* Unlock the cell. */
    if (lock_unlock(&finger->stars.lock) != 0) error("Failed to unlock cell.");
  }

  /* If we reached the top of the tree, we're done. */
  if (finger == NULL) {
    TIMER_TOC(timer_locktree);
    return 0;
  }

  /* Otherwise, we hit a snag. */
  else {

    /* Undo the holds up to finger. */
    for (struct cell *finger2 = c->parent; finger2 != finger;
         finger2 = finger2->parent)
      atomic_dec(&finger2->stars.hold);

    /* Unlock this cell. */
    if (lock_unlock(&c->stars.lock) != 0) error("Failed to unlock cell.");

    /* Admit defeat. */
    TIMER_TOC(timer_locktree);
    return 1;
  }
}

/**
 * @brief Unlock a cell's parents for access to #part array.
 *
 * @param c The #cell.
 */
void cell_unlocktree(struct cell *c) {

  TIMER_TIC

  /* First of all, try to unlock this cell. */
  if (lock_unlock(&c->hydro.lock) != 0) error("Failed to unlock cell.");

  /* Climb up the tree and unhold the parents. */
  for (struct cell *finger = c->parent; finger != NULL; finger = finger->parent)
    atomic_dec(&finger->hydro.hold);

  TIMER_TOC(timer_locktree);
}

/**
 * @brief Unlock a cell's parents for access to #gpart array.
 *
 * @param c The #cell.
 */
void cell_gunlocktree(struct cell *c) {

  TIMER_TIC

  /* First of all, try to unlock this cell. */
  if (lock_unlock(&c->grav.plock) != 0) error("Failed to unlock cell.");

  /* Climb up the tree and unhold the parents. */
  for (struct cell *finger = c->parent; finger != NULL; finger = finger->parent)
    atomic_dec(&finger->grav.phold);

  TIMER_TOC(timer_locktree);
}

/**
 * @brief Unlock a cell's parents for access to its #multipole.
 *
 * @param c The #cell.
 */
void cell_munlocktree(struct cell *c) {

  TIMER_TIC

  /* First of all, try to unlock this cell. */
  if (lock_unlock(&c->grav.mlock) != 0) error("Failed to unlock cell.");

  /* Climb up the tree and unhold the parents. */
  for (struct cell *finger = c->parent; finger != NULL; finger = finger->parent)
    atomic_dec(&finger->grav.mhold);

  TIMER_TOC(timer_locktree);
}

/**
 * @brief Unlock a cell's parents for access to #spart array.
 *
 * @param c The #cell.
 */
void cell_sunlocktree(struct cell *c) {

  TIMER_TIC

  /* First of all, try to unlock this cell. */
  if (lock_unlock(&c->stars.lock) != 0) error("Failed to unlock cell.");

  /* Climb up the tree and unhold the parents. */
  for (struct cell *finger = c->parent; finger != NULL; finger = finger->parent)
    atomic_dec(&finger->stars.hold);

  TIMER_TOC(timer_locktree);
}

/**
 * @brief Sort the parts into eight bins along the given pivots.
 *
 * @param c The #cell array to be sorted.
 * @param parts_offset Offset of the cell parts array relative to the
 *        space's parts array, i.e. c->hydro.parts - s->parts.
 * @param sparts_offset Offset of the cell sparts array relative to the
 *        space's sparts array, i.e. c->stars.parts - s->stars.parts.
 * @param buff A buffer with at least max(c->hydro.count, c->grav.count)
 * entries, used for sorting indices.
 * @param sbuff A buffer with at least max(c->stars.count, c->grav.count)
 * entries, used for sorting indices for the sparts.
 * @param gbuff A buffer with at least max(c->hydro.count, c->grav.count)
 * entries, used for sorting indices for the gparts.
 */
void cell_split(struct cell *c, ptrdiff_t parts_offset, ptrdiff_t sparts_offset,
                struct cell_buff *buff, struct cell_buff *sbuff,
                struct cell_buff *gbuff) {

  const int count = c->hydro.count, gcount = c->grav.count,
            scount = c->stars.count;
  struct part *parts = c->hydro.parts;
  struct xpart *xparts = c->hydro.xparts;
  struct gpart *gparts = c->grav.parts;
  struct spart *sparts = c->stars.parts;
  const double pivot[3] = {c->loc[0] + c->width[0] / 2,
                           c->loc[1] + c->width[1] / 2,
                           c->loc[2] + c->width[2] / 2};
  int bucket_count[8] = {0, 0, 0, 0, 0, 0, 0, 0};
  int bucket_offset[9];

#ifdef SWIFT_DEBUG_CHECKS
  /* Check that the buffs are OK. */
  for (int k = 0; k < count; k++) {
    if (buff[k].x[0] != parts[k].x[0] || buff[k].x[1] != parts[k].x[1] ||
        buff[k].x[2] != parts[k].x[2])
      error("Inconsistent buff contents.");
  }
  for (int k = 0; k < gcount; k++) {
    if (gbuff[k].x[0] != gparts[k].x[0] || gbuff[k].x[1] != gparts[k].x[1] ||
        gbuff[k].x[2] != gparts[k].x[2])
      error("Inconsistent gbuff contents.");
  }
  for (int k = 0; k < scount; k++) {
    if (sbuff[k].x[0] != sparts[k].x[0] || sbuff[k].x[1] != sparts[k].x[1] ||
        sbuff[k].x[2] != sparts[k].x[2])
      error("Inconsistent sbuff contents.");
  }
#endif /* SWIFT_DEBUG_CHECKS */

  /* Fill the buffer with the indices. */
  for (int k = 0; k < count; k++) {
    const int bid = (buff[k].x[0] >= pivot[0]) * 4 +
                    (buff[k].x[1] >= pivot[1]) * 2 + (buff[k].x[2] >= pivot[2]);
    bucket_count[bid]++;
    buff[k].ind = bid;
  }

  /* Set the buffer offsets. */
  bucket_offset[0] = 0;
  for (int k = 1; k <= 8; k++) {
    bucket_offset[k] = bucket_offset[k - 1] + bucket_count[k - 1];
    bucket_count[k - 1] = 0;
  }

  /* Run through the buckets, and swap particles to their correct spot. */
  for (int bucket = 0; bucket < 8; bucket++) {
    for (int k = bucket_offset[bucket] + bucket_count[bucket];
         k < bucket_offset[bucket + 1]; k++) {
      int bid = buff[k].ind;
      if (bid != bucket) {
        struct part part = parts[k];
        struct xpart xpart = xparts[k];
        struct cell_buff temp_buff = buff[k];
        while (bid != bucket) {
          int j = bucket_offset[bid] + bucket_count[bid]++;
          while (buff[j].ind == bid) {
            j++;
            bucket_count[bid]++;
          }
          memswap(&parts[j], &part, sizeof(struct part));
          memswap(&xparts[j], &xpart, sizeof(struct xpart));
          memswap(&buff[j], &temp_buff, sizeof(struct cell_buff));
          if (parts[j].gpart)
            parts[j].gpart->id_or_neg_offset = -(j + parts_offset);
          bid = temp_buff.ind;
        }
        parts[k] = part;
        xparts[k] = xpart;
        buff[k] = temp_buff;
        if (parts[k].gpart)
          parts[k].gpart->id_or_neg_offset = -(k + parts_offset);
      }
      bucket_count[bid]++;
    }
  }

  /* Store the counts and offsets. */
  for (int k = 0; k < 8; k++) {
    c->progeny[k]->hydro.count = bucket_count[k];
    c->progeny[k]->hydro.count_total = c->progeny[k]->hydro.count;
    c->progeny[k]->hydro.parts = &c->hydro.parts[bucket_offset[k]];
    c->progeny[k]->hydro.xparts = &c->hydro.xparts[bucket_offset[k]];
  }

#ifdef SWIFT_DEBUG_CHECKS
  /* Check that the buffs are OK. */
  for (int k = 1; k < count; k++) {
    if (buff[k].ind < buff[k - 1].ind) error("Buff not sorted.");
    if (buff[k].x[0] != parts[k].x[0] || buff[k].x[1] != parts[k].x[1] ||
        buff[k].x[2] != parts[k].x[2])
      error("Inconsistent buff contents (k=%i).", k);
  }

  /* Verify that _all_ the parts have been assigned to a cell. */
  for (int k = 1; k < 8; k++)
    if (&c->progeny[k - 1]->hydro.parts[c->progeny[k - 1]->hydro.count] !=
        c->progeny[k]->hydro.parts)
      error("Particle sorting failed (internal consistency).");
  if (c->progeny[0]->hydro.parts != c->hydro.parts)
    error("Particle sorting failed (left edge).");
  if (&c->progeny[7]->hydro.parts[c->progeny[7]->hydro.count] !=
      &c->hydro.parts[count])
    error("Particle sorting failed (right edge).");

  /* Verify a few sub-cells. */
  for (int k = 0; k < c->progeny[0]->hydro.count; k++)
    if (c->progeny[0]->hydro.parts[k].x[0] >= pivot[0] ||
        c->progeny[0]->hydro.parts[k].x[1] >= pivot[1] ||
        c->progeny[0]->hydro.parts[k].x[2] >= pivot[2])
      error("Sorting failed (progeny=0).");
  for (int k = 0; k < c->progeny[1]->hydro.count; k++)
    if (c->progeny[1]->hydro.parts[k].x[0] >= pivot[0] ||
        c->progeny[1]->hydro.parts[k].x[1] >= pivot[1] ||
        c->progeny[1]->hydro.parts[k].x[2] < pivot[2])
      error("Sorting failed (progeny=1).");
  for (int k = 0; k < c->progeny[2]->hydro.count; k++)
    if (c->progeny[2]->hydro.parts[k].x[0] >= pivot[0] ||
        c->progeny[2]->hydro.parts[k].x[1] < pivot[1] ||
        c->progeny[2]->hydro.parts[k].x[2] >= pivot[2])
      error("Sorting failed (progeny=2).");
  for (int k = 0; k < c->progeny[3]->hydro.count; k++)
    if (c->progeny[3]->hydro.parts[k].x[0] >= pivot[0] ||
        c->progeny[3]->hydro.parts[k].x[1] < pivot[1] ||
        c->progeny[3]->hydro.parts[k].x[2] < pivot[2])
      error("Sorting failed (progeny=3).");
  for (int k = 0; k < c->progeny[4]->hydro.count; k++)
    if (c->progeny[4]->hydro.parts[k].x[0] < pivot[0] ||
        c->progeny[4]->hydro.parts[k].x[1] >= pivot[1] ||
        c->progeny[4]->hydro.parts[k].x[2] >= pivot[2])
      error("Sorting failed (progeny=4).");
  for (int k = 0; k < c->progeny[5]->hydro.count; k++)
    if (c->progeny[5]->hydro.parts[k].x[0] < pivot[0] ||
        c->progeny[5]->hydro.parts[k].x[1] >= pivot[1] ||
        c->progeny[5]->hydro.parts[k].x[2] < pivot[2])
      error("Sorting failed (progeny=5).");
  for (int k = 0; k < c->progeny[6]->hydro.count; k++)
    if (c->progeny[6]->hydro.parts[k].x[0] < pivot[0] ||
        c->progeny[6]->hydro.parts[k].x[1] < pivot[1] ||
        c->progeny[6]->hydro.parts[k].x[2] >= pivot[2])
      error("Sorting failed (progeny=6).");
  for (int k = 0; k < c->progeny[7]->hydro.count; k++)
    if (c->progeny[7]->hydro.parts[k].x[0] < pivot[0] ||
        c->progeny[7]->hydro.parts[k].x[1] < pivot[1] ||
        c->progeny[7]->hydro.parts[k].x[2] < pivot[2])
      error("Sorting failed (progeny=7).");
#endif

  /* Now do the same song and dance for the sparts. */
  for (int k = 0; k < 8; k++) bucket_count[k] = 0;

  /* Fill the buffer with the indices. */
  for (int k = 0; k < scount; k++) {
    const int bid = (sbuff[k].x[0] > pivot[0]) * 4 +
                    (sbuff[k].x[1] > pivot[1]) * 2 + (sbuff[k].x[2] > pivot[2]);
    bucket_count[bid]++;
    sbuff[k].ind = bid;
  }

  /* Set the buffer offsets. */
  bucket_offset[0] = 0;
  for (int k = 1; k <= 8; k++) {
    bucket_offset[k] = bucket_offset[k - 1] + bucket_count[k - 1];
    bucket_count[k - 1] = 0;
  }

  /* Run through the buckets, and swap particles to their correct spot. */
  for (int bucket = 0; bucket < 8; bucket++) {
    for (int k = bucket_offset[bucket] + bucket_count[bucket];
         k < bucket_offset[bucket + 1]; k++) {
      int bid = sbuff[k].ind;
      if (bid != bucket) {
        struct spart spart = sparts[k];
        struct cell_buff temp_buff = sbuff[k];
        while (bid != bucket) {
          int j = bucket_offset[bid] + bucket_count[bid]++;
          while (sbuff[j].ind == bid) {
            j++;
            bucket_count[bid]++;
          }
          memswap(&sparts[j], &spart, sizeof(struct spart));
          memswap(&sbuff[j], &temp_buff, sizeof(struct cell_buff));
          if (sparts[j].gpart)
            sparts[j].gpart->id_or_neg_offset = -(j + sparts_offset);
          bid = temp_buff.ind;
        }
        sparts[k] = spart;
        sbuff[k] = temp_buff;
        if (sparts[k].gpart)
          sparts[k].gpart->id_or_neg_offset = -(k + sparts_offset);
      }
      bucket_count[bid]++;
    }
  }

  /* Store the counts and offsets. */
  for (int k = 0; k < 8; k++) {
    c->progeny[k]->stars.count = bucket_count[k];
    c->progeny[k]->stars.count_total = c->progeny[k]->stars.count;
    c->progeny[k]->stars.parts = &c->stars.parts[bucket_offset[k]];
  }

  /* Finally, do the same song and dance for the gparts. */
  for (int k = 0; k < 8; k++) bucket_count[k] = 0;

  /* Fill the buffer with the indices. */
  for (int k = 0; k < gcount; k++) {
    const int bid = (gbuff[k].x[0] > pivot[0]) * 4 +
                    (gbuff[k].x[1] > pivot[1]) * 2 + (gbuff[k].x[2] > pivot[2]);
    bucket_count[bid]++;
    gbuff[k].ind = bid;
  }

  /* Set the buffer offsets. */
  bucket_offset[0] = 0;
  for (int k = 1; k <= 8; k++) {
    bucket_offset[k] = bucket_offset[k - 1] + bucket_count[k - 1];
    bucket_count[k - 1] = 0;
  }

  /* Run through the buckets, and swap particles to their correct spot. */
  for (int bucket = 0; bucket < 8; bucket++) {
    for (int k = bucket_offset[bucket] + bucket_count[bucket];
         k < bucket_offset[bucket + 1]; k++) {
      int bid = gbuff[k].ind;
      if (bid != bucket) {
        struct gpart gpart = gparts[k];
        struct cell_buff temp_buff = gbuff[k];
        while (bid != bucket) {
          int j = bucket_offset[bid] + bucket_count[bid]++;
          while (gbuff[j].ind == bid) {
            j++;
            bucket_count[bid]++;
          }
          memswap(&gparts[j], &gpart, sizeof(struct gpart));
          memswap(&gbuff[j], &temp_buff, sizeof(struct cell_buff));
          if (gparts[j].type == swift_type_gas) {
            parts[-gparts[j].id_or_neg_offset - parts_offset].gpart =
                &gparts[j];
          } else if (gparts[j].type == swift_type_stars) {
            sparts[-gparts[j].id_or_neg_offset - sparts_offset].gpart =
                &gparts[j];
          }
          bid = temp_buff.ind;
        }
        gparts[k] = gpart;
        gbuff[k] = temp_buff;
        if (gparts[k].type == swift_type_gas) {
          parts[-gparts[k].id_or_neg_offset - parts_offset].gpart = &gparts[k];
        } else if (gparts[k].type == swift_type_stars) {
          sparts[-gparts[k].id_or_neg_offset - sparts_offset].gpart =
              &gparts[k];
        }
      }
      bucket_count[bid]++;
    }
  }

  /* Store the counts and offsets. */
  for (int k = 0; k < 8; k++) {
    c->progeny[k]->grav.count = bucket_count[k];
    c->progeny[k]->grav.count_total = c->progeny[k]->grav.count;
    c->progeny[k]->grav.parts = &c->grav.parts[bucket_offset[k]];
  }
}

/**
 * @brief Sanitizes the smoothing length values of cells by setting large
 * outliers to more sensible values.
 *
 * Each cell with <1000 part will be processed. We limit h to be the size of
 * the cell and replace 0s with a good estimate.
 *
 * @param c The cell.
 * @param treated Has the cell already been sanitized at this level ?
 */
void cell_sanitize(struct cell *c, int treated) {

  const int count = c->hydro.count;
  const int scount = c->stars.count;
  struct part *parts = c->hydro.parts;
  struct spart *sparts = c->stars.parts;
  float h_max = 0.f;
  float stars_h_max = 0.f;

  /* Treat cells will <1000 particles */
  if (count < 1000 && !treated) {

    /* Get an upper bound on h */
    const float upper_h_max = c->dmin / (1.2f * kernel_gamma);

    /* Apply it */
    for (int i = 0; i < count; ++i) {
      if (parts[i].h == 0.f || parts[i].h > upper_h_max)
        parts[i].h = upper_h_max;
    }
    for (int i = 0; i < scount; ++i) {
      if (sparts[i].h == 0.f || sparts[i].h > upper_h_max)
        sparts[i].h = upper_h_max;
    }
  }

  /* Recurse and gather the new h_max values */
  if (c->split) {

    for (int k = 0; k < 8; ++k) {
      if (c->progeny[k] != NULL) {

        /* Recurse */
        cell_sanitize(c->progeny[k], (count < 1000));

        /* And collect */
        h_max = max(h_max, c->progeny[k]->hydro.h_max);
        stars_h_max = max(stars_h_max, c->progeny[k]->stars.h_max);
      }
    }
  } else {

    /* Get the new value of h_max */
    for (int i = 0; i < count; ++i) h_max = max(h_max, parts[i].h);
    for (int i = 0; i < scount; ++i)
      stars_h_max = max(stars_h_max, sparts[i].h);
  }

  /* Record the change */
  c->hydro.h_max = h_max;
  c->stars.h_max = stars_h_max;
}

/**
 * @brief Cleans the links in a given cell.
 *
 * @param c Cell to act upon
 * @param data Unused parameter
 */
void cell_clean_links(struct cell *c, void *data) {
  c->hydro.density = NULL;
  c->hydro.gradient = NULL;
  c->hydro.force = NULL;
  c->hydro.limiter = NULL;
  c->grav.grav = NULL;
  c->grav.mm = NULL;
<<<<<<< HEAD
  c->stars.feedback = NULL;
  c->stars.density = NULL;
=======
  c->stars.density = NULL;
  c->stars.feedback = NULL;
>>>>>>> d933ea55
}

/**
 * @brief Checks that the #part in a cell are at the
 * current point in time
 *
 * Calls error() if the cell is not at the current time.
 *
 * @param c Cell to act upon
 * @param data The current time on the integer time-line
 */
void cell_check_part_drift_point(struct cell *c, void *data) {

#ifdef SWIFT_DEBUG_CHECKS

  const integertime_t ti_drift = *(integertime_t *)data;

  /* Only check local cells */
  if (c->nodeID != engine_rank) return;

  /* Only check cells with content */
  if (c->hydro.count == 0) return;

  if (c->hydro.ti_old_part != ti_drift)
    error("Cell in an incorrect time-zone! c->hydro.ti_old=%lld ti_drift=%lld",
          c->hydro.ti_old_part, ti_drift);

  for (int i = 0; i < c->hydro.count; ++i)
    if (c->hydro.parts[i].ti_drift != ti_drift &&
        c->hydro.parts[i].time_bin != time_bin_inhibited)
      error("part in an incorrect time-zone! p->ti_drift=%lld ti_drift=%lld",
            c->hydro.parts[i].ti_drift, ti_drift);
#else
  error("Calling debugging code without debugging flag activated.");
#endif
}

/**
 * @brief Checks that the #gpart and #spart in a cell are at the
 * current point in time
 *
 * Calls error() if the cell is not at the current time.
 *
 * @param c Cell to act upon
 * @param data The current time on the integer time-line
 */
void cell_check_gpart_drift_point(struct cell *c, void *data) {

#ifdef SWIFT_DEBUG_CHECKS

  const integertime_t ti_drift = *(integertime_t *)data;

  /* Only check local cells */
  if (c->nodeID != engine_rank) return;

  /* Only check cells with content */
  if (c->grav.count == 0) return;

  if (c->grav.ti_old_part != ti_drift)
    error(
        "Cell in an incorrect time-zone! c->grav.ti_old_part=%lld "
        "ti_drift=%lld",
        c->grav.ti_old_part, ti_drift);

  for (int i = 0; i < c->grav.count; ++i)
    if (c->grav.parts[i].ti_drift != ti_drift &&
        c->grav.parts[i].time_bin != time_bin_inhibited)
      error("g-part in an incorrect time-zone! gp->ti_drift=%lld ti_drift=%lld",
            c->grav.parts[i].ti_drift, ti_drift);

  for (int i = 0; i < c->stars.count; ++i)
    if (c->stars.parts[i].ti_drift != ti_drift &&
        c->stars.parts[i].time_bin != time_bin_inhibited)
      error("s-part in an incorrect time-zone! sp->ti_drift=%lld ti_drift=%lld",
            c->stars.parts[i].ti_drift, ti_drift);
#else
  error("Calling debugging code without debugging flag activated.");
#endif
}

/**
 * @brief Checks that the multipole of a cell is at the current point in time
 *
 * Calls error() if the cell is not at the current time.
 *
 * @param c Cell to act upon
 * @param data The current time on the integer time-line
 */
void cell_check_multipole_drift_point(struct cell *c, void *data) {

#ifdef SWIFT_DEBUG_CHECKS

  const integertime_t ti_drift = *(integertime_t *)data;

  /* Only check local cells */
  if (c->nodeID != engine_rank) return;

  /* Only check cells with content */
  if (c->grav.count == 0) return;

  if (c->grav.ti_old_multipole != ti_drift)
    error(
        "Cell multipole in an incorrect time-zone! "
        "c->grav.ti_old_multipole=%lld "
        "ti_drift=%lld (depth=%d, node=%d)",
        c->grav.ti_old_multipole, ti_drift, c->depth, c->nodeID);

#else
  error("Calling debugging code without debugging flag activated.");
#endif
}

/**
 * @brief Resets all the individual cell task counters to 0.
 *
 * Should only be used for debugging purposes.
 *
 * @param c The #cell to reset.
 */
void cell_reset_task_counters(struct cell *c) {

#ifdef SWIFT_DEBUG_CHECKS
  for (int t = 0; t < task_type_count; ++t) c->tasks_executed[t] = 0;
  for (int t = 0; t < task_subtype_count; ++t) c->subtasks_executed[t] = 0;
#else
  error("Calling debugging code without debugging flag activated.");
#endif
}

/**
 * @brief Recursively construct all the multipoles in a cell hierarchy.
 *
 * @param c The #cell.
 * @param ti_current The current integer time.
 */
void cell_make_multipoles(struct cell *c, integertime_t ti_current) {

  /* Reset everything */
  gravity_reset(c->grav.multipole);

  if (c->split) {

    /* Start by recursing */
    for (int k = 0; k < 8; ++k) {
      if (c->progeny[k] != NULL)
        cell_make_multipoles(c->progeny[k], ti_current);
    }

    /* Compute CoM of all progenies */
    double CoM[3] = {0., 0., 0.};
    double mass = 0.;

    for (int k = 0; k < 8; ++k) {
      if (c->progeny[k] != NULL) {
        const struct gravity_tensors *m = c->progeny[k]->grav.multipole;
        CoM[0] += m->CoM[0] * m->m_pole.M_000;
        CoM[1] += m->CoM[1] * m->m_pole.M_000;
        CoM[2] += m->CoM[2] * m->m_pole.M_000;
        mass += m->m_pole.M_000;
      }
    }

    const double mass_inv = 1. / mass;
    c->grav.multipole->CoM[0] = CoM[0] * mass_inv;
    c->grav.multipole->CoM[1] = CoM[1] * mass_inv;
    c->grav.multipole->CoM[2] = CoM[2] * mass_inv;

    /* Now shift progeny multipoles and add them up */
    struct multipole temp;
    double r_max = 0.;
    for (int k = 0; k < 8; ++k) {
      if (c->progeny[k] != NULL) {
        const struct cell *cp = c->progeny[k];
        const struct multipole *m = &cp->grav.multipole->m_pole;

        /* Contribution to multipole */
        gravity_M2M(&temp, m, c->grav.multipole->CoM, cp->grav.multipole->CoM);
        gravity_multipole_add(&c->grav.multipole->m_pole, &temp);

        /* Upper limit of max CoM<->gpart distance */
        const double dx =
            c->grav.multipole->CoM[0] - cp->grav.multipole->CoM[0];
        const double dy =
            c->grav.multipole->CoM[1] - cp->grav.multipole->CoM[1];
        const double dz =
            c->grav.multipole->CoM[2] - cp->grav.multipole->CoM[2];
        const double r2 = dx * dx + dy * dy + dz * dz;
        r_max = max(r_max, cp->grav.multipole->r_max + sqrt(r2));
      }
    }
    /* Alternative upper limit of max CoM<->gpart distance */
    const double dx = c->grav.multipole->CoM[0] > c->loc[0] + c->width[0] * 0.5
                          ? c->grav.multipole->CoM[0] - c->loc[0]
                          : c->loc[0] + c->width[0] - c->grav.multipole->CoM[0];
    const double dy = c->grav.multipole->CoM[1] > c->loc[1] + c->width[1] * 0.5
                          ? c->grav.multipole->CoM[1] - c->loc[1]
                          : c->loc[1] + c->width[1] - c->grav.multipole->CoM[1];
    const double dz = c->grav.multipole->CoM[2] > c->loc[2] + c->width[2] * 0.5
                          ? c->grav.multipole->CoM[2] - c->loc[2]
                          : c->loc[2] + c->width[2] - c->grav.multipole->CoM[2];

    /* Take minimum of both limits */
    c->grav.multipole->r_max = min(r_max, sqrt(dx * dx + dy * dy + dz * dz));

  } else {

    if (c->grav.count > 0) {
      gravity_P2M(c->grav.multipole, c->grav.parts, c->grav.count);
      const double dx =
          c->grav.multipole->CoM[0] > c->loc[0] + c->width[0] * 0.5
              ? c->grav.multipole->CoM[0] - c->loc[0]
              : c->loc[0] + c->width[0] - c->grav.multipole->CoM[0];
      const double dy =
          c->grav.multipole->CoM[1] > c->loc[1] + c->width[1] * 0.5
              ? c->grav.multipole->CoM[1] - c->loc[1]
              : c->loc[1] + c->width[1] - c->grav.multipole->CoM[1];
      const double dz =
          c->grav.multipole->CoM[2] > c->loc[2] + c->width[2] * 0.5
              ? c->grav.multipole->CoM[2] - c->loc[2]
              : c->loc[2] + c->width[2] - c->grav.multipole->CoM[2];
      c->grav.multipole->r_max = sqrt(dx * dx + dy * dy + dz * dz);
    } else {
      gravity_multipole_init(&c->grav.multipole->m_pole);
      c->grav.multipole->CoM[0] = c->loc[0] + c->width[0] * 0.5;
      c->grav.multipole->CoM[1] = c->loc[1] + c->width[1] * 0.5;
      c->grav.multipole->CoM[2] = c->loc[2] + c->width[2] * 0.5;
      c->grav.multipole->r_max = 0.;
    }
  }

  /* Also update the values at rebuild time */
  c->grav.multipole->r_max_rebuild = c->grav.multipole->r_max;
  c->grav.multipole->CoM_rebuild[0] = c->grav.multipole->CoM[0];
  c->grav.multipole->CoM_rebuild[1] = c->grav.multipole->CoM[1];
  c->grav.multipole->CoM_rebuild[2] = c->grav.multipole->CoM[2];

  c->grav.ti_old_multipole = ti_current;
}

/**
 * @brief Recursively verify that the multipoles are the sum of their progenies.
 *
 * This function does not check whether the multipoles match the particle
 * content as we may not have received the particles.
 *
 * @param c The #cell to recursively search and verify.
 */
void cell_check_foreign_multipole(const struct cell *c) {

#ifdef SWIFT_DEBUG_CHECKS

  if (c->split) {

    double M_000 = 0.;
    long long num_gpart = 0;

    for (int k = 0; k < 8; k++) {
      const struct cell *cp = c->progeny[k];

      if (cp != NULL) {

        /* Check the mass */
        M_000 += cp->grav.multipole->m_pole.M_000;

        /* Check the number of particles */
        num_gpart += cp->grav.multipole->m_pole.num_gpart;

        /* Now recurse */
        cell_check_foreign_multipole(cp);
      }
    }

    if (num_gpart != c->grav.multipole->m_pole.num_gpart)
      error("Sum of particles in progenies does not match");
  }

#else
  error("Calling debugging code without debugging flag activated.");
#endif
}

/**
 * @brief Computes the multi-pole brutally and compare to the
 * recursively computed one.
 *
 * @param c Cell to act upon
 */
void cell_check_multipole(struct cell *c) {

#ifdef SWIFT_DEBUG_CHECKS
  struct gravity_tensors ma;
  const double tolerance = 1e-3; /* Relative */

  /* First recurse */
  if (c->split)
    for (int k = 0; k < 8; k++)
      if (c->progeny[k] != NULL) cell_check_multipole(c->progeny[k]);

  if (c->grav.count > 0) {

    /* Brute-force calculation */
    gravity_P2M(&ma, c->grav.parts, c->grav.count);

    /* Now  compare the multipole expansion */
    if (!gravity_multipole_equal(&ma, c->grav.multipole, tolerance)) {
      message("Multipoles are not equal at depth=%d! tol=%f", c->depth,
              tolerance);
      message("Correct answer:");
      gravity_multipole_print(&ma.m_pole);
      message("Recursive multipole:");
      gravity_multipole_print(&c->grav.multipole->m_pole);
      error("Aborting");
    }

    /* Check that the upper limit of r_max is good enough */
    if (!(1.1 * c->grav.multipole->r_max >= ma.r_max)) {
      error("Upper-limit r_max=%e too small. Should be >=%e.",
            c->grav.multipole->r_max, ma.r_max);
    } else if (c->grav.multipole->r_max * c->grav.multipole->r_max >
               3. * c->width[0] * c->width[0]) {
      error("r_max=%e larger than cell diagonal %e.", c->grav.multipole->r_max,
            sqrt(3. * c->width[0] * c->width[0]));
    }
  }
#else
  error("Calling debugging code without debugging flag activated.");
#endif
}

/**
 * @brief Frees up the memory allocated for this #cell.
 *
 * @param c The #cell.
 */
void cell_clean(struct cell *c) {

  /* Hydro */
  for (int i = 0; i < 13; i++)
    if (c->hydro.sort[i] != NULL) {
      free(c->hydro.sort[i]);
      c->hydro.sort[i] = NULL;
    }

  /* Stars */
  for (int i = 0; i < 13; i++)
    if (c->stars.sort[i] != NULL) {
      free(c->stars.sort[i]);
      c->stars.sort[i] = NULL;
    }

  /* Recurse */
  for (int k = 0; k < 8; k++)
    if (c->progeny[k]) cell_clean(c->progeny[k]);
}

/**
 * @brief Clear the drift flags on the given cell.
 */
void cell_clear_drift_flags(struct cell *c, void *data) {
  c->hydro.do_drift = 0;
  c->hydro.do_sub_drift = 0;
  c->grav.do_drift = 0;
  c->grav.do_sub_drift = 0;
}

/**
 * @brief Clear the limiter flags on the given cell.
 */
void cell_clear_limiter_flags(struct cell *c, void *data) {
  c->hydro.do_limiter = 0;
  c->hydro.do_sub_limiter = 0;
}

/**
 * @brief Activate the #part drifts on the given cell.
 */
void cell_activate_drift_part(struct cell *c, struct scheduler *s) {

  /* If this cell is already marked for drift, quit early. */
  if (c->hydro.do_drift) return;

  /* Mark this cell for drifting. */
  c->hydro.do_drift = 1;

  /* Set the do_sub_drifts all the way up and activate the super drift
     if this has not yet been done. */
  if (c == c->hydro.super) {
#ifdef SWIFT_DEBUG_CHECKS
    if (c->hydro.drift == NULL)
      error("Trying to activate un-existing c->hydro.drift");
#endif
    scheduler_activate(s, c->hydro.drift);
  } else {
    for (struct cell *parent = c->parent;
         parent != NULL && !parent->hydro.do_sub_drift;
         parent = parent->parent) {

      /* Mark this cell for drifting */
      parent->hydro.do_sub_drift = 1;

      if (parent == c->hydro.super) {
#ifdef SWIFT_DEBUG_CHECKS
        if (parent->hydro.drift == NULL)
          error("Trying to activate un-existing parent->hydro.drift");
#endif
        scheduler_activate(s, parent->hydro.drift);
        break;
      }
    }
  }
}

/**
 * @brief Activate the #gpart drifts on the given cell.
 */
void cell_activate_drift_gpart(struct cell *c, struct scheduler *s) {

  /* If this cell is already marked for drift, quit early. */
  if (c->grav.do_drift) return;

  /* Mark this cell for drifting. */
  c->grav.do_drift = 1;

  if (c->grav.drift_out != NULL) scheduler_activate(s, c->grav.drift_out);

  /* Set the do_grav_sub_drifts all the way up and activate the super drift
     if this has not yet been done. */
  if (c == c->grav.super) {
#ifdef SWIFT_DEBUG_CHECKS
    if (c->grav.drift == NULL)
      error("Trying to activate un-existing c->grav.drift");
#endif
    scheduler_activate(s, c->grav.drift);
  } else {
    for (struct cell *parent = c->parent;
         parent != NULL && !parent->grav.do_sub_drift;
         parent = parent->parent) {
      parent->grav.do_sub_drift = 1;

      if (parent->grav.drift_out) {
        scheduler_activate(s, parent->grav.drift_out);
      }

      if (parent == c->grav.super) {
#ifdef SWIFT_DEBUG_CHECKS
        if (parent->grav.drift == NULL)
          error("Trying to activate un-existing parent->grav.drift");
#endif
        scheduler_activate(s, parent->grav.drift);
        break;
      }
    }
  }
}

/**
 * @brief Activate the #spart drifts on the given cell.
 */
void cell_activate_drift_spart(struct cell *c, struct scheduler *s) {
  // MATTHIEU: This will need changing
  cell_activate_drift_gpart(c, s);
}

/**
 * @brief Activate the drifts on the given cell.
 */
void cell_activate_limiter(struct cell *c, struct scheduler *s) {

  /* If this cell is already marked for drift, quit early. */
  if (c->hydro.do_limiter) return;

  /* Mark this cell for limiting. */
  c->hydro.do_limiter = 1;

  /* Set the do_sub_limiter all the way up and activate the super limiter
     if this has not yet been done. */
  if (c == c->super) {
#ifdef SWIFT_DEBUG_CHECKS
    if (c->timestep_limiter == NULL)
      error("Trying to activate un-existing c->timestep_limiter");
#endif
    scheduler_activate(s, c->timestep_limiter);
  } else {
    for (struct cell *parent = c->parent;
         parent != NULL && !parent->hydro.do_sub_limiter;
         parent = parent->parent) {

      /* Mark this cell for limiting */
      parent->hydro.do_sub_limiter = 1;

      if (parent == c->super) {
#ifdef SWIFT_DEBUG_CHECKS
        if (parent->timestep_limiter == NULL)
          error("Trying to activate un-existing parent->timestep_limiter");
#endif
        scheduler_activate(s, parent->timestep_limiter);
        break;
      }
    }
  }
}

/**
 * @brief Activate the sorts up a cell hierarchy.
 */
void cell_activate_hydro_sorts_up(struct cell *c, struct scheduler *s) {

  if (c == c->hydro.super) {
#ifdef SWIFT_DEBUG_CHECKS
    if (c->hydro.sorts == NULL)
      error("Trying to activate un-existing c->hydro.sorts");
#endif
    scheduler_activate(s, c->hydro.sorts);
    if (c->nodeID == engine_rank) cell_activate_drift_part(c, s);
  } else {

    for (struct cell *parent = c->parent;
         parent != NULL && !parent->hydro.do_sub_sort;
         parent = parent->parent) {
      parent->hydro.do_sub_sort = 1;
      if (parent == c->hydro.super) {
#ifdef SWIFT_DEBUG_CHECKS
        if (parent->hydro.sorts == NULL)
          error("Trying to activate un-existing parents->hydro.sorts");
#endif
        scheduler_activate(s, parent->hydro.sorts);
        if (parent->nodeID == engine_rank) cell_activate_drift_part(parent, s);
        break;
      }
    }
  }
}

/**
 * @brief Activate the sorts on a given cell, if needed.
 */
void cell_activate_hydro_sorts(struct cell *c, int sid, struct scheduler *s) {

  /* Do we need to re-sort? */
  if (c->hydro.dx_max_sort > space_maxreldx * c->dmin) {

    /* Climb up the tree to active the sorts in that direction */
    for (struct cell *finger = c; finger != NULL; finger = finger->parent) {
      if (finger->hydro.requires_sorts) {
        atomic_or(&finger->hydro.do_sort, finger->hydro.requires_sorts);
        cell_activate_hydro_sorts_up(finger, s);
      }
      finger->hydro.sorted = 0;
    }
  }

  /* Has this cell been sorted at all for the given sid? */
  if (!(c->hydro.sorted & (1 << sid)) || c->nodeID != engine_rank) {
    atomic_or(&c->hydro.do_sort, (1 << sid));
    cell_activate_hydro_sorts_up(c, s);
  }
}

/**
 * @brief Activate the sorts up a cell hierarchy.
 */
void cell_activate_stars_sorts_up(struct cell *c, struct scheduler *s) {

  if (c == c->super) {
#ifdef SWIFT_DEBUG_CHECKS
    if ((c->nodeID == engine_rank && c->stars.sorts_local == NULL) ||
        (c->nodeID != engine_rank && c->stars.sorts_foreign == NULL))
      error("Trying to activate un-existing c->stars.sorts");
#endif
    if (c->nodeID == engine_rank) {
      scheduler_activate(s, c->stars.sorts_local);
      // MATTHIEU: to do: do we actually need both drifts here?
      cell_activate_drift_part(c, s);
      cell_activate_drift_spart(c, s);
    }
    if (c->nodeID != engine_rank) {
      scheduler_activate(s, c->stars.sorts_foreign);
    }
  } else {

    for (struct cell *parent = c->parent;
         parent != NULL && !parent->stars.do_sub_sort;
         parent = parent->parent) {
      parent->stars.do_sub_sort = 1;
      if (parent == c->super) {
#ifdef SWIFT_DEBUG_CHECKS
        if ((c->nodeID == engine_rank && parent->stars.sorts_local == NULL) ||
            (c->nodeID != engine_rank && parent->stars.sorts_foreign == NULL))
          error("Trying to activate un-existing parents->stars.sorts");
#endif
        if (c->nodeID == engine_rank) {
          scheduler_activate(s, parent->stars.sorts_local);
          cell_activate_drift_part(parent, s);
          cell_activate_drift_spart(parent, s);
        }
        if (c->nodeID != engine_rank) {
          scheduler_activate(s, parent->stars.sorts_foreign);
        }
        break;
      }
    }
  }
}

/**
 * @brief Activate the sorts on a given cell, if needed.
 */
void cell_activate_stars_sorts(struct cell *c, int sid, struct scheduler *s) {

  /* Do we need to re-sort? */
  if (c->stars.dx_max_sort > space_maxreldx * c->dmin) {

    /* Climb up the tree to active the sorts in that direction */
    for (struct cell *finger = c; finger != NULL; finger = finger->parent) {
      if (finger->stars.requires_sorts) {
        atomic_or(&finger->stars.do_sort, finger->stars.requires_sorts);
        cell_activate_stars_sorts_up(finger, s);
      }
      finger->stars.sorted = 0;
    }
  }

  /* Has this cell been sorted at all for the given sid? */
  if (!(c->stars.sorted & (1 << sid)) || c->nodeID != engine_rank) {
    atomic_or(&c->stars.do_sort, (1 << sid));
    cell_activate_stars_sorts_up(c, s);
  }
}

/**
 * @brief Traverse a sub-cell task and activate the hydro drift tasks that are
 * required by a hydro task
 *
 * @param ci The first #cell we recurse in.
 * @param cj The second #cell we recurse in.
 * @param s The task #scheduler.
 */
void cell_activate_subcell_hydro_tasks(struct cell *ci, struct cell *cj,
                                       struct scheduler *s) {
  const struct engine *e = s->space->e;
  const int with_limiter = (e->policy & engine_policy_limiter);

  /* Store the current dx_max and h_max values. */
  ci->hydro.dx_max_part_old = ci->hydro.dx_max_part;
  ci->hydro.h_max_old = ci->hydro.h_max;

  if (cj != NULL) {
    cj->hydro.dx_max_part_old = cj->hydro.dx_max_part;
    cj->hydro.h_max_old = cj->hydro.h_max;
  }

  /* Self interaction? */
  if (cj == NULL) {

    /* Do anything? */
    if (ci->hydro.count == 0 || !cell_is_active_hydro(ci, e)) return;

    /* Recurse? */
    if (cell_can_recurse_in_self_hydro_task(ci)) {

      /* Loop over all progenies and pairs of progenies */
      for (int j = 0; j < 8; j++) {
        if (ci->progeny[j] != NULL) {
          cell_activate_subcell_hydro_tasks(ci->progeny[j], NULL, s);
          for (int k = j + 1; k < 8; k++)
            if (ci->progeny[k] != NULL)
              cell_activate_subcell_hydro_tasks(ci->progeny[j], ci->progeny[k],
                                                s);
        }
      }
    } else {

      /* We have reached the bottom of the tree: activate drift */
      cell_activate_drift_part(ci, s);
      if (with_limiter) cell_activate_limiter(ci, s);
    }
  }

  /* Otherwise, pair interation */
  else {

    /* Should we even bother? */
    if (!cell_is_active_hydro(ci, e) && !cell_is_active_hydro(cj, e)) return;
    if (ci->hydro.count == 0 || cj->hydro.count == 0) return;

    /* Get the orientation of the pair. */
    double shift[3];
    int sid = space_getsid(s->space, &ci, &cj, shift);

    /* recurse? */
    if (cell_can_recurse_in_pair_hydro_task(ci) &&
        cell_can_recurse_in_pair_hydro_task(cj)) {

      /* Different types of flags. */
      switch (sid) {

        /* Regular sub-cell interactions of a single cell. */
        case 0: /* (  1 ,  1 ,  1 ) */
          if (ci->progeny[7] != NULL && cj->progeny[0] != NULL)
            cell_activate_subcell_hydro_tasks(ci->progeny[7], cj->progeny[0],
                                              s);
          break;

        case 1: /* (  1 ,  1 ,  0 ) */
          if (ci->progeny[6] != NULL && cj->progeny[0] != NULL)
            cell_activate_subcell_hydro_tasks(ci->progeny[6], cj->progeny[0],
                                              s);
          if (ci->progeny[6] != NULL && cj->progeny[1] != NULL)
            cell_activate_subcell_hydro_tasks(ci->progeny[6], cj->progeny[1],
                                              s);
          if (ci->progeny[7] != NULL && cj->progeny[0] != NULL)
            cell_activate_subcell_hydro_tasks(ci->progeny[7], cj->progeny[0],
                                              s);
          if (ci->progeny[7] != NULL && cj->progeny[1] != NULL)
            cell_activate_subcell_hydro_tasks(ci->progeny[7], cj->progeny[1],
                                              s);
          break;

        case 2: /* (  1 ,  1 , -1 ) */
          if (ci->progeny[6] != NULL && cj->progeny[1] != NULL)
            cell_activate_subcell_hydro_tasks(ci->progeny[6], cj->progeny[1],
                                              s);
          break;

        case 3: /* (  1 ,  0 ,  1 ) */
          if (ci->progeny[5] != NULL && cj->progeny[0] != NULL)
            cell_activate_subcell_hydro_tasks(ci->progeny[5], cj->progeny[0],
                                              s);
          if (ci->progeny[5] != NULL && cj->progeny[2] != NULL)
            cell_activate_subcell_hydro_tasks(ci->progeny[5], cj->progeny[2],
                                              s);
          if (ci->progeny[7] != NULL && cj->progeny[0] != NULL)
            cell_activate_subcell_hydro_tasks(ci->progeny[7], cj->progeny[0],
                                              s);
          if (ci->progeny[7] != NULL && cj->progeny[2] != NULL)
            cell_activate_subcell_hydro_tasks(ci->progeny[7], cj->progeny[2],
                                              s);
          break;

        case 4: /* (  1 ,  0 ,  0 ) */
          if (ci->progeny[4] != NULL && cj->progeny[0] != NULL)
            cell_activate_subcell_hydro_tasks(ci->progeny[4], cj->progeny[0],
                                              s);
          if (ci->progeny[4] != NULL && cj->progeny[1] != NULL)
            cell_activate_subcell_hydro_tasks(ci->progeny[4], cj->progeny[1],
                                              s);
          if (ci->progeny[4] != NULL && cj->progeny[2] != NULL)
            cell_activate_subcell_hydro_tasks(ci->progeny[4], cj->progeny[2],
                                              s);
          if (ci->progeny[4] != NULL && cj->progeny[3] != NULL)
            cell_activate_subcell_hydro_tasks(ci->progeny[4], cj->progeny[3],
                                              s);
          if (ci->progeny[5] != NULL && cj->progeny[0] != NULL)
            cell_activate_subcell_hydro_tasks(ci->progeny[5], cj->progeny[0],
                                              s);
          if (ci->progeny[5] != NULL && cj->progeny[1] != NULL)
            cell_activate_subcell_hydro_tasks(ci->progeny[5], cj->progeny[1],
                                              s);
          if (ci->progeny[5] != NULL && cj->progeny[2] != NULL)
            cell_activate_subcell_hydro_tasks(ci->progeny[5], cj->progeny[2],
                                              s);
          if (ci->progeny[5] != NULL && cj->progeny[3] != NULL)
            cell_activate_subcell_hydro_tasks(ci->progeny[5], cj->progeny[3],
                                              s);
          if (ci->progeny[6] != NULL && cj->progeny[0] != NULL)
            cell_activate_subcell_hydro_tasks(ci->progeny[6], cj->progeny[0],
                                              s);
          if (ci->progeny[6] != NULL && cj->progeny[1] != NULL)
            cell_activate_subcell_hydro_tasks(ci->progeny[6], cj->progeny[1],
                                              s);
          if (ci->progeny[6] != NULL && cj->progeny[2] != NULL)
            cell_activate_subcell_hydro_tasks(ci->progeny[6], cj->progeny[2],
                                              s);
          if (ci->progeny[6] != NULL && cj->progeny[3] != NULL)
            cell_activate_subcell_hydro_tasks(ci->progeny[6], cj->progeny[3],
                                              s);
          if (ci->progeny[7] != NULL && cj->progeny[0] != NULL)
            cell_activate_subcell_hydro_tasks(ci->progeny[7], cj->progeny[0],
                                              s);
          if (ci->progeny[7] != NULL && cj->progeny[1] != NULL)
            cell_activate_subcell_hydro_tasks(ci->progeny[7], cj->progeny[1],
                                              s);
          if (ci->progeny[7] != NULL && cj->progeny[2] != NULL)
            cell_activate_subcell_hydro_tasks(ci->progeny[7], cj->progeny[2],
                                              s);
          if (ci->progeny[7] != NULL && cj->progeny[3] != NULL)
            cell_activate_subcell_hydro_tasks(ci->progeny[7], cj->progeny[3],
                                              s);
          break;

        case 5: /* (  1 ,  0 , -1 ) */
          if (ci->progeny[4] != NULL && cj->progeny[1] != NULL)
            cell_activate_subcell_hydro_tasks(ci->progeny[4], cj->progeny[1],
                                              s);
          if (ci->progeny[4] != NULL && cj->progeny[3] != NULL)
            cell_activate_subcell_hydro_tasks(ci->progeny[4], cj->progeny[3],
                                              s);
          if (ci->progeny[6] != NULL && cj->progeny[1] != NULL)
            cell_activate_subcell_hydro_tasks(ci->progeny[6], cj->progeny[1],
                                              s);
          if (ci->progeny[6] != NULL && cj->progeny[3] != NULL)
            cell_activate_subcell_hydro_tasks(ci->progeny[6], cj->progeny[3],
                                              s);
          break;

        case 6: /* (  1 , -1 ,  1 ) */
          if (ci->progeny[5] != NULL && cj->progeny[2] != NULL)
            cell_activate_subcell_hydro_tasks(ci->progeny[5], cj->progeny[2],
                                              s);
          break;

        case 7: /* (  1 , -1 ,  0 ) */
          if (ci->progeny[4] != NULL && cj->progeny[2] != NULL)
            cell_activate_subcell_hydro_tasks(ci->progeny[4], cj->progeny[2],
                                              s);
          if (ci->progeny[4] != NULL && cj->progeny[3] != NULL)
            cell_activate_subcell_hydro_tasks(ci->progeny[4], cj->progeny[3],
                                              s);
          if (ci->progeny[5] != NULL && cj->progeny[2] != NULL)
            cell_activate_subcell_hydro_tasks(ci->progeny[5], cj->progeny[2],
                                              s);
          if (ci->progeny[5] != NULL && cj->progeny[3] != NULL)
            cell_activate_subcell_hydro_tasks(ci->progeny[5], cj->progeny[3],
                                              s);
          break;

        case 8: /* (  1 , -1 , -1 ) */
          if (ci->progeny[4] != NULL && cj->progeny[3] != NULL)
            cell_activate_subcell_hydro_tasks(ci->progeny[4], cj->progeny[3],
                                              s);
          break;

        case 9: /* (  0 ,  1 ,  1 ) */
          if (ci->progeny[3] != NULL && cj->progeny[0] != NULL)
            cell_activate_subcell_hydro_tasks(ci->progeny[3], cj->progeny[0],
                                              s);
          if (ci->progeny[3] != NULL && cj->progeny[4] != NULL)
            cell_activate_subcell_hydro_tasks(ci->progeny[3], cj->progeny[4],
                                              s);
          if (ci->progeny[7] != NULL && cj->progeny[0] != NULL)
            cell_activate_subcell_hydro_tasks(ci->progeny[7], cj->progeny[0],
                                              s);
          if (ci->progeny[7] != NULL && cj->progeny[4] != NULL)
            cell_activate_subcell_hydro_tasks(ci->progeny[7], cj->progeny[4],
                                              s);
          break;

        case 10: /* (  0 ,  1 ,  0 ) */
          if (ci->progeny[2] != NULL && cj->progeny[0] != NULL)
            cell_activate_subcell_hydro_tasks(ci->progeny[2], cj->progeny[0],
                                              s);
          if (ci->progeny[2] != NULL && cj->progeny[1] != NULL)
            cell_activate_subcell_hydro_tasks(ci->progeny[2], cj->progeny[1],
                                              s);
          if (ci->progeny[2] != NULL && cj->progeny[4] != NULL)
            cell_activate_subcell_hydro_tasks(ci->progeny[2], cj->progeny[4],
                                              s);
          if (ci->progeny[2] != NULL && cj->progeny[5] != NULL)
            cell_activate_subcell_hydro_tasks(ci->progeny[2], cj->progeny[5],
                                              s);
          if (ci->progeny[3] != NULL && cj->progeny[0] != NULL)
            cell_activate_subcell_hydro_tasks(ci->progeny[3], cj->progeny[0],
                                              s);
          if (ci->progeny[3] != NULL && cj->progeny[1] != NULL)
            cell_activate_subcell_hydro_tasks(ci->progeny[3], cj->progeny[1],
                                              s);
          if (ci->progeny[3] != NULL && cj->progeny[4] != NULL)
            cell_activate_subcell_hydro_tasks(ci->progeny[3], cj->progeny[4],
                                              s);
          if (ci->progeny[3] != NULL && cj->progeny[5] != NULL)
            cell_activate_subcell_hydro_tasks(ci->progeny[3], cj->progeny[5],
                                              s);
          if (ci->progeny[6] != NULL && cj->progeny[0] != NULL)
            cell_activate_subcell_hydro_tasks(ci->progeny[6], cj->progeny[0],
                                              s);
          if (ci->progeny[6] != NULL && cj->progeny[1] != NULL)
            cell_activate_subcell_hydro_tasks(ci->progeny[6], cj->progeny[1],
                                              s);
          if (ci->progeny[6] != NULL && cj->progeny[4] != NULL)
            cell_activate_subcell_hydro_tasks(ci->progeny[6], cj->progeny[4],
                                              s);
          if (ci->progeny[6] != NULL && cj->progeny[5] != NULL)
            cell_activate_subcell_hydro_tasks(ci->progeny[6], cj->progeny[5],
                                              s);
          if (ci->progeny[7] != NULL && cj->progeny[0] != NULL)
            cell_activate_subcell_hydro_tasks(ci->progeny[7], cj->progeny[0],
                                              s);
          if (ci->progeny[7] != NULL && cj->progeny[1] != NULL)
            cell_activate_subcell_hydro_tasks(ci->progeny[7], cj->progeny[1],
                                              s);
          if (ci->progeny[7] != NULL && cj->progeny[4] != NULL)
            cell_activate_subcell_hydro_tasks(ci->progeny[7], cj->progeny[4],
                                              s);
          if (ci->progeny[7] != NULL && cj->progeny[5] != NULL)
            cell_activate_subcell_hydro_tasks(ci->progeny[7], cj->progeny[5],
                                              s);
          break;

        case 11: /* (  0 ,  1 , -1 ) */
          if (ci->progeny[2] != NULL && cj->progeny[1] != NULL)
            cell_activate_subcell_hydro_tasks(ci->progeny[2], cj->progeny[1],
                                              s);
          if (ci->progeny[2] != NULL && cj->progeny[5] != NULL)
            cell_activate_subcell_hydro_tasks(ci->progeny[2], cj->progeny[5],
                                              s);
          if (ci->progeny[6] != NULL && cj->progeny[1] != NULL)
            cell_activate_subcell_hydro_tasks(ci->progeny[6], cj->progeny[1],
                                              s);
          if (ci->progeny[6] != NULL && cj->progeny[5] != NULL)
            cell_activate_subcell_hydro_tasks(ci->progeny[6], cj->progeny[5],
                                              s);
          break;

        case 12: /* (  0 ,  0 ,  1 ) */
          if (ci->progeny[1] != NULL && cj->progeny[0] != NULL)
            cell_activate_subcell_hydro_tasks(ci->progeny[1], cj->progeny[0],
                                              s);
          if (ci->progeny[1] != NULL && cj->progeny[2] != NULL)
            cell_activate_subcell_hydro_tasks(ci->progeny[1], cj->progeny[2],
                                              s);
          if (ci->progeny[1] != NULL && cj->progeny[4] != NULL)
            cell_activate_subcell_hydro_tasks(ci->progeny[1], cj->progeny[4],
                                              s);
          if (ci->progeny[1] != NULL && cj->progeny[6] != NULL)
            cell_activate_subcell_hydro_tasks(ci->progeny[1], cj->progeny[6],
                                              s);
          if (ci->progeny[3] != NULL && cj->progeny[0] != NULL)
            cell_activate_subcell_hydro_tasks(ci->progeny[3], cj->progeny[0],
                                              s);
          if (ci->progeny[3] != NULL && cj->progeny[2] != NULL)
            cell_activate_subcell_hydro_tasks(ci->progeny[3], cj->progeny[2],
                                              s);
          if (ci->progeny[3] != NULL && cj->progeny[4] != NULL)
            cell_activate_subcell_hydro_tasks(ci->progeny[3], cj->progeny[4],
                                              s);
          if (ci->progeny[3] != NULL && cj->progeny[6] != NULL)
            cell_activate_subcell_hydro_tasks(ci->progeny[3], cj->progeny[6],
                                              s);
          if (ci->progeny[5] != NULL && cj->progeny[0] != NULL)
            cell_activate_subcell_hydro_tasks(ci->progeny[5], cj->progeny[0],
                                              s);
          if (ci->progeny[5] != NULL && cj->progeny[2] != NULL)
            cell_activate_subcell_hydro_tasks(ci->progeny[5], cj->progeny[2],
                                              s);
          if (ci->progeny[5] != NULL && cj->progeny[4] != NULL)
            cell_activate_subcell_hydro_tasks(ci->progeny[5], cj->progeny[4],
                                              s);
          if (ci->progeny[5] != NULL && cj->progeny[6] != NULL)
            cell_activate_subcell_hydro_tasks(ci->progeny[5], cj->progeny[6],
                                              s);
          if (ci->progeny[7] != NULL && cj->progeny[0] != NULL)
            cell_activate_subcell_hydro_tasks(ci->progeny[7], cj->progeny[0],
                                              s);
          if (ci->progeny[7] != NULL && cj->progeny[2] != NULL)
            cell_activate_subcell_hydro_tasks(ci->progeny[7], cj->progeny[2],
                                              s);
          if (ci->progeny[7] != NULL && cj->progeny[4] != NULL)
            cell_activate_subcell_hydro_tasks(ci->progeny[7], cj->progeny[4],
                                              s);
          if (ci->progeny[7] != NULL && cj->progeny[6] != NULL)
            cell_activate_subcell_hydro_tasks(ci->progeny[7], cj->progeny[6],
                                              s);
          break;
      }

    }

    /* Otherwise, activate the sorts and drifts. */
    else if (cell_is_active_hydro(ci, e) || cell_is_active_hydro(cj, e)) {

      /* We are going to interact this pair, so store some values. */
      atomic_or(&ci->hydro.requires_sorts, 1 << sid);
      atomic_or(&cj->hydro.requires_sorts, 1 << sid);
      ci->hydro.dx_max_sort_old = ci->hydro.dx_max_sort;
      cj->hydro.dx_max_sort_old = cj->hydro.dx_max_sort;

      /* Activate the drifts if the cells are local. */
      if (ci->nodeID == engine_rank) cell_activate_drift_part(ci, s);
      if (cj->nodeID == engine_rank) cell_activate_drift_part(cj, s);

      /* Also activate the time-step limiter */
      if (ci->nodeID == engine_rank && with_limiter)
        cell_activate_limiter(ci, s);
      if (cj->nodeID == engine_rank && with_limiter)
        cell_activate_limiter(cj, s);

      /* Do we need to sort the cells? */
      cell_activate_hydro_sorts(ci, sid, s);
      cell_activate_hydro_sorts(cj, sid, s);
    }
  } /* Otherwise, pair interation */
}

/**
 * @brief Traverse a sub-cell task and activate the stars drift tasks that are
 * required by a stars task
 *
 * @param ci The first #cell we recurse in.
 * @param cj The second #cell we recurse in.
 * @param s The task #scheduler.
 */
void cell_activate_subcell_stars_tasks(struct cell *ci, struct cell *cj,
                                       struct scheduler *s) {
  const struct engine *e = s->space->e;

  /* Store the current dx_max and h_max values. */
  ci->stars.dx_max_part_old = ci->stars.dx_max_part;
  ci->stars.h_max_old = ci->stars.h_max;

  if (cj != NULL) {
    cj->stars.dx_max_part_old = cj->stars.dx_max_part;
    cj->stars.h_max_old = cj->stars.h_max;
  }

  /* Self interaction? */
  if (cj == NULL) {

    /* Do anything? */
    if (!cell_is_active_stars(ci, e) || ci->hydro.count == 0 ||
        ci->stars.count == 0)
      return;

    /* Recurse? */
    if (cell_can_recurse_in_self_stars_task(ci)) {

      /* Loop over all progenies and pairs of progenies */
      for (int j = 0; j < 8; j++) {
        if (ci->progeny[j] != NULL) {
          cell_activate_subcell_stars_tasks(ci->progeny[j], NULL, s);
          for (int k = j + 1; k < 8; k++)
            if (ci->progeny[k] != NULL)
              cell_activate_subcell_stars_tasks(ci->progeny[j], ci->progeny[k],
                                                s);
        }
      }
    } else {

      /* We have reached the bottom of the tree: activate drift */
      cell_activate_drift_spart(ci, s);
      cell_activate_drift_part(ci, s);
    }
  }

  /* Otherwise, pair interation */
  else {

    /* Should we even bother? */
    if (!cell_is_active_stars(ci, e) && !cell_is_active_stars(cj, e)) return;

    int should_do = ci->stars.count != 0 && cj->hydro.count != 0;
    should_do |= cj->stars.count != 0 && ci->hydro.count != 0;
    if (!should_do) return;

    /* Get the orientation of the pair. */
    double shift[3];
    int sid = space_getsid(s->space, &ci, &cj, shift);

    /* recurse? */
    if (cell_can_recurse_in_pair_stars_task(ci) &&
        cell_can_recurse_in_pair_stars_task(cj)) {

      /* Different types of flags. */
      switch (sid) {

        /* Regular sub-cell interactions of a single cell. */
        case 0: /* (  1 ,  1 ,  1 ) */
          if (ci->progeny[7] != NULL && cj->progeny[0] != NULL)
            cell_activate_subcell_stars_tasks(ci->progeny[7], cj->progeny[0],
                                              s);
          break;

        case 1: /* (  1 ,  1 ,  0 ) */
          if (ci->progeny[6] != NULL && cj->progeny[0] != NULL)
            cell_activate_subcell_stars_tasks(ci->progeny[6], cj->progeny[0],
                                              s);
          if (ci->progeny[6] != NULL && cj->progeny[1] != NULL)
            cell_activate_subcell_stars_tasks(ci->progeny[6], cj->progeny[1],
                                              s);
          if (ci->progeny[7] != NULL && cj->progeny[0] != NULL)
            cell_activate_subcell_stars_tasks(ci->progeny[7], cj->progeny[0],
                                              s);
          if (ci->progeny[7] != NULL && cj->progeny[1] != NULL)
            cell_activate_subcell_stars_tasks(ci->progeny[7], cj->progeny[1],
                                              s);
          break;

        case 2: /* (  1 ,  1 , -1 ) */
          if (ci->progeny[6] != NULL && cj->progeny[1] != NULL)
            cell_activate_subcell_stars_tasks(ci->progeny[6], cj->progeny[1],
                                              s);
          break;

        case 3: /* (  1 ,  0 ,  1 ) */
          if (ci->progeny[5] != NULL && cj->progeny[0] != NULL)
            cell_activate_subcell_stars_tasks(ci->progeny[5], cj->progeny[0],
                                              s);
          if (ci->progeny[5] != NULL && cj->progeny[2] != NULL)
            cell_activate_subcell_stars_tasks(ci->progeny[5], cj->progeny[2],
                                              s);
          if (ci->progeny[7] != NULL && cj->progeny[0] != NULL)
            cell_activate_subcell_stars_tasks(ci->progeny[7], cj->progeny[0],
                                              s);
          if (ci->progeny[7] != NULL && cj->progeny[2] != NULL)
            cell_activate_subcell_stars_tasks(ci->progeny[7], cj->progeny[2],
                                              s);
          break;

        case 4: /* (  1 ,  0 ,  0 ) */
          if (ci->progeny[4] != NULL && cj->progeny[0] != NULL)
            cell_activate_subcell_stars_tasks(ci->progeny[4], cj->progeny[0],
                                              s);
          if (ci->progeny[4] != NULL && cj->progeny[1] != NULL)
            cell_activate_subcell_stars_tasks(ci->progeny[4], cj->progeny[1],
                                              s);
          if (ci->progeny[4] != NULL && cj->progeny[2] != NULL)
            cell_activate_subcell_stars_tasks(ci->progeny[4], cj->progeny[2],
                                              s);
          if (ci->progeny[4] != NULL && cj->progeny[3] != NULL)
            cell_activate_subcell_stars_tasks(ci->progeny[4], cj->progeny[3],
                                              s);
          if (ci->progeny[5] != NULL && cj->progeny[0] != NULL)
            cell_activate_subcell_stars_tasks(ci->progeny[5], cj->progeny[0],
                                              s);
          if (ci->progeny[5] != NULL && cj->progeny[1] != NULL)
            cell_activate_subcell_stars_tasks(ci->progeny[5], cj->progeny[1],
                                              s);
          if (ci->progeny[5] != NULL && cj->progeny[2] != NULL)
            cell_activate_subcell_stars_tasks(ci->progeny[5], cj->progeny[2],
                                              s);
          if (ci->progeny[5] != NULL && cj->progeny[3] != NULL)
            cell_activate_subcell_stars_tasks(ci->progeny[5], cj->progeny[3],
                                              s);
          if (ci->progeny[6] != NULL && cj->progeny[0] != NULL)
            cell_activate_subcell_stars_tasks(ci->progeny[6], cj->progeny[0],
                                              s);
          if (ci->progeny[6] != NULL && cj->progeny[1] != NULL)
            cell_activate_subcell_stars_tasks(ci->progeny[6], cj->progeny[1],
                                              s);
          if (ci->progeny[6] != NULL && cj->progeny[2] != NULL)
            cell_activate_subcell_stars_tasks(ci->progeny[6], cj->progeny[2],
                                              s);
          if (ci->progeny[6] != NULL && cj->progeny[3] != NULL)
            cell_activate_subcell_stars_tasks(ci->progeny[6], cj->progeny[3],
                                              s);
          if (ci->progeny[7] != NULL && cj->progeny[0] != NULL)
            cell_activate_subcell_stars_tasks(ci->progeny[7], cj->progeny[0],
                                              s);
          if (ci->progeny[7] != NULL && cj->progeny[1] != NULL)
            cell_activate_subcell_stars_tasks(ci->progeny[7], cj->progeny[1],
                                              s);
          if (ci->progeny[7] != NULL && cj->progeny[2] != NULL)
            cell_activate_subcell_stars_tasks(ci->progeny[7], cj->progeny[2],
                                              s);
          if (ci->progeny[7] != NULL && cj->progeny[3] != NULL)
            cell_activate_subcell_stars_tasks(ci->progeny[7], cj->progeny[3],
                                              s);
          break;

        case 5: /* (  1 ,  0 , -1 ) */
          if (ci->progeny[4] != NULL && cj->progeny[1] != NULL)
            cell_activate_subcell_stars_tasks(ci->progeny[4], cj->progeny[1],
                                              s);
          if (ci->progeny[4] != NULL && cj->progeny[3] != NULL)
            cell_activate_subcell_stars_tasks(ci->progeny[4], cj->progeny[3],
                                              s);
          if (ci->progeny[6] != NULL && cj->progeny[1] != NULL)
            cell_activate_subcell_stars_tasks(ci->progeny[6], cj->progeny[1],
                                              s);
          if (ci->progeny[6] != NULL && cj->progeny[3] != NULL)
            cell_activate_subcell_stars_tasks(ci->progeny[6], cj->progeny[3],
                                              s);
          break;

        case 6: /* (  1 , -1 ,  1 ) */
          if (ci->progeny[5] != NULL && cj->progeny[2] != NULL)
            cell_activate_subcell_stars_tasks(ci->progeny[5], cj->progeny[2],
                                              s);
          break;

        case 7: /* (  1 , -1 ,  0 ) */
          if (ci->progeny[4] != NULL && cj->progeny[2] != NULL)
            cell_activate_subcell_stars_tasks(ci->progeny[4], cj->progeny[2],
                                              s);
          if (ci->progeny[4] != NULL && cj->progeny[3] != NULL)
            cell_activate_subcell_stars_tasks(ci->progeny[4], cj->progeny[3],
                                              s);
          if (ci->progeny[5] != NULL && cj->progeny[2] != NULL)
            cell_activate_subcell_stars_tasks(ci->progeny[5], cj->progeny[2],
                                              s);
          if (ci->progeny[5] != NULL && cj->progeny[3] != NULL)
            cell_activate_subcell_stars_tasks(ci->progeny[5], cj->progeny[3],
                                              s);
          break;

        case 8: /* (  1 , -1 , -1 ) */
          if (ci->progeny[4] != NULL && cj->progeny[3] != NULL)
            cell_activate_subcell_stars_tasks(ci->progeny[4], cj->progeny[3],
                                              s);
          break;

        case 9: /* (  0 ,  1 ,  1 ) */
          if (ci->progeny[3] != NULL && cj->progeny[0] != NULL)
            cell_activate_subcell_stars_tasks(ci->progeny[3], cj->progeny[0],
                                              s);
          if (ci->progeny[3] != NULL && cj->progeny[4] != NULL)
            cell_activate_subcell_stars_tasks(ci->progeny[3], cj->progeny[4],
                                              s);
          if (ci->progeny[7] != NULL && cj->progeny[0] != NULL)
            cell_activate_subcell_stars_tasks(ci->progeny[7], cj->progeny[0],
                                              s);
          if (ci->progeny[7] != NULL && cj->progeny[4] != NULL)
            cell_activate_subcell_stars_tasks(ci->progeny[7], cj->progeny[4],
                                              s);
          break;

        case 10: /* (  0 ,  1 ,  0 ) */
          if (ci->progeny[2] != NULL && cj->progeny[0] != NULL)
            cell_activate_subcell_stars_tasks(ci->progeny[2], cj->progeny[0],
                                              s);
          if (ci->progeny[2] != NULL && cj->progeny[1] != NULL)
            cell_activate_subcell_stars_tasks(ci->progeny[2], cj->progeny[1],
                                              s);
          if (ci->progeny[2] != NULL && cj->progeny[4] != NULL)
            cell_activate_subcell_stars_tasks(ci->progeny[2], cj->progeny[4],
                                              s);
          if (ci->progeny[2] != NULL && cj->progeny[5] != NULL)
            cell_activate_subcell_stars_tasks(ci->progeny[2], cj->progeny[5],
                                              s);
          if (ci->progeny[3] != NULL && cj->progeny[0] != NULL)
            cell_activate_subcell_stars_tasks(ci->progeny[3], cj->progeny[0],
                                              s);
          if (ci->progeny[3] != NULL && cj->progeny[1] != NULL)
            cell_activate_subcell_stars_tasks(ci->progeny[3], cj->progeny[1],
                                              s);
          if (ci->progeny[3] != NULL && cj->progeny[4] != NULL)
            cell_activate_subcell_stars_tasks(ci->progeny[3], cj->progeny[4],
                                              s);
          if (ci->progeny[3] != NULL && cj->progeny[5] != NULL)
            cell_activate_subcell_stars_tasks(ci->progeny[3], cj->progeny[5],
                                              s);
          if (ci->progeny[6] != NULL && cj->progeny[0] != NULL)
            cell_activate_subcell_stars_tasks(ci->progeny[6], cj->progeny[0],
                                              s);
          if (ci->progeny[6] != NULL && cj->progeny[1] != NULL)
            cell_activate_subcell_stars_tasks(ci->progeny[6], cj->progeny[1],
                                              s);
          if (ci->progeny[6] != NULL && cj->progeny[4] != NULL)
            cell_activate_subcell_stars_tasks(ci->progeny[6], cj->progeny[4],
                                              s);
          if (ci->progeny[6] != NULL && cj->progeny[5] != NULL)
            cell_activate_subcell_stars_tasks(ci->progeny[6], cj->progeny[5],
                                              s);
          if (ci->progeny[7] != NULL && cj->progeny[0] != NULL)
            cell_activate_subcell_stars_tasks(ci->progeny[7], cj->progeny[0],
                                              s);
          if (ci->progeny[7] != NULL && cj->progeny[1] != NULL)
            cell_activate_subcell_stars_tasks(ci->progeny[7], cj->progeny[1],
                                              s);
          if (ci->progeny[7] != NULL && cj->progeny[4] != NULL)
            cell_activate_subcell_stars_tasks(ci->progeny[7], cj->progeny[4],
                                              s);
          if (ci->progeny[7] != NULL && cj->progeny[5] != NULL)
            cell_activate_subcell_stars_tasks(ci->progeny[7], cj->progeny[5],
                                              s);
          break;

        case 11: /* (  0 ,  1 , -1 ) */
          if (ci->progeny[2] != NULL && cj->progeny[1] != NULL)
            cell_activate_subcell_stars_tasks(ci->progeny[2], cj->progeny[1],
                                              s);
          if (ci->progeny[2] != NULL && cj->progeny[5] != NULL)
            cell_activate_subcell_stars_tasks(ci->progeny[2], cj->progeny[5],
                                              s);
          if (ci->progeny[6] != NULL && cj->progeny[1] != NULL)
            cell_activate_subcell_stars_tasks(ci->progeny[6], cj->progeny[1],
                                              s);
          if (ci->progeny[6] != NULL && cj->progeny[5] != NULL)
            cell_activate_subcell_stars_tasks(ci->progeny[6], cj->progeny[5],
                                              s);
          break;

        case 12: /* (  0 ,  0 ,  1 ) */
          if (ci->progeny[1] != NULL && cj->progeny[0] != NULL)
            cell_activate_subcell_stars_tasks(ci->progeny[1], cj->progeny[0],
                                              s);
          if (ci->progeny[1] != NULL && cj->progeny[2] != NULL)
            cell_activate_subcell_stars_tasks(ci->progeny[1], cj->progeny[2],
                                              s);
          if (ci->progeny[1] != NULL && cj->progeny[4] != NULL)
            cell_activate_subcell_stars_tasks(ci->progeny[1], cj->progeny[4],
                                              s);
          if (ci->progeny[1] != NULL && cj->progeny[6] != NULL)
            cell_activate_subcell_stars_tasks(ci->progeny[1], cj->progeny[6],
                                              s);
          if (ci->progeny[3] != NULL && cj->progeny[0] != NULL)
            cell_activate_subcell_stars_tasks(ci->progeny[3], cj->progeny[0],
                                              s);
          if (ci->progeny[3] != NULL && cj->progeny[2] != NULL)
            cell_activate_subcell_stars_tasks(ci->progeny[3], cj->progeny[2],
                                              s);
          if (ci->progeny[3] != NULL && cj->progeny[4] != NULL)
            cell_activate_subcell_stars_tasks(ci->progeny[3], cj->progeny[4],
                                              s);
          if (ci->progeny[3] != NULL && cj->progeny[6] != NULL)
            cell_activate_subcell_stars_tasks(ci->progeny[3], cj->progeny[6],
                                              s);
          if (ci->progeny[5] != NULL && cj->progeny[0] != NULL)
            cell_activate_subcell_stars_tasks(ci->progeny[5], cj->progeny[0],
                                              s);
          if (ci->progeny[5] != NULL && cj->progeny[2] != NULL)
            cell_activate_subcell_stars_tasks(ci->progeny[5], cj->progeny[2],
                                              s);
          if (ci->progeny[5] != NULL && cj->progeny[4] != NULL)
            cell_activate_subcell_stars_tasks(ci->progeny[5], cj->progeny[4],
                                              s);
          if (ci->progeny[5] != NULL && cj->progeny[6] != NULL)
            cell_activate_subcell_stars_tasks(ci->progeny[5], cj->progeny[6],
                                              s);
          if (ci->progeny[7] != NULL && cj->progeny[0] != NULL)
            cell_activate_subcell_stars_tasks(ci->progeny[7], cj->progeny[0],
                                              s);
          if (ci->progeny[7] != NULL && cj->progeny[2] != NULL)
            cell_activate_subcell_stars_tasks(ci->progeny[7], cj->progeny[2],
                                              s);
          if (ci->progeny[7] != NULL && cj->progeny[4] != NULL)
            cell_activate_subcell_stars_tasks(ci->progeny[7], cj->progeny[4],
                                              s);
          if (ci->progeny[7] != NULL && cj->progeny[6] != NULL)
            cell_activate_subcell_stars_tasks(ci->progeny[7], cj->progeny[6],
                                              s);
          break;
      }

    }

    /* Otherwise, activate the sorts and drifts. */
    else {

      if (cell_is_active_stars(ci, e) && cj->hydro.count != 0 &&
          ci->stars.count != 0) {
        /* We are going to interact this pair, so store some values. */
        atomic_or(&cj->hydro.requires_sorts, 1 << sid);
        atomic_or(&ci->stars.requires_sorts, 1 << sid);

        cj->hydro.dx_max_sort_old = cj->hydro.dx_max_sort;
        ci->stars.dx_max_sort_old = ci->stars.dx_max_sort;

        /* Activate the drifts if the cells are local. */
        if (ci->nodeID == engine_rank) cell_activate_drift_spart(ci, s);
        if (cj->nodeID == engine_rank) cell_activate_drift_part(cj, s);

        /* Do we need to sort the cells? */
        cell_activate_hydro_sorts(cj, sid, s);
        cell_activate_stars_sorts(ci, sid, s);
      }

      if (cell_is_active_stars(cj, e) && ci->hydro.count != 0 &&
          cj->stars.count != 0) {
        /* We are going to interact this pair, so store some values. */
        atomic_or(&cj->stars.requires_sorts, 1 << sid);
        atomic_or(&ci->hydro.requires_sorts, 1 << sid);

        ci->hydro.dx_max_sort_old = ci->hydro.dx_max_sort;
        cj->stars.dx_max_sort_old = cj->stars.dx_max_sort;

        /* Activate the drifts if the cells are local. */
        if (ci->nodeID == engine_rank) cell_activate_drift_part(ci, s);
        if (cj->nodeID == engine_rank) cell_activate_drift_spart(cj, s);

        /* Do we need to sort the cells? */
        cell_activate_hydro_sorts(ci, sid, s);
        cell_activate_stars_sorts(cj, sid, s);
      }
    }
  } /* Otherwise, pair interation */
}

/**
 * @brief Traverse a sub-cell task and activate the gravity drift tasks that
 * are required by a self gravity task.
 *
 * @param ci The first #cell we recurse in.
 * @param cj The second #cell we recurse in.
 * @param s The task #scheduler.
 */
void cell_activate_subcell_grav_tasks(struct cell *ci, struct cell *cj,
                                      struct scheduler *s) {
  /* Some constants */
  const struct space *sp = s->space;
  const struct engine *e = sp->e;

  /* Self interaction? */
  if (cj == NULL) {

    /* Do anything? */
    if (ci->grav.count == 0 || !cell_is_active_gravity(ci, e)) return;

    /* Recurse? */
    if (ci->split) {

      /* Loop over all progenies and pairs of progenies */
      for (int j = 0; j < 8; j++) {
        if (ci->progeny[j] != NULL) {
          cell_activate_subcell_grav_tasks(ci->progeny[j], NULL, s);
          for (int k = j + 1; k < 8; k++)
            if (ci->progeny[k] != NULL)
              cell_activate_subcell_grav_tasks(ci->progeny[j], ci->progeny[k],
                                               s);
        }
      }
    } else {

      /* We have reached the bottom of the tree: activate gpart drift */
      cell_activate_drift_gpart(ci, s);
    }
  }

  /* Pair interaction */
  else {

    /* Anything to do here? */
    if (!cell_is_active_gravity(ci, e) && !cell_is_active_gravity(cj, e))
      return;
    if (ci->grav.count == 0 || cj->grav.count == 0) return;

    /* Atomically drift the multipole in ci */
    lock_lock(&ci->grav.mlock);
    if (ci->grav.ti_old_multipole < e->ti_current) cell_drift_multipole(ci, e);
    if (lock_unlock(&ci->grav.mlock) != 0) error("Impossible to unlock m-pole");

    /* Atomically drift the multipole in cj */
    lock_lock(&cj->grav.mlock);
    if (cj->grav.ti_old_multipole < e->ti_current) cell_drift_multipole(cj, e);
    if (lock_unlock(&cj->grav.mlock) != 0) error("Impossible to unlock m-pole");

    /* Can we use multipoles ? */
    if (cell_can_use_pair_mm(ci, cj, e, sp)) {

      /* Ok, no need to drift anything */
      return;
    }
    /* Otherwise, activate the gpart drifts if we are at the bottom. */
    else if (!ci->split && !cj->split) {

      /* Activate the drifts if the cells are local. */
      if (cell_is_active_gravity(ci, e) || cell_is_active_gravity(cj, e)) {
        if (ci->nodeID == engine_rank) cell_activate_drift_gpart(ci, s);
        if (cj->nodeID == engine_rank) cell_activate_drift_gpart(cj, s);
      }
    }
    /* Ok, we can still recurse */
    else {

      /* Recover the multipole information */
      const struct gravity_tensors *const multi_i = ci->grav.multipole;
      const struct gravity_tensors *const multi_j = cj->grav.multipole;
      const double ri_max = multi_i->r_max;
      const double rj_max = multi_j->r_max;

      if (ri_max > rj_max) {
        if (ci->split) {

          /* Loop over ci's children */
          for (int k = 0; k < 8; k++) {
            if (ci->progeny[k] != NULL)
              cell_activate_subcell_grav_tasks(ci->progeny[k], cj, s);
          }

        } else if (cj->split) {

          /* Loop over cj's children */
          for (int k = 0; k < 8; k++) {
            if (cj->progeny[k] != NULL)
              cell_activate_subcell_grav_tasks(ci, cj->progeny[k], s);
          }

        } else {
          error("Fundamental error in the logic");
        }
      } else if (rj_max >= ri_max) {
        if (cj->split) {

          /* Loop over cj's children */
          for (int k = 0; k < 8; k++) {
            if (cj->progeny[k] != NULL)
              cell_activate_subcell_grav_tasks(ci, cj->progeny[k], s);
          }

        } else if (ci->split) {

          /* Loop over ci's children */
          for (int k = 0; k < 8; k++) {
            if (ci->progeny[k] != NULL)
              cell_activate_subcell_grav_tasks(ci->progeny[k], cj, s);
          }

        } else {
          error("Fundamental error in the logic");
        }
      }
    }
  }
}

/**
 * @brief Traverse a sub-cell task and activate the gravity drift tasks that
 * are required by an external gravity task.
 *
 * @param ci The #cell we recurse in.
 * @param s The task #scheduler.
 */
void cell_activate_subcell_external_grav_tasks(struct cell *ci,
                                               struct scheduler *s) {

  /* Some constants */
  const struct space *sp = s->space;
  const struct engine *e = sp->e;

  /* Do anything? */
  if (!cell_is_active_gravity(ci, e)) return;

  /* Recurse? */
  if (ci->split) {

    /* Loop over all progenies (no need for pairs for self-gravity) */
    for (int j = 0; j < 8; j++) {
      if (ci->progeny[j] != NULL) {
        cell_activate_subcell_external_grav_tasks(ci->progeny[j], s);
      }
    }
  } else {

    /* We have reached the bottom of the tree: activate gpart drift */
    cell_activate_drift_gpart(ci, s);
  }
}

/**
 * @brief Un-skips all the hydro tasks associated with a given cell and checks
 * if the space needs to be rebuilt.
 *
 * @param c the #cell.
 * @param s the #scheduler.
 *
 * @return 1 If the space needs rebuilding. 0 otherwise.
 */
int cell_unskip_hydro_tasks(struct cell *c, struct scheduler *s) {

  struct engine *e = s->space->e;
  const int nodeID = e->nodeID;
  const int with_limiter = (e->policy & engine_policy_limiter);
  int rebuild = 0;

  /* Un-skip the density tasks involved with this cell. */
  for (struct link *l = c->hydro.density; l != NULL; l = l->next) {
    struct task *t = l->t;
    struct cell *ci = t->ci;
    struct cell *cj = t->cj;
    const int ci_active = cell_is_active_hydro(ci, e);
    const int cj_active = (cj != NULL) ? cell_is_active_hydro(cj, e) : 0;
#ifdef WITH_MPI
    const int ci_nodeID = ci->nodeID;
    const int cj_nodeID = (cj != NULL) ? cj->nodeID : -1;
#else
    const int ci_nodeID = nodeID;
    const int cj_nodeID = nodeID;
#endif

    /* Only activate tasks that involve a local active cell. */
    if ((ci_active && ci_nodeID == nodeID) ||
        (cj_active && cj_nodeID == nodeID)) {
      scheduler_activate(s, t);

      /* Activate hydro drift */
      if (t->type == task_type_self) {
        if (ci_nodeID == nodeID) cell_activate_drift_part(ci, s);
        if (ci_nodeID == nodeID && with_limiter) cell_activate_limiter(ci, s);
      }

      /* Set the correct sorting flags and activate hydro drifts */
      else if (t->type == task_type_pair) {
        /* Store some values. */
        atomic_or(&ci->hydro.requires_sorts, 1 << t->flags);
        atomic_or(&cj->hydro.requires_sorts, 1 << t->flags);
        ci->hydro.dx_max_sort_old = ci->hydro.dx_max_sort;
        cj->hydro.dx_max_sort_old = cj->hydro.dx_max_sort;

        /* Activate the drift tasks. */
        if (ci_nodeID == nodeID) cell_activate_drift_part(ci, s);
        if (cj_nodeID == nodeID) cell_activate_drift_part(cj, s);

        /* Activate the limiter tasks. */
        if (ci_nodeID == nodeID && with_limiter) cell_activate_limiter(ci, s);
        if (cj_nodeID == nodeID && with_limiter) cell_activate_limiter(cj, s);

        /* Check the sorts and activate them if needed. */
        cell_activate_hydro_sorts(ci, t->flags, s);
        cell_activate_hydro_sorts(cj, t->flags, s);
      }
      /* Store current values of dx_max and h_max. */
      else if (t->type == task_type_sub_pair || t->type == task_type_sub_self) {
        cell_activate_subcell_hydro_tasks(t->ci, t->cj, s);
      }
    }

    /* Only interested in pair interactions as of here. */
    if (t->type == task_type_pair || t->type == task_type_sub_pair) {

      /* Check whether there was too much particle motion, i.e. the
         cell neighbour conditions were violated. */
      if (cell_need_rebuild_for_hydro_pair(ci, cj)) rebuild = 1;

#ifdef WITH_MPI
      /* Activate the send/recv tasks. */
      if (ci_nodeID != nodeID) {

        /* If the local cell is active, receive data from the foreign cell. */
        if (cj_active) {
          scheduler_activate(s, ci->mpi.hydro.recv_xv);
          if (ci_active) {
            scheduler_activate(s, ci->mpi.hydro.recv_rho);

#ifdef EXTRA_HYDRO_LOOP
            scheduler_activate(s, ci->mpi.hydro.recv_gradient);
#endif
          }
        }

        /* If the foreign cell is active, we want its ti_end values. */
        if (ci_active || with_limiter) scheduler_activate(s, ci->mpi.recv_ti);

        if (with_limiter) scheduler_activate(s, ci->mpi.limiter.recv);
        if (with_limiter)
          scheduler_activate_send(s, cj->mpi.limiter.send, ci->nodeID);

        /* Is the foreign cell active and will need stuff from us? */
        if (ci_active) {

          scheduler_activate_send(s, cj->mpi.hydro.send_xv, ci_nodeID);

          /* Drift the cell which will be sent; note that not all sent
             particles will be drifted, only those that are needed. */
          cell_activate_drift_part(cj, s);
          if (with_limiter) cell_activate_limiter(cj, s);

          /* If the local cell is also active, more stuff will be needed. */
          if (cj_active) {
            scheduler_activate_send(s, cj->mpi.hydro.send_rho, ci_nodeID);

#ifdef EXTRA_HYDRO_LOOP
            scheduler_activate_send(s, cj->mpi.hydro.send_gradient, ci_nodeID);
#endif
          }
        }

        /* If the local cell is active, send its ti_end values. */
        if (cj_active || with_limiter)
          scheduler_activate_send(s, cj->mpi.send_ti, ci_nodeID);

      } else if (cj_nodeID != nodeID) {

        /* If the local cell is active, receive data from the foreign cell. */
        if (ci_active) {
          scheduler_activate(s, cj->mpi.hydro.recv_xv);
          if (cj_active) {
            scheduler_activate(s, cj->mpi.hydro.recv_rho);

#ifdef EXTRA_HYDRO_LOOP
            scheduler_activate(s, cj->mpi.hydro.recv_gradient);
#endif
          }
        }

        /* If the foreign cell is active, we want its ti_end values. */
        if (cj_active || with_limiter) scheduler_activate(s, cj->mpi.recv_ti);

        if (with_limiter) scheduler_activate(s, cj->mpi.limiter.recv);
        if (with_limiter)
          scheduler_activate_send(s, ci->mpi.limiter.send, cj->nodeID);

        /* Is the foreign cell active and will need stuff from us? */
        if (cj_active) {

          scheduler_activate_send(s, ci->mpi.hydro.send_xv, cj_nodeID);

          /* Drift the cell which will be sent; note that not all sent
             particles will be drifted, only those that are needed. */
          cell_activate_drift_part(ci, s);
          if (with_limiter) cell_activate_limiter(ci, s);

          /* If the local cell is also active, more stuff will be needed. */
          if (ci_active) {

            scheduler_activate_send(s, ci->mpi.hydro.send_rho, cj_nodeID);

#ifdef EXTRA_HYDRO_LOOP
            scheduler_activate_send(s, ci->mpi.hydro.send_gradient, cj_nodeID);
#endif
          }
        }

        /* If the local cell is active, send its ti_end values. */
        if (ci_active || with_limiter)
          scheduler_activate_send(s, ci->mpi.send_ti, cj_nodeID);
      }
#endif
    }
  }

  /* Unskip all the other task types. */
  if (c->nodeID == nodeID && cell_is_active_hydro(c, e)) {

    for (struct link *l = c->hydro.gradient; l != NULL; l = l->next)
      scheduler_activate(s, l->t);
    for (struct link *l = c->hydro.force; l != NULL; l = l->next)
      scheduler_activate(s, l->t);
    for (struct link *l = c->hydro.limiter; l != NULL; l = l->next)
      scheduler_activate(s, l->t);

    if (c->hydro.extra_ghost != NULL)
      scheduler_activate(s, c->hydro.extra_ghost);
    if (c->hydro.ghost_in != NULL) scheduler_activate(s, c->hydro.ghost_in);
    if (c->hydro.ghost_out != NULL) scheduler_activate(s, c->hydro.ghost_out);
    if (c->hydro.ghost != NULL) scheduler_activate(s, c->hydro.ghost);
    if (c->kick1 != NULL) scheduler_activate(s, c->kick1);
    if (c->kick2 != NULL) scheduler_activate(s, c->kick2);
    if (c->timestep != NULL) scheduler_activate(s, c->timestep);
    if (c->end_force != NULL) scheduler_activate(s, c->end_force);
    if (c->hydro.cooling != NULL) scheduler_activate(s, c->hydro.cooling);
    if (c->hydro.star_formation != NULL)
      scheduler_activate(s, c->hydro.star_formation);
    if (c->logger != NULL) scheduler_activate(s, c->logger);
  }

  return rebuild;
}

/**
 * @brief Un-skips all the gravity tasks associated with a given cell and checks
 * if the space needs to be rebuilt.
 *
 * @param c the #cell.
 * @param s the #scheduler.
 *
 * @return 1 If the space needs rebuilding. 0 otherwise.
 */
int cell_unskip_gravity_tasks(struct cell *c, struct scheduler *s) {

  struct engine *e = s->space->e;
  const int nodeID = e->nodeID;
  int rebuild = 0;

  /* Un-skip the gravity tasks involved with this cell. */
  for (struct link *l = c->grav.grav; l != NULL; l = l->next) {
    struct task *t = l->t;
    struct cell *ci = t->ci;
    struct cell *cj = t->cj;
    const int ci_active = cell_is_active_gravity(ci, e);
    const int cj_active = (cj != NULL) ? cell_is_active_gravity(cj, e) : 0;
#ifdef WITH_MPI
    const int ci_nodeID = ci->nodeID;
    const int cj_nodeID = (cj != NULL) ? cj->nodeID : -1;
#else
    const int ci_nodeID = nodeID;
    const int cj_nodeID = nodeID;
#endif

    /* Only activate tasks that involve a local active cell. */
    if ((ci_active && ci_nodeID == nodeID) ||
        (cj_active && cj_nodeID == nodeID)) {

      scheduler_activate(s, t);

      /* Set the drifting flags */
      if (t->type == task_type_self &&
          t->subtype == task_subtype_external_grav) {
        cell_activate_subcell_external_grav_tasks(ci, s);
      } else if (t->type == task_type_self && t->subtype == task_subtype_grav) {
        cell_activate_subcell_grav_tasks(ci, NULL, s);
      } else if (t->type == task_type_pair) {
        cell_activate_subcell_grav_tasks(ci, cj, s);
      } else if (t->type == task_type_grav_mm) {
#ifdef SWIFT_DEBUG_CHECKS
        error("Incorrectly linked M-M task!");
#endif
      }
    }

    if (t->type == task_type_pair) {

#ifdef WITH_MPI
      /* Activate the send/recv tasks. */
      if (ci_nodeID != nodeID) {

        /* If the local cell is active, receive data from the foreign cell. */
        if (cj_active) scheduler_activate(s, ci->mpi.grav.recv);

        /* If the foreign cell is active, we want its ti_end values. */
        if (ci_active) scheduler_activate(s, ci->mpi.recv_ti);

        /* Is the foreign cell active and will need stuff from us? */
        if (ci_active) {

          scheduler_activate_send(s, cj->mpi.grav.send, ci_nodeID);

          /* Drift the cell which will be sent at the level at which it is
             sent, i.e. drift the cell specified in the send task (l->t)
             itself. */
          cell_activate_drift_gpart(cj, s);
        }

        /* If the local cell is active, send its ti_end values. */
        if (cj_active) scheduler_activate_send(s, cj->mpi.send_ti, ci_nodeID);

      } else if (cj_nodeID != nodeID) {

        /* If the local cell is active, receive data from the foreign cell. */
        if (ci_active) scheduler_activate(s, cj->mpi.grav.recv);

        /* If the foreign cell is active, we want its ti_end values. */
        if (cj_active) scheduler_activate(s, cj->mpi.recv_ti);

        /* Is the foreign cell active and will need stuff from us? */
        if (cj_active) {

          scheduler_activate_send(s, ci->mpi.grav.send, cj_nodeID);

          /* Drift the cell which will be sent at the level at which it is
             sent, i.e. drift the cell specified in the send task (l->t)
             itself. */
          cell_activate_drift_gpart(ci, s);
        }

        /* If the local cell is active, send its ti_end values. */
        if (ci_active) scheduler_activate_send(s, ci->mpi.send_ti, cj_nodeID);
      }
#endif
    }
  }

  for (struct link *l = c->grav.mm; l != NULL; l = l->next) {

    struct task *t = l->t;
    struct cell *ci = t->ci;
    struct cell *cj = t->cj;
    const int ci_active = cell_is_active_gravity_mm(ci, e);
    const int cj_active = cell_is_active_gravity_mm(cj, e);
#ifdef WITH_MPI
    const int ci_nodeID = ci->nodeID;
    const int cj_nodeID = (cj != NULL) ? cj->nodeID : -1;
#else
    const int ci_nodeID = nodeID;
    const int cj_nodeID = nodeID;
#endif

#ifdef SWIFT_DEBUG_CHECKS
    if (t->type != task_type_grav_mm) error("Incorrectly linked gravity task!");
#endif

    /* Only activate tasks that involve a local active cell. */
    if ((ci_active && ci_nodeID == nodeID) ||
        (cj_active && cj_nodeID == nodeID)) {

      scheduler_activate(s, t);
    }
  }

  /* Unskip all the other task types. */
  if (c->nodeID == nodeID && cell_is_active_gravity(c, e)) {

    if (c->grav.init != NULL) scheduler_activate(s, c->grav.init);
    if (c->grav.init_out != NULL) scheduler_activate(s, c->grav.init_out);
    if (c->kick1 != NULL) scheduler_activate(s, c->kick1);
    if (c->kick2 != NULL) scheduler_activate(s, c->kick2);
    if (c->timestep != NULL) scheduler_activate(s, c->timestep);
    if (c->end_force != NULL) scheduler_activate(s, c->end_force);
    if (c->grav.down != NULL) scheduler_activate(s, c->grav.down);
    if (c->grav.down_in != NULL) scheduler_activate(s, c->grav.down_in);
    if (c->grav.mesh != NULL) scheduler_activate(s, c->grav.mesh);
    if (c->grav.long_range != NULL) scheduler_activate(s, c->grav.long_range);
    if (c->logger != NULL) scheduler_activate(s, c->logger);

    /* Subgrid tasks */
    if ((e->policy & engine_policy_cooling) && c->hydro.cooling != NULL)
      scheduler_activate(s, c->hydro.cooling);
    if ((e->policy & engine_policy_star_formation) &&
        c->hydro.star_formation != NULL)
      scheduler_activate(s, c->hydro.star_formation);
  }

  return rebuild;
}

/**
 * @brief Un-skips all the stars tasks associated with a given cell and checks
 * if the space needs to be rebuilt.
 *
 * @param c the #cell.
 * @param s the #scheduler.
 *
 * @return 1 If the space needs rebuilding. 0 otherwise.
 */
int cell_unskip_stars_tasks(struct cell *c, struct scheduler *s) {

  struct engine *e = s->space->e;
  const int nodeID = e->nodeID;
  int rebuild = 0;

  /* Un-skip the density tasks involved with this cell. */
  for (struct link *l = c->stars.density; l != NULL; l = l->next) {
    struct task *t = l->t;
    struct cell *ci = t->ci;
    struct cell *cj = t->cj;
    const int ci_active = cell_is_active_stars(ci, e);
    const int cj_active = (cj != NULL) ? cell_is_active_stars(cj, e) : 0;
#ifdef WITH_MPI
    const int ci_nodeID = ci->nodeID;
    const int cj_nodeID = (cj != NULL) ? cj->nodeID : -1;
#endif

    /* Only activate tasks that involve a local active cell. */
    if ((ci_active && ci->nodeID == nodeID) ||
        (cj_active && cj->nodeID == nodeID)) {
      scheduler_activate(s, t);

      /* Activate drifts */
      if (t->type == task_type_self) {
        if (ci->nodeID == nodeID) {
          cell_activate_drift_part(ci, s);
          cell_activate_drift_spart(ci, s);
        }
      }

      /* Set the correct sorting flags and activate hydro drifts */
      else if (t->type == task_type_pair) {
        /* Do ci */
        if (ci_active && cj->hydro.count != 0 && ci->stars.count != 0) {
          /* stars for ci */
          atomic_or(&ci->stars.requires_sorts, 1 << t->flags);
          ci->stars.dx_max_sort_old = ci->stars.dx_max_sort;

          /* hydro for cj */
          atomic_or(&cj->hydro.requires_sorts, 1 << t->flags);
          cj->hydro.dx_max_sort_old = cj->hydro.dx_max_sort;

          /* Activate the drift tasks. */
          if (ci->nodeID == nodeID) cell_activate_drift_spart(ci, s);
          if (cj->nodeID == nodeID) cell_activate_drift_part(cj, s);

          /* Check the sorts and activate them if needed. */
          cell_activate_stars_sorts(ci, t->flags, s);
          cell_activate_hydro_sorts(cj, t->flags, s);
        }

        /* Do cj */
        if (cj_active && ci->hydro.count != 0 && cj->stars.count != 0) {
          /* hydro for ci */
          atomic_or(&ci->hydro.requires_sorts, 1 << t->flags);
          ci->hydro.dx_max_sort_old = ci->hydro.dx_max_sort;

          /* stars for cj */
          atomic_or(&cj->stars.requires_sorts, 1 << t->flags);
          cj->stars.dx_max_sort_old = cj->stars.dx_max_sort;

          /* Activate the drift tasks. */
          if (cj->nodeID == nodeID) cell_activate_drift_spart(cj, s);
          if (ci->nodeID == nodeID) cell_activate_drift_part(ci, s);

          /* Check the sorts and activate them if needed. */
          cell_activate_hydro_sorts(ci, t->flags, s);
          cell_activate_stars_sorts(cj, t->flags, s);
        }

      }
      /* Store current values of dx_max and h_max. */
      else if (t->type == task_type_sub_pair || t->type == task_type_sub_self) {
        cell_activate_subcell_stars_tasks(t->ci, t->cj, s);
      }
    }

    /* Only interested in pair interactions as of here. */
    if (t->type == task_type_pair || t->type == task_type_sub_pair) {

      /* Check whether there was too much particle motion, i.e. the
         cell neighbour conditions were violated. */
      if (cell_need_rebuild_for_stars_pair(ci, cj)) rebuild = 1;
      if (cell_need_rebuild_for_hydro_pair(ci, cj)) rebuild = 1;

#ifdef WITH_MPI
      /* Activate the send/recv tasks. */
      if (ci_nodeID != nodeID) {

        if (cj_active) {
          scheduler_activate(s, ci->mpi.hydro.recv_xv);
          if (ci_active) {
            scheduler_activate(s, ci->mpi.stars.recv);
          }
        }

        /* If the foreign cell is active, we want its ti_end values. */
        if (ci_active) scheduler_activate(s, ci->mpi.recv_ti);

        /* Is the foreign cell active and will need stuff from us? */
        if (ci_active) {

          scheduler_activate_send(s, cj->mpi.hydro.send_xv, ci_nodeID);

          /* Drift the cell which will be sent; note that not all sent
             particles will be drifted, only those that are needed. */
          cell_activate_drift_part(cj, s);

          /* If the local cell is also active, more stuff will be needed.
           */
          if (cj_active) {
            scheduler_activate_send(s, cj->mpi.stars.send, ci_nodeID);
          }
        }

        /* If the local cell is active, send its ti_end values. */
        if (cj_active) scheduler_activate_send(s, cj->mpi.send_ti, ci_nodeID);

      } else if (cj_nodeID != nodeID) {

        /* If the local cell is active, receive data from the foreign cell. */
        if (ci_active) {
          scheduler_activate(s, cj->mpi.hydro.recv_xv);
          if (cj_active) {
            scheduler_activate(s, cj->mpi.stars.recv);
          }
        }

        /* If the foreign cell is active, we want its ti_end values. */
        if (cj_active) scheduler_activate(s, cj->mpi.recv_ti);

        /* Is the foreign cell active and will need stuff from us? */
        if (cj_active) {

          scheduler_activate_send(s, ci->mpi.hydro.send_xv, cj_nodeID);

          /* Drift the cell which will be sent; note that not all sent
             particles will be drifted, only those that are needed. */
          cell_activate_drift_part(ci, s);

          /* If the local cell is also active, more stuff will be needed.
           */
          if (ci_active) {
            scheduler_activate_send(s, ci->mpi.stars.send, cj_nodeID);
          }
        }

        /* If the local cell is active, send its ti_end values. */
        if (ci_active) scheduler_activate_send(s, ci->mpi.send_ti, cj_nodeID);
      }
#endif
    }
  }

  /* Un-skip the feedback tasks involved with this cell. */
  for (struct link *l = c->stars.feedback; l != NULL; l = l->next) {
    struct task *t = l->t;
    struct cell *ci = t->ci;
    struct cell *cj = t->cj;
    const int ci_active = cell_is_active_stars(ci, e);
    const int cj_active = (cj != NULL) ? cell_is_active_stars(cj, e) : 0;

    /* Only activate tasks that involve a local active cell. */
    if ((ci_active && ci->nodeID == nodeID) ||
        (cj_active && cj->nodeID == nodeID)) {
      scheduler_activate(s, t);
    }
    if (t->type == task_type_pair || t->type == task_type_sub_pair) {

      /* Check whether there was too much particle motion, i.e. the
         cell neighbour conditions were violated. */
      if (cell_need_rebuild_for_stars_pair(ci, cj)) rebuild = 1;
    }
  }

  /* Unskip all the other task types. */
  if (c->nodeID == nodeID && cell_is_active_stars(c, e)) {

    /* Un-skip the feedback tasks involved with this cell. */
    for (struct link *l = c->stars.feedback; l != NULL; l = l->next)
      scheduler_activate(s, l->t);

    if (c->stars.ghost_in != NULL) scheduler_activate(s, c->stars.ghost_in);
    if (c->stars.ghost_out != NULL) scheduler_activate(s, c->stars.ghost_out);
    if (c->stars.ghost != NULL) scheduler_activate(s, c->stars.ghost);
    if (c->logger != NULL) scheduler_activate(s, c->logger);
  }

  return rebuild;
}

/**
 * @brief Set the super-cell pointers for all cells in a hierarchy.
 *
 * @param c The top-level #cell to play with.
 * @param super Pointer to the deepest cell with tasks in this part of the tree.
 */
void cell_set_super(struct cell *c, struct cell *super) {

  /* Are we in a cell with some kind of self/pair task ? */
  if (super == NULL && (c->nr_tasks > 0 || c->grav.nr_mm_tasks > 0)) super = c;

  /* Set the super-cell */
  c->super = super;

  /* Recurse */
  if (c->split)
    for (int k = 0; k < 8; k++)
      if (c->progeny[k] != NULL) cell_set_super(c->progeny[k], super);
}

/**
 * @brief Set the super-cell pointers for all cells in a hierarchy.
 *
 * @param c The top-level #cell to play with.
 * @param super_hydro Pointer to the deepest cell with tasks in this part of the
 * tree.
 */
void cell_set_super_hydro(struct cell *c, struct cell *super_hydro) {

  /* Are we in a cell with some kind of self/pair task ? */
  if (super_hydro == NULL && c->hydro.density != NULL) super_hydro = c;

  /* Set the super-cell */
  c->hydro.super = super_hydro;

  /* Recurse */
  if (c->split)
    for (int k = 0; k < 8; k++)
      if (c->progeny[k] != NULL)
        cell_set_super_hydro(c->progeny[k], super_hydro);
}

/**
 * @brief Set the super-cell pointers for all cells in a hierarchy.
 *
 * @param c The top-level #cell to play with.
 * @param super_gravity Pointer to the deepest cell with tasks in this part of
 * the tree.
 */
void cell_set_super_gravity(struct cell *c, struct cell *super_gravity) {

  /* Are we in a cell with some kind of self/pair task ? */
  if (super_gravity == NULL && (c->grav.grav != NULL || c->grav.mm != NULL))
    super_gravity = c;

  /* Set the super-cell */
  c->grav.super = super_gravity;

  /* Recurse */
  if (c->split)
    for (int k = 0; k < 8; k++)
      if (c->progeny[k] != NULL)
        cell_set_super_gravity(c->progeny[k], super_gravity);
}

/**
 * @brief Mapper function to set the super pointer of the cells.
 *
 * @param map_data The top-level cells.
 * @param num_elements The number of top-level cells.
 * @param extra_data Unused parameter.
 */
void cell_set_super_mapper(void *map_data, int num_elements, void *extra_data) {

  const struct engine *e = (const struct engine *)extra_data;

  for (int ind = 0; ind < num_elements; ind++) {
    struct cell *c = &((struct cell *)map_data)[ind];

    /* All top-level cells get an MPI tag. */
#ifdef WITH_MPI
    cell_ensure_tagged(c);
#endif

    /* Super-pointer for hydro */
    if (e->policy & engine_policy_hydro) cell_set_super_hydro(c, NULL);

    /* Super-pointer for gravity */
    if ((e->policy & engine_policy_self_gravity) ||
        (e->policy & engine_policy_external_gravity))
      cell_set_super_gravity(c, NULL);

    /* Super-pointer for common operations */
    cell_set_super(c, NULL);
  }
}

/**
 * @brief Does this cell or any of its children have any task ?
 *
 * We use the timestep-related tasks to probe this as these always
 * exist in a cell hierarchy that has any kind of task.
 *
 * @param c The #cell to probe.
 */
int cell_has_tasks(struct cell *c) {

#ifdef WITH_MPI
  if (c->timestep != NULL || c->mpi.recv_ti != NULL) return 1;
#else
  if (c->timestep != NULL) return 1;
#endif

  if (c->split) {
    int count = 0;
    for (int k = 0; k < 8; ++k)
      if (c->progeny[k] != NULL) count += cell_has_tasks(c->progeny[k]);
    return count;
  } else {
    return 0;
  }
}

/**
 * @brief Recursively drifts the #part in a cell hierarchy.
 *
 * @param c The #cell.
 * @param e The #engine (to get ti_current).
 * @param force Drift the particles irrespective of the #cell flags.
 */
void cell_drift_part(struct cell *c, const struct engine *e, int force) {

  const int periodic = e->s->periodic;
  const double dim[3] = {e->s->dim[0], e->s->dim[1], e->s->dim[2]};
  const int with_cosmology = (e->policy & engine_policy_cosmology);
  const float hydro_h_max = e->hydro_properties->h_max;
  const integertime_t ti_old_part = c->hydro.ti_old_part;
  const integertime_t ti_current = e->ti_current;
  struct part *const parts = c->hydro.parts;
  struct xpart *const xparts = c->hydro.xparts;

  float dx_max = 0.f, dx2_max = 0.f;
  float dx_max_sort = 0.0f, dx2_max_sort = 0.f;
  float cell_h_max = 0.f;

  /* Drift irrespective of cell flags? */
  force |= c->hydro.do_drift;

#ifdef SWIFT_DEBUG_CHECKS
  /* Check that we only drift local cells. */
  if (c->nodeID != engine_rank) error("Drifting a foreign cell is nope.");

  /* Check that we are actually going to move forward. */
  if (ti_current < ti_old_part) error("Attempt to drift to the past");
#endif

  /* Early abort? */
  if (c->hydro.count == 0) {

    /* Clear the drift flags. */
    c->hydro.do_drift = 0;
    c->hydro.do_sub_drift = 0;

    /* Update the time of the last drift */
    c->hydro.ti_old_part = ti_current;

    return;
  }

  /* Ok, we have some particles somewhere in the hierarchy to drift */

  /* Are we not in a leaf ? */
  if (c->split && (force || c->hydro.do_sub_drift)) {

    /* Loop over the progeny and collect their data. */
    for (int k = 0; k < 8; k++) {
      if (c->progeny[k] != NULL) {
        struct cell *cp = c->progeny[k];

        /* Collect */
        cell_drift_part(cp, e, force);

        /* Update */
        dx_max = max(dx_max, cp->hydro.dx_max_part);
        dx_max_sort = max(dx_max_sort, cp->hydro.dx_max_sort);
        cell_h_max = max(cell_h_max, cp->hydro.h_max);
      }
    }

    /* Store the values */
    c->hydro.h_max = cell_h_max;
    c->hydro.dx_max_part = dx_max;
    c->hydro.dx_max_sort = dx_max_sort;

    /* Update the time of the last drift */
    c->hydro.ti_old_part = ti_current;

  } else if (!c->split && force && ti_current > ti_old_part) {

    /* Drift from the last time the cell was drifted to the current time */
    double dt_drift, dt_kick_grav, dt_kick_hydro, dt_therm;
    if (with_cosmology) {
      dt_drift =
          cosmology_get_drift_factor(e->cosmology, ti_old_part, ti_current);
      dt_kick_grav =
          cosmology_get_grav_kick_factor(e->cosmology, ti_old_part, ti_current);
      dt_kick_hydro = cosmology_get_hydro_kick_factor(e->cosmology, ti_old_part,
                                                      ti_current);
      dt_therm = cosmology_get_therm_kick_factor(e->cosmology, ti_old_part,
                                                 ti_current);
    } else {
      dt_drift = (ti_current - ti_old_part) * e->time_base;
      dt_kick_grav = (ti_current - ti_old_part) * e->time_base;
      dt_kick_hydro = (ti_current - ti_old_part) * e->time_base;
      dt_therm = (ti_current - ti_old_part) * e->time_base;
    }

    /* Loop over all the gas particles in the cell */
    const size_t nr_parts = c->hydro.count;
    for (size_t k = 0; k < nr_parts; k++) {

      /* Get a handle on the part. */
      struct part *const p = &parts[k];
      struct xpart *const xp = &xparts[k];

      /* Ignore inhibited particles */
      if (part_is_inhibited(p, e)) continue;

      /* Drift... */
      drift_part(p, xp, dt_drift, dt_kick_hydro, dt_kick_grav, dt_therm,
                 ti_old_part, ti_current);

      /* Update the tracers properties */
      tracers_after_drift(p, xp, e->internal_units, e->physical_constants,
                          with_cosmology, e->cosmology, e->hydro_properties,
                          e->cooling_func, e->time);

#ifdef SWIFT_DEBUG_CHECKS
      /* Make sure the particle does not drift by more than a box length. */
      if (fabs(xp->v_full[0] * dt_drift) > e->s->dim[0] ||
          fabs(xp->v_full[1] * dt_drift) > e->s->dim[1] ||
          fabs(xp->v_full[2] * dt_drift) > e->s->dim[2]) {
        error("Particle drifts by more than a box length!");
      }
#endif

      /* In non-periodic BC runs, remove particles that crossed the border */
      if (!periodic) {

        /* Did the particle leave the box?  */
        if ((p->x[0] > dim[0]) || (p->x[0] < 0.) ||  // x
            (p->x[1] > dim[1]) || (p->x[1] < 0.) ||  // y
            (p->x[2] > dim[2]) || (p->x[2] < 0.)) {  // z

          /* One last action before death? */
          hydro_remove_part(p, xp);

          /* Remove the particle entirely */
          struct gpart *gp = p->gpart;
          cell_remove_part(e, c, p, xp);

          /* and it's gravity friend */
          if (gp != NULL) cell_remove_gpart(e, c, gp);

          continue;
        }
      }

      /* Limit h to within the allowed range */
      p->h = min(p->h, hydro_h_max);

      /* Compute (square of) motion since last cell construction */
      const float dx2 = xp->x_diff[0] * xp->x_diff[0] +
                        xp->x_diff[1] * xp->x_diff[1] +
                        xp->x_diff[2] * xp->x_diff[2];
      dx2_max = max(dx2_max, dx2);
      const float dx2_sort = xp->x_diff_sort[0] * xp->x_diff_sort[0] +
                             xp->x_diff_sort[1] * xp->x_diff_sort[1] +
                             xp->x_diff_sort[2] * xp->x_diff_sort[2];
      dx2_max_sort = max(dx2_max_sort, dx2_sort);

      /* Maximal smoothing length */
      cell_h_max = max(cell_h_max, p->h);

      /* Get ready for a density calculation */
      if (part_is_active(p, e)) {
        hydro_init_part(p, &e->s->hs);
        chemistry_init_part(p, e->chemistry);
        tracers_after_init(p, xp, e->internal_units, e->physical_constants,
                           with_cosmology, e->cosmology, e->hydro_properties,
                           e->cooling_func, e->time);
      }
    }

    /* Now, get the maximal particle motion from its square */
    dx_max = sqrtf(dx2_max);
    dx_max_sort = sqrtf(dx2_max_sort);

    /* Store the values */
    c->hydro.h_max = cell_h_max;
    c->hydro.dx_max_part = dx_max;
    c->hydro.dx_max_sort = dx_max_sort;

    /* Update the time of the last drift */
    c->hydro.ti_old_part = ti_current;
  }

  /* Clear the drift flags. */
  c->hydro.do_drift = 0;
  c->hydro.do_sub_drift = 0;
}

/**
 * @brief Recursively drifts the #gpart in a cell hierarchy.
 *
 * @param c The #cell.
 * @param e The #engine (to get ti_current).
 * @param force Drift the particles irrespective of the #cell flags.
 */
void cell_drift_gpart(struct cell *c, const struct engine *e, int force) {

  const int periodic = e->s->periodic;
  const double dim[3] = {e->s->dim[0], e->s->dim[1], e->s->dim[2]};
  const int with_cosmology = (e->policy & engine_policy_cosmology);
  const float stars_h_max = e->stars_properties->h_max;
  const integertime_t ti_old_gpart = c->grav.ti_old_part;
  const integertime_t ti_current = e->ti_current;
  struct gpart *const gparts = c->grav.parts;
  struct spart *const sparts = c->stars.parts;

  float dx_max = 0.f, dx2_max = 0.f;
  float dx_max_sort = 0.0f, dx2_max_sort = 0.f;
  float cell_h_max = 0.f;

  /* Drift irrespective of cell flags? */
  force |= c->grav.do_drift;

#ifdef SWIFT_DEBUG_CHECKS
  /* Check that we only drift local cells. */
  if (c->nodeID != engine_rank) error("Drifting a foreign cell is nope.");

  /* Check that we are actually going to move forward. */
  if (ti_current < ti_old_gpart) error("Attempt to drift to the past");
#endif

  /* Early abort? */
  if (c->grav.count == 0) {

    /* Clear the drift flags. */
    c->grav.do_drift = 0;
    c->grav.do_sub_drift = 0;

    /* Update the time of the last drift */
    c->grav.ti_old_part = ti_current;

    return;
  }

  /* Ok, we have some particles somewhere in the hierarchy to drift */

  /* Are we not in a leaf ? */
  if (c->split && (force || c->grav.do_sub_drift)) {

    /* Loop over the progeny and collect their data. */
    for (int k = 0; k < 8; k++) {
      if (c->progeny[k] != NULL) {
        struct cell *cp = c->progeny[k];

        /* Recurse */
        cell_drift_gpart(cp, e, force);

        /* Update */
        dx_max = max(dx_max, cp->stars.dx_max_part);
        dx_max_sort = max(dx_max_sort, cp->stars.dx_max_sort);
        cell_h_max = max(cell_h_max, cp->stars.h_max);
      }
    }

    /* Store the values */
    c->stars.h_max = cell_h_max;
    c->stars.dx_max_part = dx_max;
    c->stars.dx_max_sort = dx_max_sort;

    /* Update the time of the last drift */
    c->grav.ti_old_part = ti_current;

  } else if (!c->split && force && ti_current > ti_old_gpart) {

    /* Drift from the last time the cell was drifted to the current time */
    double dt_drift;
    if (with_cosmology) {
      dt_drift =
          cosmology_get_drift_factor(e->cosmology, ti_old_gpart, ti_current);
    } else {
      dt_drift = (ti_current - ti_old_gpart) * e->time_base;
    }

    /* Loop over all the g-particles in the cell */
    const size_t nr_gparts = c->grav.count;
    for (size_t k = 0; k < nr_gparts; k++) {

      /* Get a handle on the gpart. */
      struct gpart *const gp = &gparts[k];

      /* Ignore inhibited particles */
      if (gpart_is_inhibited(gp, e)) continue;

      /* Drift... */
      drift_gpart(gp, dt_drift, ti_old_gpart, ti_current);

#ifdef SWIFT_DEBUG_CHECKS
      /* Make sure the particle does not drift by more than a box length. */
      if (fabs(gp->v_full[0] * dt_drift) > e->s->dim[0] ||
          fabs(gp->v_full[1] * dt_drift) > e->s->dim[1] ||
          fabs(gp->v_full[2] * dt_drift) > e->s->dim[2]) {
        error("Particle drifts by more than a box length!");
      }
#endif

      /* In non-periodic BC runs, remove particles that crossed the border */
      if (!periodic) {

        /* Did the particle leave the box?  */
        if ((gp->x[0] > dim[0]) || (gp->x[0] < 0.) ||  // x
            (gp->x[1] > dim[1]) || (gp->x[1] < 0.) ||  // y
            (gp->x[2] > dim[2]) || (gp->x[2] < 0.)) {  // z

          /* Remove the particle entirely */
          if (gp->type == swift_type_dark_matter) cell_remove_gpart(e, c, gp);

          continue;
        }
      }

      /* Init gravity force fields. */
      if (gpart_is_active(gp, e)) {
        gravity_init_gpart(gp);
      }
    }

    /* Loop over all the star particles in the cell */
    const size_t nr_sparts = c->stars.count;
    for (size_t k = 0; k < nr_sparts; k++) {

      /* Get a handle on the spart. */
      struct spart *const sp = &sparts[k];

      /* Ignore inhibited particles */
      if (spart_is_inhibited(sp, e)) continue;

      /* Drift... */
      drift_spart(sp, dt_drift, ti_old_gpart, ti_current);

#ifdef SWIFT_DEBUG_CHECKS
      /* Make sure the particle does not drift by more than a box length. */
      if (fabs(sp->v[0] * dt_drift) > e->s->dim[0] ||
          fabs(sp->v[1] * dt_drift) > e->s->dim[1] ||
          fabs(sp->v[2] * dt_drift) > e->s->dim[2]) {
        error("Particle drifts by more than a box length!");
      }
#endif

      /* In non-periodic BC runs, remove particles that crossed the border */
      if (!periodic) {

        /* Did the particle leave the box?  */
        if ((sp->x[0] > dim[0]) || (sp->x[0] < 0.) ||  // x
            (sp->x[1] > dim[1]) || (sp->x[1] < 0.) ||  // y
            (sp->x[2] > dim[2]) || (sp->x[2] < 0.)) {  // z

          /* Remove the particle entirely */
          struct gpart *gp = sp->gpart;
          cell_remove_spart(e, c, sp);

          /* and it's gravity friend */
          cell_remove_gpart(e, c, gp);

          continue;
        }
      }

      /* Limit h to within the allowed range */
      sp->h = min(sp->h, stars_h_max);

      /* Compute (square of) motion since last cell construction */
      const float dx2 = sp->x_diff[0] * sp->x_diff[0] +
                        sp->x_diff[1] * sp->x_diff[1] +
                        sp->x_diff[2] * sp->x_diff[2];
      dx2_max = max(dx2_max, dx2);

      const float dx2_sort = sp->x_diff_sort[0] * sp->x_diff_sort[0] +
                             sp->x_diff_sort[1] * sp->x_diff_sort[1] +
                             sp->x_diff_sort[2] * sp->x_diff_sort[2];

      dx2_max_sort = max(dx2_max_sort, dx2_sort);

      /* Maximal smoothing length */
      cell_h_max = max(cell_h_max, sp->h);

    } /* Note: no need to compute dx_max as all spart have a gpart */

    /* Now, get the maximal particle motion from its square */
    dx_max = sqrtf(dx2_max);
    dx_max_sort = sqrtf(dx2_max_sort);

    /* Store the values */
    c->stars.h_max = cell_h_max;
    c->stars.dx_max_part = dx_max;
    c->stars.dx_max_sort = dx_max_sort;

    /* Update the time of the last drift */
    c->grav.ti_old_part = ti_current;
  }

  /* Clear the drift flags. */
  c->grav.do_drift = 0;
  c->grav.do_sub_drift = 0;
}

/**
 * @brief Recursively drifts all multipoles in a cell hierarchy.
 *
 * @param c The #cell.
 * @param e The #engine (to get ti_current).
 */
void cell_drift_all_multipoles(struct cell *c, const struct engine *e) {

  const integertime_t ti_old_multipole = c->grav.ti_old_multipole;
  const integertime_t ti_current = e->ti_current;

#ifdef SWIFT_DEBUG_CHECKS
  /* Check that we are actually going to move forward. */
  if (ti_current < ti_old_multipole) error("Attempt to drift to the past");
#endif

  /* Drift from the last time the cell was drifted to the current time */
  double dt_drift;
  if (e->policy & engine_policy_cosmology)
    dt_drift =
        cosmology_get_drift_factor(e->cosmology, ti_old_multipole, ti_current);
  else
    dt_drift = (ti_current - ti_old_multipole) * e->time_base;

  /* Drift the multipole */
  if (ti_current > ti_old_multipole) gravity_drift(c->grav.multipole, dt_drift);

  /* Are we not in a leaf ? */
  if (c->split) {

    /* Loop over the progeny and recurse. */
    for (int k = 0; k < 8; k++)
      if (c->progeny[k] != NULL) cell_drift_all_multipoles(c->progeny[k], e);
  }

  /* Update the time of the last drift */
  c->grav.ti_old_multipole = ti_current;
}

/**
 * @brief Drifts the multipole of a cell to the current time.
 *
 * Only drifts the multipole at this level. Multipoles deeper in the
 * tree are not updated.
 *
 * @param c The #cell.
 * @param e The #engine (to get ti_current).
 */
void cell_drift_multipole(struct cell *c, const struct engine *e) {

  const integertime_t ti_old_multipole = c->grav.ti_old_multipole;
  const integertime_t ti_current = e->ti_current;

#ifdef SWIFT_DEBUG_CHECKS
  /* Check that we are actually going to move forward. */
  if (ti_current < ti_old_multipole) error("Attempt to drift to the past");
#endif

  /* Drift from the last time the cell was drifted to the current time */
  double dt_drift;
  if (e->policy & engine_policy_cosmology)
    dt_drift =
        cosmology_get_drift_factor(e->cosmology, ti_old_multipole, ti_current);
  else
    dt_drift = (ti_current - ti_old_multipole) * e->time_base;

  if (ti_current > ti_old_multipole) gravity_drift(c->grav.multipole, dt_drift);

  /* Update the time of the last drift */
  c->grav.ti_old_multipole = ti_current;
}

/**
 * @brief Recursively checks that all particles in a cell have a time-step
 */
void cell_check_timesteps(struct cell *c) {
#ifdef SWIFT_DEBUG_CHECKS

  if (c->hydro.ti_end_min == 0 && c->grav.ti_end_min == 0 &&
      c->stars.ti_end_min == 0 && c->nr_tasks > 0)
    error("Cell without assigned time-step");

  if (c->split) {
    for (int k = 0; k < 8; ++k)
      if (c->progeny[k] != NULL) cell_check_timesteps(c->progeny[k]);
  } else {

    if (c->nodeID == engine_rank)
      for (int i = 0; i < c->hydro.count; ++i)
        if (c->hydro.parts[i].time_bin == 0)
          error("Particle without assigned time-bin");
  }
#else
  error("Calling debugging code without debugging flag activated.");
#endif
}

void cell_check_spart_pos(const struct cell *c,
                          const struct spart *global_sparts) {

#ifdef SWIFT_DEBUG_CHECKS

  /* Recurse */
  if (c->split) {
    for (int k = 0; k < 8; ++k)
      if (c->progeny[k] != NULL)
        cell_check_spart_pos(c->progeny[k], global_sparts);
  }

  struct spart *sparts = c->stars.parts;
  const int count = c->stars.count;
  for (int i = 0; i < count; ++i) {

    const struct spart *sp = &sparts[i];
    if ((sp->x[0] < c->loc[0] / space_stretch) ||
        (sp->x[1] < c->loc[1] / space_stretch) ||
        (sp->x[2] < c->loc[2] / space_stretch) ||
        (sp->x[0] >= (c->loc[0] + c->width[0]) * space_stretch) ||
        (sp->x[1] >= (c->loc[1] + c->width[1]) * space_stretch) ||
        (sp->x[2] >= (c->loc[2] + c->width[2]) * space_stretch))
      error("spart not in its cell!");

    if (sp->time_bin != time_bin_not_created &&
        sp->time_bin != time_bin_inhibited) {

      const struct gpart *gp = sp->gpart;
      if (gp == NULL && sp->time_bin != time_bin_not_created)
        error("Unlinked spart!");

      if (&global_sparts[-gp->id_or_neg_offset] != sp)
        error("Incorrectly linked spart!");
    }
  }

#else
  error("Calling a degugging function outside debugging mode.");
#endif
}

/**
 * @brief Recursively update the pointer and counter for #spart after the
 * addition of a new particle.
 *
 * @param c The cell we are working on.
 * @param progeny_list The list of the progeny index at each level for the
 * leaf-cell where the particle was added.
 * @param main_branch Are we in a cell directly above the leaf where the new
 * particle was added?
 */
void cell_recursively_shift_sparts(struct cell *c,
                                   const int progeny_list[space_cell_maxdepth],
                                   const int main_branch) {
  if (c->split) {

    /* No need to recurse in progenies located before the insestion point */
    const int first_progeny = main_branch ? progeny_list[(int)c->depth] : 0;

    for (int k = first_progeny; k < 8; ++k) {

      if (c->progeny[k] != NULL)
        cell_recursively_shift_sparts(c->progeny[k], progeny_list,
                                      main_branch && (k == first_progeny));
    }
  }

  /* When directly above the leaf with the new particle: increase the particle
   * count */
  /* When after the leaf with the new particle: shift by one position */
  if (main_branch)
    c->stars.count++;
  else
    c->stars.parts++;
}

/**
 * @brief "Add" a #spart in a given #cell.
 *
 * This function will a a #spart at the start of the current cell's array by
 * shifting all the #spart in the top-level cell by one position. All the
 * pointers and cell counts are updated accordingly.
 *
 * @param e The #engine.
 * @param c The leaf-cell in which to add the #spart.
 *
 * @return A pointer to the newly added #spart. The spart has a been zeroed and
 * given a position within the cell as well as set to the minimal active time
 * bin.
 */
struct spart *cell_add_spart(struct engine *e, struct cell *const c) {

  /* Perform some basic consitency checks */
  if (c->nodeID != engine_rank) error("Adding spart on a foreign node");
  if (c->grav.ti_old_part != e->ti_current) error("Undrifted cell!");
  if (c->split) error("Addition of spart performed above the leaf level");

  /* Progeny number at each level */
  int progeny[space_cell_maxdepth];
#ifdef SWIFT_DEBUG_CHECKS
  for (int i = 0; i < space_cell_maxdepth; ++i) progeny[i] = -1;
#endif

  /* Get the top-level this leaf cell is in and compute the progeny indices at
     each level */
  struct cell *top = c;
  while (top->parent != NULL) {
    for (int k = 0; k < 8; ++k) {
      if (top->parent->progeny[k] == top) {
        progeny[(int)top->parent->depth] = k;
      }
    }
    top = top->parent;
  }

  /* Are there any extra particles left? */
  if (top->stars.count == top->stars.count_total - 1) {
    message("We ran out of star particles!");
    atomic_inc(&e->forcerebuild);
    return NULL;
  }

  /* Number of particles to shift in order to get a free space. */
  const size_t n_copy = &top->stars.parts[top->stars.count] - c->stars.parts;

#ifdef SWIFT_DEBUG_CHECKS
  if (c->stars.parts + n_copy > top->stars.parts + top->stars.count)
    error("Copying beyond the allowed range");
#endif

  if (n_copy > 0) {

    // MATTHIEU: This can be improved. We don't need to copy everything, just
    // need to swap a few particles.
    memmove(&c->stars.parts[1], &c->stars.parts[0],
            n_copy * sizeof(struct spart));

    /* Update the gpart->spart links (shift by 1) */
    for (size_t i = 0; i < n_copy; ++i) {
#ifdef SWIFT_DEBUG_CHECKS
      if (c->stars.parts[i + 1].gpart == NULL) {
        error("Incorrectly linked spart!");
      }
#endif
      c->stars.parts[i + 1].gpart->id_or_neg_offset--;
    }
  }

  /* Recursively shift all the stars to get a free spot at the start of the
   * current cell*/
  cell_recursively_shift_sparts(top, progeny, /* main_branch=*/1);

  /* We now have an empty spart as the first particle in that cell */
  struct spart *sp = &c->stars.parts[0];
  bzero(sp, sizeof(struct spart));

  /* Give it a decent position */
  sp->x[0] = c->loc[0] + 0.5 * c->width[0];
  sp->x[1] = c->loc[1] + 0.5 * c->width[1];
  sp->x[2] = c->loc[2] + 0.5 * c->width[2];

  /* Set it to the current time-bin */
  sp->time_bin = e->min_active_bin;

  top = c;
  while (top->parent != NULL) {
    top->grav.ti_end_min = e->ti_current;
    top = top->parent;
  }
  top->grav.ti_end_min = e->ti_current;

#ifdef SWIFT_DEBUG_CHECKS
  /* Specify it was drifted to this point */
  sp->ti_drift = e->ti_current;
#endif

  /* Register that we used one of the free slots. */
  const size_t one = 1;
  atomic_sub(&e->s->nr_extra_sparts, one);

  return sp;
}

/**
 * @brief "Remove" a gas particle from the calculation.
 *
 * The particle is inhibited and will officially be removed at the next rebuild.
 *
 * @param e The #engine running on this node.
 * @param c The #cell from which to remove the particle.
 * @param p The #part to remove.
 * @param xp The extended data of the particle to remove.
 */
void cell_remove_part(const struct engine *e, struct cell *c, struct part *p,
                      struct xpart *xp) {

  /* Quick cross-check */
  if (c->nodeID != e->nodeID)
    error("Can't remove a particle in a foreign cell.");

  /* Mark the particle as inhibited */
  p->time_bin = time_bin_inhibited;

  /* Mark the gpart as inhibited and stand-alone */
  if (p->gpart) {
    p->gpart->time_bin = time_bin_inhibited;
    p->gpart->id_or_neg_offset = p->id;
    p->gpart->type = swift_type_dark_matter;
  }

  /* Un-link the part */
  p->gpart = NULL;
}

/**
 * @brief "Remove" a gravity particle from the calculation.
 *
 * The particle is inhibited and will officially be removed at the next rebuild.
 *
 * @param e The #engine running on this node.
 * @param c The #cell from which to remove the particle.
 * @param gp The #gpart to remove.
 */
void cell_remove_gpart(const struct engine *e, struct cell *c,
                       struct gpart *gp) {

  /* Quick cross-check */
  if (c->nodeID != e->nodeID)
    error("Can't remove a particle in a foreign cell.");

  if (gp->type != swift_type_dark_matter)
    error("Trying to remove a non-dark matter gpart.");

  /* Mark the particle as inhibited */
  gp->time_bin = time_bin_inhibited;
}

/**
 * @brief "Remove" a star particle from the calculation.
 *
 * The particle is inhibited and will officially be removed at the next rebuild.
 *
 * @param e The #engine running on this node.
 * @param c The #cell from which to remove the particle.
 * @param sp The #spart to remove.
 */
void cell_remove_spart(const struct engine *e, struct cell *c,
                       struct spart *sp) {

  /* Quick cross-check */
  if (c->nodeID != e->nodeID)
    error("Can't remove a particle in a foreign cell.");

  /* Mark the particle as inhibited and stand-alone */
  sp->time_bin = time_bin_inhibited;
  if (sp->gpart) {
    sp->gpart->time_bin = time_bin_inhibited;
    sp->gpart->id_or_neg_offset = sp->id;
    sp->gpart->type = swift_type_dark_matter;
  }

  /* Un-link the spart */
  sp->gpart = NULL;
}

/**
 * @brief "Remove" a gas particle from the calculation and convert its gpart
 * friend to a dark matter particle.
 *
 * Note that the #part is not destroyed. The pointer is still valid
 * after this call and the properties of the #part are not altered
 * apart from the time-bin and #gpart pointer.
 * The particle is inhibited and will officially be removed at the next rebuild.
 *
 * @param e The #engine running on this node.
 * @param c The #cell from which to remove the particle.
 * @param p The #part to remove.
 * @param xp The extended data of the particle to remove.
 *
 * @return Pointer to the #gpart the #part has become. It carries the
 * ID of the #part and has a dark matter type.
 */
struct gpart *cell_convert_part_to_gpart(const struct engine *e, struct cell *c,
                                         struct part *p, struct xpart *xp) {

  /* Quick cross-checks */
  if (c->nodeID != e->nodeID)
    error("Can't remove a particle in a foreign cell.");

  if (p->gpart == NULL)
    error("Trying to convert part without gpart friend to dark matter!");

  /* Get a handle */
  struct gpart *gp = p->gpart;

  /* Mark the particle as inhibited */
  p->time_bin = time_bin_inhibited;

  /* Un-link the part */
  p->gpart = NULL;

  /* Mark the gpart as dark matter */
  gp->type = swift_type_dark_matter;
  gp->id_or_neg_offset = p->id;

#ifdef SWIFT_DEBUG_CHECKS
  gp->ti_kick = p->ti_kick;
#endif

  return gp;
}

/**
 * @brief "Remove" a spart particle from the calculation and convert its gpart
 * friend to a dark matter particle.
 *
 * Note that the #spart is not destroyed. The pointer is still valid
 * after this call and the properties of the #spart are not altered
 * apart from the time-bin and #gpart pointer.
 * The particle is inhibited and will officially be removed at the next rebuild.
 *
 * @param e The #engine running on this node.
 * @param c The #cell from which to remove the particle.
 * @param sp The #spart to remove.
 *
 * @return Pointer to the #gpart the #spart has become. It carries the
 * ID of the #spart and has a dark matter type.
 */
struct gpart *cell_convert_spart_to_gpart(const struct engine *e,
                                          struct cell *c, struct spart *sp) {

  /* Quick cross-check */
  if (c->nodeID != e->nodeID)
    error("Can't remove a particle in a foreign cell.");

  if (sp->gpart == NULL)
    error("Trying to convert spart without gpart friend to dark matter!");

  /* Get a handle */
  struct gpart *gp = sp->gpart;

  /* Mark the particle as inhibited */
  sp->time_bin = time_bin_inhibited;

  /* Un-link the spart */
  sp->gpart = NULL;

  /* Mark the gpart as dark matter */
  gp->type = swift_type_dark_matter;
  gp->id_or_neg_offset = sp->id;

#ifdef SWIFT_DEBUG_CHECKS
  gp->ti_kick = sp->ti_kick;
#endif

  return gp;
}

/**
 * @brief "Remove" a #part from a #cell and replace it with a #spart
 * connected to the same #gpart.
 *
 * Note that the #part is not destroyed. The pointer is still valid
 * after this call and the properties of the #part are not altered
 * apart from the time-bin and #gpart pointer.
 * The particle is inhibited and will officially be removed at the next rebuild.
 *
 * @param e The #engine.
 * @param c The #cell from which to remove the #part.
 * @param p The #part to remove (must be inside c).
 * @param xp The extended data of the #part.
 *
 * @return A fresh #spart with the same ID, position, velocity and
 * time-bin as the original #part.
 */
struct spart *cell_convert_part_to_spart(struct engine *e, struct cell *c,
                                         struct part *p, struct xpart *xp) {

  /* Quick cross-check */
  if (c->nodeID != e->nodeID)
    error("Can't remove a particle in a foreign cell.");

  if (p->gpart == NULL)
    error("Trying to convert part without gpart friend to star!");

  /* Create a fresh (empty) spart */
  struct spart *sp = cell_add_spart(e, c);

  /* Did we run out of free spart slots? */
  if (sp == NULL) return NULL;

  /* Destroy the gas particle and get it's gpart friend */
  struct gpart *gp = cell_convert_part_to_gpart(e, c, p, xp);

  /* Assign the ID back */
  sp->id = gp->id_or_neg_offset;
  gp->type = swift_type_stars;

  /* Re-link things */
  sp->gpart = gp;
  gp->id_or_neg_offset = -(sp - e->s->sparts);

  /* Synchronize clocks */
  gp->time_bin = sp->time_bin;

  /* Synchronize masses, positions and velocities */
  sp->mass = gp->mass;
  sp->x[0] = gp->x[0];
  sp->x[1] = gp->x[1];
  sp->x[2] = gp->x[2];
  sp->v[0] = gp->v_full[0];
  sp->v[1] = gp->v_full[1];
  sp->v[2] = gp->v_full[2];

#ifdef SWIFT_DEBUG_CHECKS
  sp->ti_kick = gp->ti_kick;
  gp->ti_drift = sp->ti_drift;
#endif

  /* Set a smoothing length */
  sp->h = max(c->stars.h_max, c->hydro.h_max);

  /* Here comes the Sun! */
  return sp;
}

/**
 * @brief Re-arrange the #part in a top-level cell such that all the extra ones
 * for on-the-fly creation are located at the end of the array.
 *
 * @param c The #cell to sort.
 * @param parts_offset The offset between the first #part in the array and the
 * first #part in the global array in the space structure (for re-linking).
 */
void cell_reorder_extra_parts(struct cell *c, const ptrdiff_t parts_offset) {

  struct part *parts = c->hydro.parts;
  struct xpart *xparts = c->hydro.xparts;
  const int count_real = c->hydro.count;

  if (c->depth != 0 || c->nodeID != engine_rank)
    error("This function should only be called on local top-level cells!");

  int first_not_extra = count_real;

  /* Find extra particles */
  for (int i = 0; i < count_real; ++i) {
    if (parts[i].time_bin == time_bin_not_created) {

      /* Find the first non-extra particle after the end of the
         real particles */
      while (parts[first_not_extra].time_bin == time_bin_not_created) {
        ++first_not_extra;
      }

#ifdef SWIFT_DEBUG_CHECKS
      if (first_not_extra >= count_real + space_extra_parts)
        error("Looking for extra particles beyond this cell's range!");
#endif

      /* Swap everything, including g-part pointer */
      memswap(&parts[i], &parts[first_not_extra], sizeof(struct part));
      memswap(&xparts[i], &xparts[first_not_extra], sizeof(struct xpart));
      if (parts[i].gpart)
        parts[i].gpart->id_or_neg_offset = -(i + parts_offset);
    }
  }
}

/**
 * @brief Re-arrange the #spart in a top-level cell such that all the extra ones
 * for on-the-fly creation are located at the end of the array.
 *
 * @param c The #cell to sort.
 * @param sparts_offset The offset between the first #spart in the array and the
 * first #spart in the global array in the space structure (for re-linking).
 */
void cell_reorder_extra_sparts(struct cell *c, const ptrdiff_t sparts_offset) {

  struct spart *sparts = c->stars.parts;
  const int count_real = c->stars.count;

  if (c->depth != 0 || c->nodeID != engine_rank)
    error("This function should only be called on local top-level cells!");

  int first_not_extra = count_real;

  /* Find extra particles */
  for (int i = 0; i < count_real; ++i) {
    if (sparts[i].time_bin == time_bin_not_created) {

      /* Find the first non-extra particle after the end of the
         real particles */
      while (sparts[first_not_extra].time_bin == time_bin_not_created) {
        ++first_not_extra;
      }

#ifdef SWIFT_DEBUG_CHECKS
      if (first_not_extra >= count_real + space_extra_sparts)
        error("Looking for extra particles beyond this cell's range!");
#endif

      /* Swap everything, including g-part pointer */
      memswap(&sparts[i], &sparts[first_not_extra], sizeof(struct spart));
      if (sparts[i].gpart)
        sparts[i].gpart->id_or_neg_offset = -(i + sparts_offset);
      sparts[first_not_extra].gpart = NULL;
#ifdef SWIFT_DEBUG_CHECKS
      if (sparts[first_not_extra].time_bin != time_bin_not_created)
        error("Incorrect swap occured!");
#endif
    }
  }
}

/**
 * @brief Re-arrange the #gpart in a top-level cell such that all the extra ones
 * for on-the-fly creation are located at the end of the array.
 *
 * @param c The #cell to sort.
 * @param parts The global array of #part (for re-linking).
 * @param sparts The global array of #spart (for re-linking).
 */
void cell_reorder_extra_gparts(struct cell *c, struct part *parts,
                               struct spart *sparts) {

  struct gpart *gparts = c->grav.parts;
  const int count_real = c->grav.count;

  if (c->depth != 0 || c->nodeID != engine_rank)
    error("This function should only be called on local top-level cells!");

  int first_not_extra = count_real;

  /* Find extra particles */
  for (int i = 0; i < count_real; ++i) {
    if (gparts[i].time_bin == time_bin_not_created) {

      /* Find the first non-extra particle after the end of the
         real particles */
      while (gparts[first_not_extra].time_bin == time_bin_not_created) {
        ++first_not_extra;
      }

#ifdef SWIFT_DEBUG_CHECKS
      if (first_not_extra >= count_real + space_extra_gparts)
        error("Looking for extra particles beyond this cell's range!");
#endif

      /* Swap everything (including pointers) */
      memswap(&gparts[i], &gparts[first_not_extra], sizeof(struct gpart));
      if (gparts[i].type == swift_type_gas) {
        parts[-gparts[i].id_or_neg_offset].gpart = &gparts[i];
      } else if (gparts[i].type == swift_type_stars) {
        sparts[-gparts[i].id_or_neg_offset].gpart = &gparts[i];
      }
    }
  }
}

/**
 * @brief Can we use the MM interactions fo a given pair of cells?
 *
 * @param ci The first #cell.
 * @param cj The second #cell.
 * @param e The #engine.
 * @param s The #space.
 */
int cell_can_use_pair_mm(const struct cell *ci, const struct cell *cj,
                         const struct engine *e, const struct space *s) {

  const double theta_crit2 = e->gravity_properties->theta_crit2;
  const int periodic = s->periodic;
  const double dim[3] = {s->dim[0], s->dim[1], s->dim[2]};

  /* Recover the multipole information */
  const struct gravity_tensors *const multi_i = ci->grav.multipole;
  const struct gravity_tensors *const multi_j = cj->grav.multipole;

  /* Get the distance between the CoMs */
  double dx = multi_i->CoM[0] - multi_j->CoM[0];
  double dy = multi_i->CoM[1] - multi_j->CoM[1];
  double dz = multi_i->CoM[2] - multi_j->CoM[2];

  /* Apply BC */
  if (periodic) {
    dx = nearest(dx, dim[0]);
    dy = nearest(dy, dim[1]);
    dz = nearest(dz, dim[2]);
  }
  const double r2 = dx * dx + dy * dy + dz * dz;

  return gravity_M2L_accept(multi_i->r_max, multi_j->r_max, theta_crit2, r2);
}

/**
 * @brief Can we use the MM interactions fo a given pair of cells?
 *
 * This function uses the information gathered in the multipole at rebuild
 * time and not the current position and radius of the multipole.
 *
 * @param ci The first #cell.
 * @param cj The second #cell.
 * @param e The #engine.
 * @param s The #space.
 */
int cell_can_use_pair_mm_rebuild(const struct cell *ci, const struct cell *cj,
                                 const struct engine *e,
                                 const struct space *s) {

  const double theta_crit2 = e->gravity_properties->theta_crit2;
  const int periodic = s->periodic;
  const double dim[3] = {s->dim[0], s->dim[1], s->dim[2]};

  /* Recover the multipole information */
  const struct gravity_tensors *const multi_i = ci->grav.multipole;
  const struct gravity_tensors *const multi_j = cj->grav.multipole;

#ifdef SWIFT_DEBUG_CHECKS

  if (multi_i->CoM_rebuild[0] < ci->loc[0] ||
      multi_i->CoM_rebuild[0] > ci->loc[0] + ci->width[0])
    error("Invalid multipole position ci");
  if (multi_i->CoM_rebuild[1] < ci->loc[1] ||
      multi_i->CoM_rebuild[1] > ci->loc[1] + ci->width[1])
    error("Invalid multipole position ci");
  if (multi_i->CoM_rebuild[2] < ci->loc[2] ||
      multi_i->CoM_rebuild[2] > ci->loc[2] + ci->width[2])
    error("Invalid multipole position ci");

  if (multi_j->CoM_rebuild[0] < cj->loc[0] ||
      multi_j->CoM_rebuild[0] > cj->loc[0] + cj->width[0])
    error("Invalid multipole position cj");
  if (multi_j->CoM_rebuild[1] < cj->loc[1] ||
      multi_j->CoM_rebuild[1] > cj->loc[1] + cj->width[1])
    error("Invalid multipole position cj");
  if (multi_j->CoM_rebuild[2] < cj->loc[2] ||
      multi_j->CoM_rebuild[2] > cj->loc[2] + cj->width[2])
    error("Invalid multipole position cj");

#endif

  /* Get the distance between the CoMs */
  double dx = multi_i->CoM_rebuild[0] - multi_j->CoM_rebuild[0];
  double dy = multi_i->CoM_rebuild[1] - multi_j->CoM_rebuild[1];
  double dz = multi_i->CoM_rebuild[2] - multi_j->CoM_rebuild[2];

  /* Apply BC */
  if (periodic) {
    dx = nearest(dx, dim[0]);
    dy = nearest(dy, dim[1]);
    dz = nearest(dz, dim[2]);
  }
  const double r2 = dx * dx + dy * dy + dz * dz;

  return gravity_M2L_accept(multi_i->r_max_rebuild, multi_j->r_max_rebuild,
                            theta_crit2, r2);
}<|MERGE_RESOLUTION|>--- conflicted
+++ resolved
@@ -1237,13 +1237,8 @@
   c->hydro.limiter = NULL;
   c->grav.grav = NULL;
   c->grav.mm = NULL;
-<<<<<<< HEAD
   c->stars.feedback = NULL;
   c->stars.density = NULL;
-=======
-  c->stars.density = NULL;
-  c->stars.feedback = NULL;
->>>>>>> d933ea55
 }
 
 /**
