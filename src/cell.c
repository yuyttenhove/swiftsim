/*******************************************************************************
 * This file is part of SWIFT.
 * Copyright (c) 2012 Pedro Gonnet (pedro.gonnet@durham.ac.uk)
 *                    Matthieu Schaller (matthieu.schaller@durham.ac.uk)
 *               2015 Peter W. Draper (p.w.draper@durham.ac.uk)
 *               2016 John A. Regan (john.a.regan@durham.ac.uk)
 *                    Tom Theuns (tom.theuns@durham.ac.uk)
 *
 * This program is free software: you can redistribute it and/or modify
 * it under the terms of the GNU Lesser General Public License as published
 * by the Free Software Foundation, either version 3 of the License, or
 * (at your option) any later version.
 *
 * This program is distributed in the hope that it will be useful,
 * but WITHOUT ANY WARRANTY; without even the implied warranty of
 * MERCHANTABILITY or FITNESS FOR A PARTICULAR PURPOSE.  See the
 * GNU General Public License for more details.
 *
 * You should have received a copy of the GNU Lesser General Public License
 * along with this program.  If not, see <http://www.gnu.org/licenses/>.
 *
 ******************************************************************************/

/* Config parameters. */
#include "../config.h"

/* Some standard headers. */
#include <float.h>
#include <limits.h>
#include <math.h>
#include <pthread.h>
#include <stdio.h>
#include <stdlib.h>
#include <string.h>

/* MPI headers. */
#ifdef WITH_MPI
#include <mpi.h>
#endif

/* Switch off timers. */
#ifdef TIMER
#undef TIMER
#endif

/* This object's header. */
#include "cell.h"

/* Local headers. */
#include "active.h"
#include "atomic.h"
#include "black_holes.h"
#include "chemistry.h"
#include "drift.h"
#include "engine.h"
#include "entropy_floor.h"
#include "error.h"
#include "feedback.h"
#include "gravity.h"
#include "hydro.h"
#include "hydro_properties.h"
#include "memswap.h"
#include "minmax.h"
#include "pressure_floor.h"
#include "scheduler.h"
#include "space.h"
#include "space_getsid.h"
#include "star_formation.h"
#include "stars.h"
#include "task_order.h"
#include "timers.h"
#include "tools.h"
#include "tracers.h"

extern int engine_star_resort_task_depth;

/* Global variables. */
int cell_next_tag = 0;

/** List of cell pairs for sub-cell recursion. For any sid, the entries in
 * this array contain the number of sub-cell pairs and the indices and sid
 * of the sub-cell pairs themselves. */
struct cell_split_pair cell_split_pairs[13] = {
    {1, /* (  1 ,  1 ,  1 ) */
     {{7, 0, 0}}},

    {4, /* (  1 ,  1 ,  0 ) */
     {{6, 0, 1}, {7, 1, 1}, {6, 1, 0}, {7, 0, 2}}},

    {1, /* (  1 ,  1 , -1 ) */
     {{6, 1, 2}}},

    {4, /* (  1 ,  0 ,  1 ) */
     {{5, 0, 3}, {7, 2, 3}, {5, 2, 0}, {7, 0, 6}}},

    {16, /* (  1 ,  0 ,  0 ) */
     {{4, 0, 4},
      {5, 0, 5},
      {6, 0, 7},
      {7, 0, 8},
      {4, 1, 3},
      {5, 1, 4},
      {6, 1, 6},
      {7, 1, 7},
      {4, 2, 1},
      {5, 2, 2},
      {6, 2, 4},
      {7, 2, 5},
      {4, 3, 0},
      {5, 3, 1},
      {6, 3, 3},
      {7, 3, 4}}},

    {4, /* (  1 ,  0 , -1 ) */
     {{4, 1, 5}, {6, 3, 5}, {4, 3, 2}, {6, 1, 8}}},

    {1, /* (  1 , -1 ,  1 ) */
     {{5, 2, 6}}},

    {4, /* (  1 , -1 ,  0 ) */
     {{4, 3, 6}, {5, 2, 8}, {4, 2, 7}, {5, 3, 7}}},

    {1, /* (  1 , -1 , -1 ) */
     {{4, 3, 8}}},

    {4, /* (  0 ,  1 ,  1 ) */
     {{3, 0, 9}, {7, 4, 9}, {3, 4, 0}, {7, 0, 8}}},

    {16, /* (  0 ,  1 ,  0 ) */
     {{2, 0, 10},
      {3, 0, 11},
      {6, 0, 7},
      {7, 0, 6},
      {2, 1, 9},
      {3, 1, 10},
      {6, 1, 8},
      {7, 1, 7},
      {2, 4, 1},
      {3, 4, 2},
      {6, 4, 10},
      {7, 4, 11},
      {2, 5, 0},
      {3, 5, 1},
      {6, 5, 9},
      {7, 5, 10}}},

    {4, /* (  0 ,  1 , -1 ) */
     {{2, 1, 11}, {6, 5, 11}, {2, 5, 2}, {6, 1, 6}}},

    {16, /* (  0 ,  0 ,  1 ) */
     {{1, 0, 12},
      {3, 0, 11},
      {5, 0, 5},
      {7, 0, 2},
      {1, 2, 9},
      {3, 2, 12},
      {5, 2, 8},
      {7, 2, 5},
      {1, 4, 3},
      {3, 4, 6},
      {5, 4, 12},
      {7, 4, 11},
      {1, 6, 0},
      {3, 6, 3},
      {5, 6, 9},
      {7, 6, 12}}}};

/**
 * @brief Get the size of the cell subtree.
 *
 * @param c The #cell.
 */
int cell_get_subtree_size(struct cell *c) {
  /* Number of cells in this subtree. */
  int count = 1;

  /* Sum up the progeny if split. */
  if (c->split)
    for (int k = 0; k < 8; k++)
      if (c->progeny[k] != NULL) count += cell_get_subtree_size(c->progeny[k]);

  /* Return the final count. */
  return count;
}

/**
 * @brief Link the cells recursively to the given #part array.
 *
 * @param c The #cell.
 * @param parts The #part array.
 *
 * @return The number of particles linked.
 */
int cell_link_parts(struct cell *c, struct part *parts) {
#ifdef SWIFT_DEBUG_CHECKS
  if (cell_is_local(c)) error("Linking foreign particles in a local cell!");

  if (c->hydro.parts != NULL)
    error("Linking parts into a cell that was already linked");
#endif

  c->hydro.parts = parts;

  /* Fill the progeny recursively, depth-first. */
  if (c->split) {
    int offset = 0;
    for (int k = 0; k < 8; k++) {
      if (c->progeny[k] != NULL)
        offset += cell_link_parts(c->progeny[k], &parts[offset]);
    }
  }

  /* Return the total number of linked particles. */
  return c->hydro.count;
}

/**
 * @brief Link the cells recursively to the given #gpart array.
 *
 * @param c The #cell.
 * @param gparts The #gpart array.
 *
 * @return The number of particles linked.
 */
int cell_link_gparts(struct cell *c, struct gpart *gparts) {
#ifdef SWIFT_DEBUG_CHECKS
  if (cell_is_local(c)) error("Linking foreign particles in a local cell!");

  if (c->grav.parts != NULL)
    error("Linking gparts into a cell that was already linked");
#endif

  c->grav.parts = gparts;

  /* Fill the progeny recursively, depth-first. */
  if (c->split) {
    int offset = 0;
    for (int k = 0; k < 8; k++) {
      if (c->progeny[k] != NULL)
        offset += cell_link_gparts(c->progeny[k], &gparts[offset]);
    }
  }

  /* Return the total number of linked particles. */
  return c->grav.count;
}

/**
 * @brief Link the cells recursively to the given #spart array.
 *
 * @param c The #cell.
 * @param sparts The #spart array.
 *
 * @return The number of particles linked.
 */
int cell_link_sparts(struct cell *c, struct spart *sparts) {
#ifdef SWIFT_DEBUG_CHECKS
  if (cell_is_local(c)) error("Linking foreign particles in a local cell!");

  if (c->stars.parts != NULL)
    error("Linking sparts into a cell that was already linked");
#endif

  c->stars.parts = sparts;
  c->stars.parts_rebuild = sparts;

  /* Fill the progeny recursively, depth-first. */
  if (c->split) {
    int offset = 0;
    for (int k = 0; k < 8; k++) {
      if (c->progeny[k] != NULL)
        offset += cell_link_sparts(c->progeny[k], &sparts[offset]);
    }
  }

  /* Return the total number of linked particles. */
  return c->stars.count;
}

/**
 * @brief Link the cells recursively to the given #bpart array.
 *
 * @param c The #cell.
 * @param bparts The #bpart array.
 *
 * @return The number of particles linked.
 */
int cell_link_bparts(struct cell *c, struct bpart *bparts) {

#ifdef SWIFT_DEBUG_CHECKS
  if (cell_is_local(c)) error("Linking foreign particles in a local cell!");

  if (c->black_holes.parts != NULL)
    error("Linking bparts into a cell that was already linked");
#endif

  c->black_holes.parts = bparts;

  /* Fill the progeny recursively, depth-first. */
  if (c->split) {
    int offset = 0;
    for (int k = 0; k < 8; k++) {
      if (c->progeny[k] != NULL)
        offset += cell_link_bparts(c->progeny[k], &bparts[offset]);
    }
  }

  /* Return the total number of linked particles. */
  return c->black_holes.count;
}

/**
 * @brief Recurse down foreign cells until reaching one with hydro
 * tasks; then trigger the linking of the #part array from that
 * level.
 *
 * @param c The #cell.
 * @param proxy_id The offset of the #proxy from which we receive the parts.
 * @param parts The #part array.
 *
 * @return The number of particles linked.
 */
int cell_link_foreign_parts(struct cell *c, int proxy_id, struct part *parts) {
#ifdef WITH_MPI

#ifdef SWIFT_DEBUG_CHECKS
  if (cell_is_local(c)) error("Linking foreign particles in a local cell!");
#endif

  /* Do we have hydro interactions with the given proxy at this level? */
  if (c->mpi.attach_send_recv_for_proxy & (1ULL << proxy_id)) {

    /* Recursively attach the parts */
    return cell_link_parts(c, parts);
  }

  /* Go deeper to find the level where the tasks are */
  if (c->split) {
    int count = 0;
    for (int k = 0; k < 8; k++) {
      if (c->progeny[k] != NULL) {
        count +=
            cell_link_foreign_parts(c->progeny[k], proxy_id, &parts[count]);
      }
    }
    return count;
  }

  /* Otherwise do nothing. */
  return 0;

#else
  error("Calling linking of foregin particles in non-MPI mode.");
#endif
}

/**
 * @brief Recurse down foreign cells until reaching one with gravity
 * tasks; then trigger the linking of the #gpart array from that
 * level.
 *
 * @param c The #cell.
 * @param gparts The #gpart array.
 *
 * @return The number of particles linked.
 */
int cell_link_foreign_gparts(struct cell *c, struct gpart *gparts) {
#ifdef WITH_MPI

#ifdef SWIFT_DEBUG_CHECKS
  if (cell_is_local(c)) error("Linking foreign particles in a local cell!");
#endif

  /* Do we have a gravity task at this level? */
  if (cell_get_recv(c, task_subtype_gpart) != NULL) {

    /* Recursively attach the gparts */
    const int counts = cell_link_gparts(c, gparts);
#ifdef SWIFT_DEBUG_CHECKS
    if (counts != c->grav.count)
      error("Something is wrong with the foreign counts");
#endif
    return counts;
  }

  /* Go deeper to find the level where the tasks are */
  if (c->split) {
    int count = 0;
    for (int k = 0; k < 8; k++) {
      if (c->progeny[k] != NULL) {
        count += cell_link_foreign_gparts(c->progeny[k], &gparts[count]);
      }
    }
    return count;
  } else {
    return 0;
  }

#else
  error("Calling linking of foregin particles in non-MPI mode.");
#endif
}

/**
 * @brief Recursively count the number of #part in a hierarchy of cells that
 * need to be exchanged via the given proxy.
 *
 * @param c The #cell.
 * @param proxy_id The id of the #proxy used.
 * @param num_cells Optional pointer to the number of cells that need to be
 *        sent/received.
 *
 * @return The number of particles linked.
 */
int cell_count_parts_for_hydro_tasks(const struct cell *c, int proxy_id,
                                     int *num_cells) {
#ifdef WITH_MPI

  /* Do we have a hydro task at this level? */
  if (c->mpi.attach_send_recv_for_proxy & (1ULL << proxy_id)) {
    if (num_cells) *num_cells += 1;
    return c->hydro.count;
  }

  if (c->split) {
    int count = 0;
    for (int k = 0; k < 8; ++k) {
      if (c->progeny[k] != NULL) {
        count += cell_count_parts_for_hydro_tasks(c->progeny[k], proxy_id,
                                                  num_cells);
      }
    }
    return count;
  } else {
    return 0;
  }

#else
  error("Calling MPI code in non-MPI mode.");
#endif
}

/**
 * @brief Recursively count the number of #part in a hierarchy of cells that
 * need to be exchanged via the given proxy.
 *
 * @param c The #cell.
 * @param proxy_id The id of the #proxy used.
 * @param root The beginning of the #part array in the root cell.
 * @param counts Array in which to store the per-cell particle counts.
 * @param offsets Offsets in the particle array for each sub-cell.
 *
 * @return The number of cells that need to be sent/received.
 */
int cell_populate_counts_and_offsets_for_hydro_tasks(const struct cell *c,
                                                     int proxy_id,
                                                     const struct part *root,
                                                     int *counts,
                                                     int *offsets) {
#ifdef WITH_MPI

  /* Do we have a hydro task at this level? */
  if (c->mpi.attach_send_recv_for_proxy & (1ULL << proxy_id)) {
    *counts = c->hydro.count;
    *offsets = c->hydro.parts - root;
    return 1;
  }

  if (c->split) {
    int total_num_cells = 0;
    for (int k = 0; k < 8; ++k) {
      if (c->progeny[k] != NULL) {
        const int num_cells = cell_populate_counts_and_offsets_for_hydro_tasks(
            c->progeny[k], proxy_id, root, counts, offsets);
        counts += num_cells;
        offsets += num_cells;
        total_num_cells += num_cells;
      }
    }
    return total_num_cells;
  } else {
    return 0;
  }

#else
  error("Calling MPI code in non-MPI mode.");
#endif
}

/**
 * @brief Recursively count the number of #gpart in foreign cells that
 * are in cells with gravity-related tasks.
 *
 * @param c The #cell.
 *
 * @return The number of particles linked.
 */
int cell_count_gparts_for_tasks(const struct cell *c) {
#ifdef WITH_MPI

#ifdef SWIFT_DEBUG_CHECKS
  if (cell_is_local(c)) error("Counting foreign particles in a local cell!");
#endif

  /* Do we have a gravity task at this level? */
  if (cell_get_recv(c, task_subtype_gpart) != NULL) {
    return c->grav.count;
  }

  if (c->split) {
    int count = 0;
    for (int k = 0; k < 8; ++k) {
      if (c->progeny[k] != NULL) {
        count += cell_count_gparts_for_tasks(c->progeny[k]);
      }
    }
    return count;
  } else {
    return 0;
  }

#else
  error("Calling linking of foregin particles in non-MPI mode.");
#endif
}

/**
 * @brief Pack the data of the given cell and all it's sub-cells.
 *
 * @param c The #cell.
 * @param pc Pointer to an array of packed cells in which the
 *      cells will be packed.
 * @param with_gravity Are we running with gravity and hence need
 *      to exchange multipoles?
 *
 * @return The number of packed cells.
 */
int cell_pack(struct cell *restrict c, struct pcell *restrict pc,
              const int with_gravity) {
#ifdef WITH_MPI

  /* Start by packing the data of the current cell. */
  pc->hydro.h_max = c->hydro.h_max;
  pc->stars.h_max = c->stars.h_max;
  pc->black_holes.h_max = c->black_holes.h_max;
  pc->hydro.ti_end_min = c->hydro.ti_end_min;
  pc->hydro.ti_end_max = c->hydro.ti_end_max;
  pc->grav.ti_end_min = c->grav.ti_end_min;
  pc->grav.ti_end_max = c->grav.ti_end_max;
  pc->stars.ti_end_min = c->stars.ti_end_min;
  pc->stars.ti_end_max = c->stars.ti_end_max;
  pc->black_holes.ti_end_min = c->black_holes.ti_end_min;
  pc->black_holes.ti_end_max = c->black_holes.ti_end_max;
  pc->hydro.ti_old_part = c->hydro.ti_old_part;
  pc->grav.ti_old_part = c->grav.ti_old_part;
  pc->grav.ti_old_multipole = c->grav.ti_old_multipole;
  pc->stars.ti_old_part = c->stars.ti_old_part;
  pc->hydro.count = c->hydro.count;
  pc->grav.count = c->grav.count;
  pc->stars.count = c->stars.count;
  pc->black_holes.count = c->black_holes.count;
  pc->maxdepth = c->maxdepth;

  /* Copy the Multipole related information */
  if (with_gravity) {
    const struct gravity_tensors *mp = c->grav.multipole;

    pc->grav.m_pole = mp->m_pole;
    pc->grav.CoM[0] = mp->CoM[0];
    pc->grav.CoM[1] = mp->CoM[1];
    pc->grav.CoM[2] = mp->CoM[2];
    pc->grav.CoM_rebuild[0] = mp->CoM_rebuild[0];
    pc->grav.CoM_rebuild[1] = mp->CoM_rebuild[1];
    pc->grav.CoM_rebuild[2] = mp->CoM_rebuild[2];
    pc->grav.r_max = mp->r_max;
    pc->grav.r_max_rebuild = mp->r_max_rebuild;
  }

#ifdef SWIFT_DEBUG_CHECKS
  pc->cellID = c->cellID;
#endif

  /* Fill in the progeny, depth-first recursion. */
  int count = 1;
  for (int k = 0; k < 8; k++)
    if (c->progeny[k] != NULL) {
      pc->progeny[k] = count;
      count += cell_pack(c->progeny[k], &pc[count], with_gravity);
    } else {
      pc->progeny[k] = -1;
    }

  /* Return the number of packed cells used. */
  c->mpi.pcell_size = count;
  return count;

#else
  error("SWIFT was not compiled with MPI support.");
  return 0;
#endif
}

/**
 * @brief Pack the tag of the given cell and all it's sub-cells.
 *
 * @param c The #cell.
 * @param tags Pointer to an array of packed tags.
 *
 * @return The number of packed tags.
 */
int cell_pack_tags(const struct cell *c, int *tags) {
#ifdef WITH_MPI

  /* Start by packing the data of the current cell. */
  tags[0] = c->mpi.tag;

  /* Fill in the progeny, depth-first recursion. */
  int count = 1;
  for (int k = 0; k < 8; k++)
    if (c->progeny[k] != NULL)
      count += cell_pack_tags(c->progeny[k], &tags[count]);

#ifdef SWIFT_DEBUG_CHECKS
  if (c->mpi.pcell_size != count) error("Inconsistent tag and pcell count!");
#endif  // SWIFT_DEBUG_CHECKS

  /* Return the number of packed tags used. */
  return count;

#else
  error("SWIFT was not compiled with MPI support.");
  return 0;
#endif
}

void cell_pack_part_swallow(const struct cell *c,
                            struct black_holes_part_data *data) {

  const size_t count = c->hydro.count;
  const struct part *parts = c->hydro.parts;

  for (size_t i = 0; i < count; ++i) {
    data[i] = parts[i].black_holes_data;
  }
}

void cell_unpack_part_swallow(struct cell *c,
                              const struct black_holes_part_data *data) {

  const size_t count = c->hydro.count;
  struct part *parts = c->hydro.parts;

  for (size_t i = 0; i < count; ++i) {
    parts[i].black_holes_data = data[i];
  }
}

void cell_pack_bpart_swallow(const struct cell *c,
                             struct black_holes_bpart_data *data) {

  const size_t count = c->black_holes.count;
  const struct bpart *bparts = c->black_holes.parts;

  for (size_t i = 0; i < count; ++i) {
    data[i] = bparts[i].merger_data;
  }
}

void cell_unpack_bpart_swallow(struct cell *c,
                               const struct black_holes_bpart_data *data) {

  const size_t count = c->black_holes.count;
  struct bpart *bparts = c->black_holes.parts;

  for (size_t i = 0; i < count; ++i) {
    bparts[i].merger_data = data[i];
  }
}

/**
 * @brief Unpack the data of a given cell and its sub-cells.
 *
 * @param pc An array of packed #pcell.
 * @param c The #cell in which to unpack the #pcell.
 * @param s The #space in which the cells are created.
 * @param with_gravity Are we running with gravity and hence need
 *      to exchange multipoles?
 *
 * @return The number of cells created.
 */
int cell_unpack(struct pcell *restrict pc, struct cell *restrict c,
                struct space *restrict s, const int with_gravity) {
#ifdef WITH_MPI

  /* Unpack the current pcell. */
  c->hydro.h_max = pc->hydro.h_max;
  c->stars.h_max = pc->stars.h_max;
  c->black_holes.h_max = pc->black_holes.h_max;
  c->hydro.ti_end_min = pc->hydro.ti_end_min;
  c->hydro.ti_end_max = pc->hydro.ti_end_max;
  c->grav.ti_end_min = pc->grav.ti_end_min;
  c->grav.ti_end_max = pc->grav.ti_end_max;
  c->stars.ti_end_min = pc->stars.ti_end_min;
  c->stars.ti_end_max = pc->stars.ti_end_max;
  c->black_holes.ti_end_min = pc->black_holes.ti_end_min;
  c->black_holes.ti_end_max = pc->black_holes.ti_end_max;
  c->hydro.ti_old_part = pc->hydro.ti_old_part;
  c->grav.ti_old_part = pc->grav.ti_old_part;
  c->grav.ti_old_multipole = pc->grav.ti_old_multipole;
  c->stars.ti_old_part = pc->stars.ti_old_part;
  c->black_holes.ti_old_part = pc->black_holes.ti_old_part;
  c->hydro.count = pc->hydro.count;
  c->grav.count = pc->grav.count;
  c->stars.count = pc->stars.count;
  c->black_holes.count = pc->black_holes.count;
  c->maxdepth = pc->maxdepth;

#ifdef SWIFT_DEBUG_CHECKS
  c->cellID = pc->cellID;
#endif

  /* Copy the Multipole related information */
  if (with_gravity) {
    struct gravity_tensors *mp = c->grav.multipole;

    mp->m_pole = pc->grav.m_pole;
    mp->CoM[0] = pc->grav.CoM[0];
    mp->CoM[1] = pc->grav.CoM[1];
    mp->CoM[2] = pc->grav.CoM[2];
    mp->CoM_rebuild[0] = pc->grav.CoM_rebuild[0];
    mp->CoM_rebuild[1] = pc->grav.CoM_rebuild[1];
    mp->CoM_rebuild[2] = pc->grav.CoM_rebuild[2];
    mp->r_max = pc->grav.r_max;
    mp->r_max_rebuild = pc->grav.r_max_rebuild;
  }

  /* Number of new cells created. */
  int count = 1;

  /* Fill the progeny recursively, depth-first. */
  c->split = 0;
  for (int k = 0; k < 8; k++)
    if (pc->progeny[k] >= 0) {
      struct cell *temp;
      space_getcells(s, 1, &temp);
      temp->hydro.count = 0;
      temp->grav.count = 0;
      temp->stars.count = 0;
      temp->loc[0] = c->loc[0];
      temp->loc[1] = c->loc[1];
      temp->loc[2] = c->loc[2];
      temp->width[0] = c->width[0] / 2;
      temp->width[1] = c->width[1] / 2;
      temp->width[2] = c->width[2] / 2;
      temp->dmin = c->dmin / 2;
      if (k & 4) temp->loc[0] += temp->width[0];
      if (k & 2) temp->loc[1] += temp->width[1];
      if (k & 1) temp->loc[2] += temp->width[2];
      temp->depth = c->depth + 1;
      temp->split = 0;
      temp->hydro.dx_max_part = 0.f;
      temp->hydro.dx_max_sort = 0.f;
      temp->stars.dx_max_part = 0.f;
      temp->stars.dx_max_sort = 0.f;
      temp->black_holes.dx_max_part = 0.f;
      temp->nodeID = c->nodeID;
      temp->parent = c;
      c->progeny[k] = temp;
      c->split = 1;
      count += cell_unpack(&pc[pc->progeny[k]], temp, s, with_gravity);
    }

  /* Return the total number of unpacked cells. */
  c->mpi.pcell_size = count;
  return count;

#else
  error("SWIFT was not compiled with MPI support.");
  return 0;
#endif
}

/**
 * @brief Unpack the tags of a given cell and its sub-cells.
 *
 * @param tags An array of tags.
 * @param c The #cell in which to unpack the tags.
 *
 * @return The number of tags created.
 */
int cell_unpack_tags(const int *tags, struct cell *restrict c) {
#ifdef WITH_MPI

  /* Unpack the current pcell. */
  c->mpi.tag = tags[0];

  /* Number of new cells created. */
  int count = 1;

  /* Fill the progeny recursively, depth-first. */
  for (int k = 0; k < 8; k++)
    if (c->progeny[k] != NULL) {
      count += cell_unpack_tags(&tags[count], c->progeny[k]);
    }

#ifdef SWIFT_DEBUG_CHECKS
  if (c->mpi.pcell_size != count) error("Inconsistent tag and pcell count!");
#endif  // SWIFT_DEBUG_CHECKS

  /* Return the total number of unpacked tags. */
  return count;

#else
  error("SWIFT was not compiled with MPI support.");
  return 0;
#endif
}

/**
 * @brief Pack the time information of the given cell and all it's sub-cells.
 *
 * @param c The #cell.
 * @param pcells (output) The end-of-timestep information we pack into
 *
 * @return The number of packed cells.
 */
int cell_pack_end_step_hydro(struct cell *restrict c,
                             struct pcell_step_hydro *restrict pcells) {
#ifdef WITH_MPI
  /* Pack this cell's data. */
  pcells[0].ti_end_min = c->hydro.ti_end_min;
  pcells[0].ti_end_max = c->hydro.ti_end_max;
  pcells[0].dx_max_part = c->hydro.dx_max_part;

  /* Fill in the progeny, depth-first recursion. */
  int count = 1;
  for (int k = 0; k < 8; k++)
    if (c->progeny[k] != NULL) {
      count += cell_pack_end_step_hydro(c->progeny[k], &pcells[count]);
    }

  /* Return the number of packed values. */
  return count;

#else
  error("SWIFT was not compiled with MPI support.");
  return 0;
#endif
}

/**
 * @brief Unpack the time information of a given cell and its sub-cells.
 *
 * @param c The #cell
 * @param pcells The end-of-timestep information to unpack
 *
 * @return The number of cells created.
 */
int cell_unpack_end_step_hydro(struct cell *restrict c,
                               struct pcell_step_hydro *restrict pcells) {
#ifdef WITH_MPI

  /* Unpack this cell's data. */
  c->hydro.ti_end_min = pcells[0].ti_end_min;
  c->hydro.ti_end_max = pcells[0].ti_end_max;
  c->hydro.dx_max_part = pcells[0].dx_max_part;

  /* Fill in the progeny, depth-first recursion. */
  int count = 1;
  for (int k = 0; k < 8; k++)
    if (c->progeny[k] != NULL) {
      count += cell_unpack_end_step_hydro(c->progeny[k], &pcells[count]);
    }

  /* Return the number of packed values. */
  return count;

#else
  error("SWIFT was not compiled with MPI support.");
  return 0;
#endif
}

/**
 * @brief Pack the time information of the given cell and all it's sub-cells.
 *
 * @param c The #cell.
 * @param pcells (output) The end-of-timestep information we pack into
 *
 * @return The number of packed cells.
 */
int cell_pack_end_step_grav(struct cell *restrict c,
                            struct pcell_step_grav *restrict pcells) {
#ifdef WITH_MPI

  /* Pack this cell's data. */
  pcells[0].ti_end_min = c->grav.ti_end_min;
  pcells[0].ti_end_max = c->grav.ti_end_max;

  /* Fill in the progeny, depth-first recursion. */
  int count = 1;
  for (int k = 0; k < 8; k++)
    if (c->progeny[k] != NULL) {
      count += cell_pack_end_step_grav(c->progeny[k], &pcells[count]);
    }

  /* Return the number of packed values. */
  return count;

#else
  error("SWIFT was not compiled with MPI support.");
  return 0;
#endif
}

/**
 * @brief Unpack the time information of a given cell and its sub-cells.
 *
 * @param c The #cell
 * @param pcells The end-of-timestep information to unpack
 *
 * @return The number of cells created.
 */
int cell_unpack_end_step_grav(struct cell *restrict c,
                              struct pcell_step_grav *restrict pcells) {
#ifdef WITH_MPI

  /* Unpack this cell's data. */
  c->grav.ti_end_min = pcells[0].ti_end_min;
  c->grav.ti_end_max = pcells[0].ti_end_max;

  /* Fill in the progeny, depth-first recursion. */
  int count = 1;
  for (int k = 0; k < 8; k++)
    if (c->progeny[k] != NULL) {
      count += cell_unpack_end_step_grav(c->progeny[k], &pcells[count]);
    }

  /* Return the number of packed values. */
  return count;

#else
  error("SWIFT was not compiled with MPI support.");
  return 0;
#endif
}

/**
 * @brief Pack the time information of the given cell and all it's sub-cells.
 *
 * @param c The #cell.
 * @param pcells (output) The end-of-timestep information we pack into
 *
 * @return The number of packed cells.
 */
int cell_pack_end_step_stars(struct cell *restrict c,
                             struct pcell_step_stars *restrict pcells) {
#ifdef WITH_MPI

  /* Pack this cell's data. */
  pcells[0].ti_end_min = c->stars.ti_end_min;
  pcells[0].ti_end_max = c->stars.ti_end_max;
  pcells[0].dx_max_part = c->stars.dx_max_part;

  /* Fill in the progeny, depth-first recursion. */
  int count = 1;
  for (int k = 0; k < 8; k++)
    if (c->progeny[k] != NULL) {
      count += cell_pack_end_step_stars(c->progeny[k], &pcells[count]);
    }

  /* Return the number of packed values. */
  return count;

#else
  error("SWIFT was not compiled with MPI support.");
  return 0;
#endif
}

/**
 * @brief Unpack the time information of a given cell and its sub-cells.
 *
 * @param c The #cell
 * @param pcells The end-of-timestep information to unpack
 *
 * @return The number of cells created.
 */
int cell_unpack_end_step_stars(struct cell *restrict c,
                               struct pcell_step_stars *restrict pcells) {
#ifdef WITH_MPI

  /* Unpack this cell's data. */
  c->stars.ti_end_min = pcells[0].ti_end_min;
  c->stars.ti_end_max = pcells[0].ti_end_max;
  c->stars.dx_max_part = pcells[0].dx_max_part;

  /* Fill in the progeny, depth-first recursion. */
  int count = 1;
  for (int k = 0; k < 8; k++)
    if (c->progeny[k] != NULL) {
      count += cell_unpack_end_step_stars(c->progeny[k], &pcells[count]);
    }

  /* Return the number of packed values. */
  return count;

#else
  error("SWIFT was not compiled with MPI support.");
  return 0;
#endif
}

/**
 * @brief Pack the time information of the given cell and all it's sub-cells.
 *
 * @param c The #cell.
 * @param pcells (output) The end-of-timestep information we pack into
 *
 * @return The number of packed cells.
 */
int cell_pack_end_step_black_holes(
    struct cell *restrict c, struct pcell_step_black_holes *restrict pcells) {

#ifdef WITH_MPI

  /* Pack this cell's data. */
  pcells[0].ti_end_min = c->black_holes.ti_end_min;
  pcells[0].ti_end_max = c->black_holes.ti_end_max;
  pcells[0].dx_max_part = c->black_holes.dx_max_part;

  /* Fill in the progeny, depth-first recursion. */
  int count = 1;
  for (int k = 0; k < 8; k++)
    if (c->progeny[k] != NULL) {
      count += cell_pack_end_step_black_holes(c->progeny[k], &pcells[count]);
    }

  /* Return the number of packed values. */
  return count;

#else
  error("SWIFT was not compiled with MPI support.");
  return 0;
#endif
}

/**
 * @brief Unpack the time information of a given cell and its sub-cells.
 *
 * @param c The #cell
 * @param pcells The end-of-timestep information to unpack
 *
 * @return The number of cells created.
 */
int cell_unpack_end_step_black_holes(
    struct cell *restrict c, struct pcell_step_black_holes *restrict pcells) {

#ifdef WITH_MPI

  /* Unpack this cell's data. */
  c->black_holes.ti_end_min = pcells[0].ti_end_min;
  c->black_holes.ti_end_max = pcells[0].ti_end_max;
  c->black_holes.dx_max_part = pcells[0].dx_max_part;

  /* Fill in the progeny, depth-first recursion. */
  int count = 1;
  for (int k = 0; k < 8; k++)
    if (c->progeny[k] != NULL) {
      count += cell_unpack_end_step_black_holes(c->progeny[k], &pcells[count]);
    }

  /* Return the number of packed values. */
  return count;

#else
  error("SWIFT was not compiled with MPI support.");
  return 0;
#endif
}

/**
 * @brief Pack the multipole information of the given cell and all it's
 * sub-cells.
 *
 * @param c The #cell.
 * @param pcells (output) The multipole information we pack into
 *
 * @return The number of packed cells.
 */
int cell_pack_multipoles(struct cell *restrict c,
                         struct gravity_tensors *restrict pcells) {
#ifdef WITH_MPI

  /* Pack this cell's data. */
  pcells[0] = *c->grav.multipole;

  /* Fill in the progeny, depth-first recursion. */
  int count = 1;
  for (int k = 0; k < 8; k++)
    if (c->progeny[k] != NULL) {
      count += cell_pack_multipoles(c->progeny[k], &pcells[count]);
    }

  /* Return the number of packed values. */
  return count;

#else
  error("SWIFT was not compiled with MPI support.");
  return 0;
#endif
}

/**
 * @brief Unpack the multipole information of a given cell and its sub-cells.
 *
 * @param c The #cell
 * @param pcells The multipole information to unpack
 *
 * @return The number of cells created.
 */
int cell_unpack_multipoles(struct cell *restrict c,
                           struct gravity_tensors *restrict pcells) {
#ifdef WITH_MPI

  /* Unpack this cell's data. */
  *c->grav.multipole = pcells[0];

  /* Fill in the progeny, depth-first recursion. */
  int count = 1;
  for (int k = 0; k < 8; k++)
    if (c->progeny[k] != NULL) {
      count += cell_unpack_multipoles(c->progeny[k], &pcells[count]);
    }

  /* Return the number of packed values. */
  return count;

#else
  error("SWIFT was not compiled with MPI support.");
  return 0;
#endif
}

/**
 * @brief Pack the counts for star formation of the given cell and all it's
 * sub-cells.
 *
 * @param c The #cell.
 * @param pcells (output) The multipole information we pack into
 *
 * @return The number of packed cells.
 */
int cell_pack_sf_counts(struct cell *restrict c,
                        struct pcell_sf *restrict pcells) {

#ifdef WITH_MPI

  /* Pack this cell's data. */
  pcells[0].stars.delta_from_rebuild = c->stars.parts - c->stars.parts_rebuild;
  pcells[0].stars.count = c->stars.count;
  pcells[0].stars.dx_max_part = c->stars.dx_max_part;

#ifdef SWIFT_DEBUG_CHECKS
  if (c->stars.parts_rebuild == NULL)
    error("Star particles array at rebuild is NULL! c->depth=%d", c->depth);

  if (pcells[0].stars.delta_from_rebuild < 0)
    error("Stars part pointer moved in the wrong direction!");

  if (pcells[0].stars.delta_from_rebuild > 0 && c->depth == 0)
    error("Shifting the top-level pointer is not allowed!");
#endif

  /* Fill in the progeny, depth-first recursion. */
  int count = 1;
  for (int k = 0; k < 8; k++)
    if (c->progeny[k] != NULL) {
      count += cell_pack_sf_counts(c->progeny[k], &pcells[count]);
    }

  /* Return the number of packed values. */
  return count;

#else
  error("SWIFT was not compiled with MPI support.");
  return 0;
#endif
}

/**
 * @brief Unpack the counts for star formation of a given cell and its
 * sub-cells.
 *
 * @param c The #cell
 * @param pcells The multipole information to unpack
 *
 * @return The number of cells created.
 */
int cell_unpack_sf_counts(struct cell *restrict c,
                          struct pcell_sf *restrict pcells) {

#ifdef WITH_MPI

#ifdef SWIFT_DEBUG_CHECKS
  if (c->stars.parts_rebuild == NULL)
    error("Star particles array at rebuild is NULL!");
#endif

  /* Unpack this cell's data. */
  c->stars.count = pcells[0].stars.count;
  c->stars.parts = c->stars.parts_rebuild + pcells[0].stars.delta_from_rebuild;
  c->stars.dx_max_part = pcells[0].stars.dx_max_part;

  /* Fill in the progeny, depth-first recursion. */
  int count = 1;
  for (int k = 0; k < 8; k++)
    if (c->progeny[k] != NULL) {
      count += cell_unpack_sf_counts(c->progeny[k], &pcells[count]);
    }

  /* Return the number of packed values. */
  return count;

#else
  error("SWIFT was not compiled with MPI support.");
  return 0;
#endif
}

/**
 * @brief Lock a cell for access to its array of #part and hold its parents.
 *
 * @param c The #cell.
 * @return 0 on success, 1 on failure
 */
int cell_locktree(struct cell *c) {
  TIMER_TIC

  /* First of all, try to lock this cell. */
  if (c->hydro.hold || lock_trylock(&c->hydro.lock) != 0) {
    TIMER_TOC(timer_locktree);
    return 1;
  }

  /* Did somebody hold this cell in the meantime? */
  if (c->hydro.hold) {
    /* Unlock this cell. */
    if (lock_unlock(&c->hydro.lock) != 0) error("Failed to unlock cell.");

    /* Admit defeat. */
    TIMER_TOC(timer_locktree);
    return 1;
  }

  /* Climb up the tree and lock/hold/unlock. */
  struct cell *finger;
  for (finger = c->parent; finger != NULL; finger = finger->parent) {
    /* Lock this cell. */
    if (lock_trylock(&finger->hydro.lock) != 0) break;

    /* Increment the hold. */
    atomic_inc(&finger->hydro.hold);

    /* Unlock the cell. */
    if (lock_unlock(&finger->hydro.lock) != 0) error("Failed to unlock cell.");
  }

  /* If we reached the top of the tree, we're done. */
  if (finger == NULL) {
    TIMER_TOC(timer_locktree);
    return 0;
  }

  /* Otherwise, we hit a snag. */
  else {
    /* Undo the holds up to finger. */
    for (struct cell *finger2 = c->parent; finger2 != finger;
         finger2 = finger2->parent)
      atomic_dec(&finger2->hydro.hold);

    /* Unlock this cell. */
    if (lock_unlock(&c->hydro.lock) != 0) error("Failed to unlock cell.");

    /* Admit defeat. */
    TIMER_TOC(timer_locktree);
    return 1;
  }
}

/**
 * @brief Lock a cell for access to its array of #gpart and hold its parents.
 *
 * @param c The #cell.
 * @return 0 on success, 1 on failure
 */
int cell_glocktree(struct cell *c) {
  TIMER_TIC

  /* First of all, try to lock this cell. */
  if (c->grav.phold || lock_trylock(&c->grav.plock) != 0) {
    TIMER_TOC(timer_locktree);
    return 1;
  }

  /* Did somebody hold this cell in the meantime? */
  if (c->grav.phold) {
    /* Unlock this cell. */
    if (lock_unlock(&c->grav.plock) != 0) error("Failed to unlock cell.");

    /* Admit defeat. */
    TIMER_TOC(timer_locktree);
    return 1;
  }

  /* Climb up the tree and lock/hold/unlock. */
  struct cell *finger;
  for (finger = c->parent; finger != NULL; finger = finger->parent) {
    /* Lock this cell. */
    if (lock_trylock(&finger->grav.plock) != 0) break;

    /* Increment the hold. */
    atomic_inc(&finger->grav.phold);

    /* Unlock the cell. */
    if (lock_unlock(&finger->grav.plock) != 0) error("Failed to unlock cell.");
  }

  /* If we reached the top of the tree, we're done. */
  if (finger == NULL) {
    TIMER_TOC(timer_locktree);
    return 0;
  }

  /* Otherwise, we hit a snag. */
  else {
    /* Undo the holds up to finger. */
    for (struct cell *finger2 = c->parent; finger2 != finger;
         finger2 = finger2->parent)
      atomic_dec(&finger2->grav.phold);

    /* Unlock this cell. */
    if (lock_unlock(&c->grav.plock) != 0) error("Failed to unlock cell.");

    /* Admit defeat. */
    TIMER_TOC(timer_locktree);
    return 1;
  }
}

/**
 * @brief Lock a cell for access to its #multipole and hold its parents.
 *
 * @param c The #cell.
 * @return 0 on success, 1 on failure
 */
int cell_mlocktree(struct cell *c) {
  TIMER_TIC

  /* First of all, try to lock this cell. */
  if (c->grav.mhold || lock_trylock(&c->grav.mlock) != 0) {
    TIMER_TOC(timer_locktree);
    return 1;
  }

  /* Did somebody hold this cell in the meantime? */
  if (c->grav.mhold) {
    /* Unlock this cell. */
    if (lock_unlock(&c->grav.mlock) != 0) error("Failed to unlock cell.");

    /* Admit defeat. */
    TIMER_TOC(timer_locktree);
    return 1;
  }

  /* Climb up the tree and lock/hold/unlock. */
  struct cell *finger;
  for (finger = c->parent; finger != NULL; finger = finger->parent) {
    /* Lock this cell. */
    if (lock_trylock(&finger->grav.mlock) != 0) break;

    /* Increment the hold. */
    atomic_inc(&finger->grav.mhold);

    /* Unlock the cell. */
    if (lock_unlock(&finger->grav.mlock) != 0) error("Failed to unlock cell.");
  }

  /* If we reached the top of the tree, we're done. */
  if (finger == NULL) {
    TIMER_TOC(timer_locktree);
    return 0;
  }

  /* Otherwise, we hit a snag. */
  else {
    /* Undo the holds up to finger. */
    for (struct cell *finger2 = c->parent; finger2 != finger;
         finger2 = finger2->parent)
      atomic_dec(&finger2->grav.mhold);

    /* Unlock this cell. */
    if (lock_unlock(&c->grav.mlock) != 0) error("Failed to unlock cell.");

    /* Admit defeat. */
    TIMER_TOC(timer_locktree);
    return 1;
  }
}

/**
 * @brief Lock a cell for access to its array of #spart and hold its parents.
 *
 * @param c The #cell.
 * @return 0 on success, 1 on failure
 */
int cell_slocktree(struct cell *c) {
  TIMER_TIC

  /* First of all, try to lock this cell. */
  if (c->stars.hold || lock_trylock(&c->stars.lock) != 0) {
    TIMER_TOC(timer_locktree);
    return 1;
  }

  /* Did somebody hold this cell in the meantime? */
  if (c->stars.hold) {
    /* Unlock this cell. */
    if (lock_unlock(&c->stars.lock) != 0) error("Failed to unlock cell.");

    /* Admit defeat. */
    TIMER_TOC(timer_locktree);
    return 1;
  }

  /* Climb up the tree and lock/hold/unlock. */
  struct cell *finger;
  for (finger = c->parent; finger != NULL; finger = finger->parent) {
    /* Lock this cell. */
    if (lock_trylock(&finger->stars.lock) != 0) break;

    /* Increment the hold. */
    atomic_inc(&finger->stars.hold);

    /* Unlock the cell. */
    if (lock_unlock(&finger->stars.lock) != 0) error("Failed to unlock cell.");
  }

  /* If we reached the top of the tree, we're done. */
  if (finger == NULL) {
    TIMER_TOC(timer_locktree);
    return 0;
  }

  /* Otherwise, we hit a snag. */
  else {
    /* Undo the holds up to finger. */
    for (struct cell *finger2 = c->parent; finger2 != finger;
         finger2 = finger2->parent)
      atomic_dec(&finger2->stars.hold);

    /* Unlock this cell. */
    if (lock_unlock(&c->stars.lock) != 0) error("Failed to unlock cell.");

    /* Admit defeat. */
    TIMER_TOC(timer_locktree);
    return 1;
  }
}

/**
 * @brief Lock a cell for access to its array of #bpart and hold its parents.
 *
 * @param c The #cell.
 * @return 0 on success, 1 on failure
 */
int cell_blocktree(struct cell *c) {
  TIMER_TIC

  /* First of all, try to lock this cell. */
  if (c->black_holes.hold || lock_trylock(&c->black_holes.lock) != 0) {
    TIMER_TOC(timer_locktree);
    return 1;
  }

  /* Did somebody hold this cell in the meantime? */
  if (c->black_holes.hold) {
    /* Unlock this cell. */
    if (lock_unlock(&c->black_holes.lock) != 0) error("Failed to unlock cell.");

    /* Admit defeat. */
    TIMER_TOC(timer_locktree);
    return 1;
  }

  /* Climb up the tree and lock/hold/unlock. */
  struct cell *finger;
  for (finger = c->parent; finger != NULL; finger = finger->parent) {
    /* Lock this cell. */
    if (lock_trylock(&finger->black_holes.lock) != 0) break;

    /* Increment the hold. */
    atomic_inc(&finger->black_holes.hold);

    /* Unlock the cell. */
    if (lock_unlock(&finger->black_holes.lock) != 0)
      error("Failed to unlock cell.");
  }

  /* If we reached the top of the tree, we're done. */
  if (finger == NULL) {
    TIMER_TOC(timer_locktree);
    return 0;
  }

  /* Otherwise, we hit a snag. */
  else {
    /* Undo the holds up to finger. */
    for (struct cell *finger2 = c->parent; finger2 != finger;
         finger2 = finger2->parent)
      atomic_dec(&finger2->black_holes.hold);

    /* Unlock this cell. */
    if (lock_unlock(&c->black_holes.lock) != 0) error("Failed to unlock cell.");

    /* Admit defeat. */
    TIMER_TOC(timer_locktree);
    return 1;
  }
}

/**
 * @brief Unlock a cell's parents for access to #part array.
 *
 * @param c The #cell.
 */
void cell_unlocktree(struct cell *c) {
  TIMER_TIC

  /* First of all, try to unlock this cell. */
  if (lock_unlock(&c->hydro.lock) != 0) error("Failed to unlock cell.");

  /* Climb up the tree and unhold the parents. */
  for (struct cell *finger = c->parent; finger != NULL; finger = finger->parent)
    atomic_dec(&finger->hydro.hold);

  TIMER_TOC(timer_locktree);
}

/**
 * @brief Unlock a cell's parents for access to #gpart array.
 *
 * @param c The #cell.
 */
void cell_gunlocktree(struct cell *c) {
  TIMER_TIC

  /* First of all, try to unlock this cell. */
  if (lock_unlock(&c->grav.plock) != 0) error("Failed to unlock cell.");

  /* Climb up the tree and unhold the parents. */
  for (struct cell *finger = c->parent; finger != NULL; finger = finger->parent)
    atomic_dec(&finger->grav.phold);

  TIMER_TOC(timer_locktree);
}

/**
 * @brief Unlock a cell's parents for access to its #multipole.
 *
 * @param c The #cell.
 */
void cell_munlocktree(struct cell *c) {
  TIMER_TIC

  /* First of all, try to unlock this cell. */
  if (lock_unlock(&c->grav.mlock) != 0) error("Failed to unlock cell.");

  /* Climb up the tree and unhold the parents. */
  for (struct cell *finger = c->parent; finger != NULL; finger = finger->parent)
    atomic_dec(&finger->grav.mhold);

  TIMER_TOC(timer_locktree);
}

/**
 * @brief Unlock a cell's parents for access to #spart array.
 *
 * @param c The #cell.
 */
void cell_sunlocktree(struct cell *c) {
  TIMER_TIC

  /* First of all, try to unlock this cell. */
  if (lock_unlock(&c->stars.lock) != 0) error("Failed to unlock cell.");

  /* Climb up the tree and unhold the parents. */
  for (struct cell *finger = c->parent; finger != NULL; finger = finger->parent)
    atomic_dec(&finger->stars.hold);

  TIMER_TOC(timer_locktree);
}

/**
 * @brief Unlock a cell's parents for access to #bpart array.
 *
 * @param c The #cell.
 */
void cell_bunlocktree(struct cell *c) {
  TIMER_TIC

  /* First of all, try to unlock this cell. */
  if (lock_unlock(&c->black_holes.lock) != 0) error("Failed to unlock cell.");

  /* Climb up the tree and unhold the parents. */
  for (struct cell *finger = c->parent; finger != NULL; finger = finger->parent)
    atomic_dec(&finger->black_holes.hold);

  TIMER_TOC(timer_locktree);
}

/**
 * @brief Sort the parts into eight bins along the given pivots.
 *
 * @param c The #cell array to be sorted.
 * @param parts_offset Offset of the cell parts array relative to the
 *        space's parts array, i.e. c->hydro.parts - s->parts.
 * @param sparts_offset Offset of the cell sparts array relative to the
 *        space's sparts array, i.e. c->stars.parts - s->stars.parts.
 * @param bparts_offset Offset of the cell bparts array relative to the
 *        space's bparts array, i.e. c->black_holes.parts -
 * s->black_holes.parts.
 * @param buff A buffer with at least max(c->hydro.count, c->grav.count)
 * entries, used for sorting indices.
 * @param sbuff A buffer with at least max(c->stars.count, c->grav.count)
 * entries, used for sorting indices for the sparts.
 * @param bbuff A buffer with at least max(c->black_holes.count, c->grav.count)
 * entries, used for sorting indices for the sparts.
 * @param gbuff A buffer with at least max(c->hydro.count, c->grav.count)
 * entries, used for sorting indices for the gparts.
 */
void cell_split(struct cell *c, ptrdiff_t parts_offset, ptrdiff_t sparts_offset,
                ptrdiff_t bparts_offset, struct cell_buff *buff,
                struct cell_buff *sbuff, struct cell_buff *bbuff,
                struct cell_buff *gbuff) {
  const int count = c->hydro.count, gcount = c->grav.count,
            scount = c->stars.count, bcount = c->black_holes.count;
  struct part *parts = c->hydro.parts;
  struct xpart *xparts = c->hydro.xparts;
  struct gpart *gparts = c->grav.parts;
  struct spart *sparts = c->stars.parts;
  struct bpart *bparts = c->black_holes.parts;
  const double pivot[3] = {c->loc[0] + c->width[0] / 2,
                           c->loc[1] + c->width[1] / 2,
                           c->loc[2] + c->width[2] / 2};
  int bucket_count[8] = {0, 0, 0, 0, 0, 0, 0, 0};
  int bucket_offset[9];

#ifdef SWIFT_DEBUG_CHECKS
  /* Check that the buffs are OK. */
  for (int k = 0; k < count; k++) {
    if (buff[k].x[0] != parts[k].x[0] || buff[k].x[1] != parts[k].x[1] ||
        buff[k].x[2] != parts[k].x[2])
      error("Inconsistent buff contents.");
  }
  for (int k = 0; k < gcount; k++) {
    if (gbuff[k].x[0] != gparts[k].x[0] || gbuff[k].x[1] != gparts[k].x[1] ||
        gbuff[k].x[2] != gparts[k].x[2])
      error("Inconsistent gbuff contents.");
  }
  for (int k = 0; k < scount; k++) {
    if (sbuff[k].x[0] != sparts[k].x[0] || sbuff[k].x[1] != sparts[k].x[1] ||
        sbuff[k].x[2] != sparts[k].x[2])
      error("Inconsistent sbuff contents.");
  }
  for (int k = 0; k < bcount; k++) {
    if (bbuff[k].x[0] != bparts[k].x[0] || bbuff[k].x[1] != bparts[k].x[1] ||
        bbuff[k].x[2] != bparts[k].x[2])
      error("Inconsistent bbuff contents.");
  }
#endif /* SWIFT_DEBUG_CHECKS */

  /* Fill the buffer with the indices. */
  for (int k = 0; k < count; k++) {
    const int bid = (buff[k].x[0] >= pivot[0]) * 4 +
                    (buff[k].x[1] >= pivot[1]) * 2 + (buff[k].x[2] >= pivot[2]);
    bucket_count[bid]++;
    buff[k].ind = bid;
  }

  /* Set the buffer offsets. */
  bucket_offset[0] = 0;
  for (int k = 1; k <= 8; k++) {
    bucket_offset[k] = bucket_offset[k - 1] + bucket_count[k - 1];
    bucket_count[k - 1] = 0;
  }

  /* Run through the buckets, and swap particles to their correct spot. */
  for (int bucket = 0; bucket < 8; bucket++) {
    for (int k = bucket_offset[bucket] + bucket_count[bucket];
         k < bucket_offset[bucket + 1]; k++) {
      int bid = buff[k].ind;
      if (bid != bucket) {
        struct part part = parts[k];
        struct xpart xpart = xparts[k];
        struct cell_buff temp_buff = buff[k];
        while (bid != bucket) {
          int j = bucket_offset[bid] + bucket_count[bid]++;
          while (buff[j].ind == bid) {
            j++;
            bucket_count[bid]++;
          }
          memswap(&parts[j], &part, sizeof(struct part));
          memswap(&xparts[j], &xpart, sizeof(struct xpart));
          memswap(&buff[j], &temp_buff, sizeof(struct cell_buff));
          if (parts[j].gpart)
            parts[j].gpart->id_or_neg_offset = -(j + parts_offset);
          bid = temp_buff.ind;
        }
        parts[k] = part;
        xparts[k] = xpart;
        buff[k] = temp_buff;
        if (parts[k].gpart)
          parts[k].gpart->id_or_neg_offset = -(k + parts_offset);
      }
      bucket_count[bid]++;
    }
  }

  /* Store the counts and offsets. */
  for (int k = 0; k < 8; k++) {
    c->progeny[k]->hydro.count = bucket_count[k];
    c->progeny[k]->hydro.count_total = c->progeny[k]->hydro.count;
    c->progeny[k]->hydro.parts = &c->hydro.parts[bucket_offset[k]];
    c->progeny[k]->hydro.xparts = &c->hydro.xparts[bucket_offset[k]];
  }

#ifdef SWIFT_DEBUG_CHECKS
  /* Check that the buffs are OK. */
  for (int k = 1; k < count; k++) {
    if (buff[k].ind < buff[k - 1].ind) error("Buff not sorted.");
    if (buff[k].x[0] != parts[k].x[0] || buff[k].x[1] != parts[k].x[1] ||
        buff[k].x[2] != parts[k].x[2])
      error("Inconsistent buff contents (k=%i).", k);
  }

  /* Verify that _all_ the parts have been assigned to a cell. */
  for (int k = 1; k < 8; k++)
    if (&c->progeny[k - 1]->hydro.parts[c->progeny[k - 1]->hydro.count] !=
        c->progeny[k]->hydro.parts)
      error("Particle sorting failed (internal consistency).");
  if (c->progeny[0]->hydro.parts != c->hydro.parts)
    error("Particle sorting failed (left edge).");
  if (&c->progeny[7]->hydro.parts[c->progeny[7]->hydro.count] !=
      &c->hydro.parts[count])
    error("Particle sorting failed (right edge).");

  /* Verify a few sub-cells. */
  for (int k = 0; k < c->progeny[0]->hydro.count; k++)
    if (c->progeny[0]->hydro.parts[k].x[0] >= pivot[0] ||
        c->progeny[0]->hydro.parts[k].x[1] >= pivot[1] ||
        c->progeny[0]->hydro.parts[k].x[2] >= pivot[2])
      error("Sorting failed (progeny=0).");
  for (int k = 0; k < c->progeny[1]->hydro.count; k++)
    if (c->progeny[1]->hydro.parts[k].x[0] >= pivot[0] ||
        c->progeny[1]->hydro.parts[k].x[1] >= pivot[1] ||
        c->progeny[1]->hydro.parts[k].x[2] < pivot[2])
      error("Sorting failed (progeny=1).");
  for (int k = 0; k < c->progeny[2]->hydro.count; k++)
    if (c->progeny[2]->hydro.parts[k].x[0] >= pivot[0] ||
        c->progeny[2]->hydro.parts[k].x[1] < pivot[1] ||
        c->progeny[2]->hydro.parts[k].x[2] >= pivot[2])
      error("Sorting failed (progeny=2).");
  for (int k = 0; k < c->progeny[3]->hydro.count; k++)
    if (c->progeny[3]->hydro.parts[k].x[0] >= pivot[0] ||
        c->progeny[3]->hydro.parts[k].x[1] < pivot[1] ||
        c->progeny[3]->hydro.parts[k].x[2] < pivot[2])
      error("Sorting failed (progeny=3).");
  for (int k = 0; k < c->progeny[4]->hydro.count; k++)
    if (c->progeny[4]->hydro.parts[k].x[0] < pivot[0] ||
        c->progeny[4]->hydro.parts[k].x[1] >= pivot[1] ||
        c->progeny[4]->hydro.parts[k].x[2] >= pivot[2])
      error("Sorting failed (progeny=4).");
  for (int k = 0; k < c->progeny[5]->hydro.count; k++)
    if (c->progeny[5]->hydro.parts[k].x[0] < pivot[0] ||
        c->progeny[5]->hydro.parts[k].x[1] >= pivot[1] ||
        c->progeny[5]->hydro.parts[k].x[2] < pivot[2])
      error("Sorting failed (progeny=5).");
  for (int k = 0; k < c->progeny[6]->hydro.count; k++)
    if (c->progeny[6]->hydro.parts[k].x[0] < pivot[0] ||
        c->progeny[6]->hydro.parts[k].x[1] < pivot[1] ||
        c->progeny[6]->hydro.parts[k].x[2] >= pivot[2])
      error("Sorting failed (progeny=6).");
  for (int k = 0; k < c->progeny[7]->hydro.count; k++)
    if (c->progeny[7]->hydro.parts[k].x[0] < pivot[0] ||
        c->progeny[7]->hydro.parts[k].x[1] < pivot[1] ||
        c->progeny[7]->hydro.parts[k].x[2] < pivot[2])
      error("Sorting failed (progeny=7).");
#endif

  /* Now do the same song and dance for the sparts. */
  for (int k = 0; k < 8; k++) bucket_count[k] = 0;

  /* Fill the buffer with the indices. */
  for (int k = 0; k < scount; k++) {
    const int bid = (sbuff[k].x[0] > pivot[0]) * 4 +
                    (sbuff[k].x[1] > pivot[1]) * 2 + (sbuff[k].x[2] > pivot[2]);
    bucket_count[bid]++;
    sbuff[k].ind = bid;
  }

  /* Set the buffer offsets. */
  bucket_offset[0] = 0;
  for (int k = 1; k <= 8; k++) {
    bucket_offset[k] = bucket_offset[k - 1] + bucket_count[k - 1];
    bucket_count[k - 1] = 0;
  }

  /* Run through the buckets, and swap particles to their correct spot. */
  for (int bucket = 0; bucket < 8; bucket++) {
    for (int k = bucket_offset[bucket] + bucket_count[bucket];
         k < bucket_offset[bucket + 1]; k++) {
      int bid = sbuff[k].ind;
      if (bid != bucket) {
        struct spart spart = sparts[k];
        struct cell_buff temp_buff = sbuff[k];
        while (bid != bucket) {
          int j = bucket_offset[bid] + bucket_count[bid]++;
          while (sbuff[j].ind == bid) {
            j++;
            bucket_count[bid]++;
          }
          memswap(&sparts[j], &spart, sizeof(struct spart));
          memswap(&sbuff[j], &temp_buff, sizeof(struct cell_buff));
          if (sparts[j].gpart)
            sparts[j].gpart->id_or_neg_offset = -(j + sparts_offset);
          bid = temp_buff.ind;
        }
        sparts[k] = spart;
        sbuff[k] = temp_buff;
        if (sparts[k].gpart)
          sparts[k].gpart->id_or_neg_offset = -(k + sparts_offset);
      }
      bucket_count[bid]++;
    }
  }

  /* Store the counts and offsets. */
  for (int k = 0; k < 8; k++) {
    c->progeny[k]->stars.count = bucket_count[k];
    c->progeny[k]->stars.count_total = c->progeny[k]->stars.count;
    c->progeny[k]->stars.parts = &c->stars.parts[bucket_offset[k]];
    c->progeny[k]->stars.parts_rebuild = c->progeny[k]->stars.parts;
  }

  /* Now do the same song and dance for the bparts. */
  for (int k = 0; k < 8; k++) bucket_count[k] = 0;

  /* Fill the buffer with the indices. */
  for (int k = 0; k < bcount; k++) {
    const int bid = (bbuff[k].x[0] > pivot[0]) * 4 +
                    (bbuff[k].x[1] > pivot[1]) * 2 + (bbuff[k].x[2] > pivot[2]);
    bucket_count[bid]++;
    bbuff[k].ind = bid;
  }

  /* Set the buffer offsets. */
  bucket_offset[0] = 0;
  for (int k = 1; k <= 8; k++) {
    bucket_offset[k] = bucket_offset[k - 1] + bucket_count[k - 1];
    bucket_count[k - 1] = 0;
  }

  /* Run through the buckets, and swap particles to their correct spot. */
  for (int bucket = 0; bucket < 8; bucket++) {
    for (int k = bucket_offset[bucket] + bucket_count[bucket];
         k < bucket_offset[bucket + 1]; k++) {
      int bid = bbuff[k].ind;
      if (bid != bucket) {
        struct bpart bpart = bparts[k];
        struct cell_buff temp_buff = bbuff[k];
        while (bid != bucket) {
          int j = bucket_offset[bid] + bucket_count[bid]++;
          while (bbuff[j].ind == bid) {
            j++;
            bucket_count[bid]++;
          }
          memswap(&bparts[j], &bpart, sizeof(struct bpart));
          memswap(&bbuff[j], &temp_buff, sizeof(struct cell_buff));
          if (bparts[j].gpart)
            bparts[j].gpart->id_or_neg_offset = -(j + bparts_offset);
          bid = temp_buff.ind;
        }
        bparts[k] = bpart;
        bbuff[k] = temp_buff;
        if (bparts[k].gpart)
          bparts[k].gpart->id_or_neg_offset = -(k + bparts_offset);
      }
      bucket_count[bid]++;
    }
  }

  /* Store the counts and offsets. */
  for (int k = 0; k < 8; k++) {
    c->progeny[k]->black_holes.count = bucket_count[k];
    c->progeny[k]->black_holes.count_total = c->progeny[k]->black_holes.count;
    c->progeny[k]->black_holes.parts = &c->black_holes.parts[bucket_offset[k]];
  }

  /* Finally, do the same song and dance for the gparts. */
  for (int k = 0; k < 8; k++) bucket_count[k] = 0;

  /* Fill the buffer with the indices. */
  for (int k = 0; k < gcount; k++) {
    const int bid = (gbuff[k].x[0] > pivot[0]) * 4 +
                    (gbuff[k].x[1] > pivot[1]) * 2 + (gbuff[k].x[2] > pivot[2]);
    bucket_count[bid]++;
    gbuff[k].ind = bid;
  }

  /* Set the buffer offsets. */
  bucket_offset[0] = 0;
  for (int k = 1; k <= 8; k++) {
    bucket_offset[k] = bucket_offset[k - 1] + bucket_count[k - 1];
    bucket_count[k - 1] = 0;
  }

  /* Run through the buckets, and swap particles to their correct spot. */
  for (int bucket = 0; bucket < 8; bucket++) {
    for (int k = bucket_offset[bucket] + bucket_count[bucket];
         k < bucket_offset[bucket + 1]; k++) {
      int bid = gbuff[k].ind;
      if (bid != bucket) {
        struct gpart gpart = gparts[k];
        struct cell_buff temp_buff = gbuff[k];
        while (bid != bucket) {
          int j = bucket_offset[bid] + bucket_count[bid]++;
          while (gbuff[j].ind == bid) {
            j++;
            bucket_count[bid]++;
          }
          memswap(&gparts[j], &gpart, sizeof(struct gpart));
          memswap(&gbuff[j], &temp_buff, sizeof(struct cell_buff));
          if (gparts[j].type == swift_type_gas) {
            parts[-gparts[j].id_or_neg_offset - parts_offset].gpart =
                &gparts[j];
          } else if (gparts[j].type == swift_type_stars) {
            sparts[-gparts[j].id_or_neg_offset - sparts_offset].gpart =
                &gparts[j];
          } else if (gparts[j].type == swift_type_black_hole) {
            bparts[-gparts[j].id_or_neg_offset - bparts_offset].gpart =
                &gparts[j];
          }
          bid = temp_buff.ind;
        }
        gparts[k] = gpart;
        gbuff[k] = temp_buff;
        if (gparts[k].type == swift_type_gas) {
          parts[-gparts[k].id_or_neg_offset - parts_offset].gpart = &gparts[k];
        } else if (gparts[k].type == swift_type_stars) {
          sparts[-gparts[k].id_or_neg_offset - sparts_offset].gpart =
              &gparts[k];
        } else if (gparts[k].type == swift_type_black_hole) {
          bparts[-gparts[k].id_or_neg_offset - bparts_offset].gpart =
              &gparts[k];
        }
      }
      bucket_count[bid]++;
    }
  }

  /* Store the counts and offsets. */
  for (int k = 0; k < 8; k++) {
    c->progeny[k]->grav.count = bucket_count[k];
    c->progeny[k]->grav.count_total = c->progeny[k]->grav.count;
    c->progeny[k]->grav.parts = &c->grav.parts[bucket_offset[k]];
  }
}

/**
 * @brief Sanitizes the smoothing length values of cells by setting large
 * outliers to more sensible values.
 *
 * Each cell with <1000 part will be processed. We limit h to be the size of
 * the cell and replace 0s with a good estimate.
 *
 * @param c The cell.
 * @param treated Has the cell already been sanitized at this level ?
 */
void cell_sanitize(struct cell *c, int treated) {
  const int count = c->hydro.count;
  const int scount = c->stars.count;
  struct part *parts = c->hydro.parts;
  struct spart *sparts = c->stars.parts;
  float h_max = 0.f;
  float stars_h_max = 0.f;

  /* Treat cells will <1000 particles */
  if (count < 1000 && !treated) {
    /* Get an upper bound on h */
    const float upper_h_max = c->dmin / (1.2f * kernel_gamma);

    /* Apply it */
    for (int i = 0; i < count; ++i) {
      if (parts[i].h == 0.f || parts[i].h > upper_h_max)
        parts[i].h = upper_h_max;
    }
    for (int i = 0; i < scount; ++i) {
      if (sparts[i].h == 0.f || sparts[i].h > upper_h_max)
        sparts[i].h = upper_h_max;
    }
  }

  /* Recurse and gather the new h_max values */
  if (c->split) {
    for (int k = 0; k < 8; ++k) {
      if (c->progeny[k] != NULL) {
        /* Recurse */
        cell_sanitize(c->progeny[k], (count < 1000));

        /* And collect */
        h_max = max(h_max, c->progeny[k]->hydro.h_max);
        stars_h_max = max(stars_h_max, c->progeny[k]->stars.h_max);
      }
    }
  } else {
    /* Get the new value of h_max */
    for (int i = 0; i < count; ++i) h_max = max(h_max, parts[i].h);
    for (int i = 0; i < scount; ++i)
      stars_h_max = max(stars_h_max, sparts[i].h);
  }

  /* Record the change */
  c->hydro.h_max = h_max;
  c->stars.h_max = stars_h_max;
}

/**
 * @brief Cleans the links in a given cell.
 *
 * @param c Cell to act upon
 * @param data Unused parameter
 */
void cell_clean_links(struct cell *c, void *data) {
  c->hydro.density = NULL;
  c->hydro.gradient = NULL;
  c->hydro.force = NULL;
  c->hydro.limiter = NULL;
  c->grav.grav = NULL;
  c->grav.mm = NULL;
  c->stars.density = NULL;
  c->stars.feedback = NULL;
  c->black_holes.density = NULL;
  c->black_holes.swallow = NULL;
  c->black_holes.do_gas_swallow = NULL;
  c->black_holes.do_bh_swallow = NULL;
  c->black_holes.feedback = NULL;
}

/**
 * @brief Checks that the #part in a cell are at the
 * current point in time
 *
 * Calls error() if the cell is not at the current time.
 *
 * @param c Cell to act upon
 * @param data The current time on the integer time-line
 */
void cell_check_part_drift_point(struct cell *c, void *data) {
#ifdef SWIFT_DEBUG_CHECKS

  const integertime_t ti_drift = *(integertime_t *)data;

  /* Only check local cells */
  if (!cell_is_local(c)) return;

  /* Only check cells with content */
  if (c->hydro.count == 0) return;

  if (c->hydro.ti_old_part != ti_drift)
    error("Cell in an incorrect time-zone! c->hydro.ti_old=%lld ti_drift=%lld",
          c->hydro.ti_old_part, ti_drift);

  for (int i = 0; i < c->hydro.count; ++i)
    if (c->hydro.parts[i].ti_drift != ti_drift &&
        c->hydro.parts[i].time_bin != time_bin_inhibited)
      error("part in an incorrect time-zone! p->ti_drift=%lld ti_drift=%lld",
            c->hydro.parts[i].ti_drift, ti_drift);
#else
  error("Calling debugging code without debugging flag activated.");
#endif
}

/**
 * @brief Checks that the #gpart in a cell are at the
 * current point in time
 *
 * Calls error() if the cell is not at the current time.
 *
 * @param c Cell to act upon
 * @param data The current time on the integer time-line
 */
void cell_check_gpart_drift_point(struct cell *c, void *data) {
#ifdef SWIFT_DEBUG_CHECKS

  const integertime_t ti_drift = *(integertime_t *)data;

  /* Only check local cells */
  if (!cell_is_local(c)) return;

  /* Only check cells with content */
  if (c->grav.count == 0) return;

  if (c->grav.ti_old_part != ti_drift)
    error(
        "Cell in an incorrect time-zone! c->grav.ti_old_part=%lld "
        "ti_drift=%lld",
        c->grav.ti_old_part, ti_drift);

  for (int i = 0; i < c->grav.count; ++i)
    if (c->grav.parts[i].ti_drift != ti_drift &&
        c->grav.parts[i].time_bin != time_bin_inhibited)
      error("g-part in an incorrect time-zone! gp->ti_drift=%lld ti_drift=%lld",
            c->grav.parts[i].ti_drift, ti_drift);
#else
  error("Calling debugging code without debugging flag activated.");
#endif
}

/**
 * @brief Checks that the #spart in a cell are at the
 * current point in time
 *
 * Calls error() if the cell is not at the current time.
 *
 * @param c Cell to act upon
 * @param data The current time on the integer time-line
 */
void cell_check_spart_drift_point(struct cell *c, void *data) {
#ifdef SWIFT_DEBUG_CHECKS

  const integertime_t ti_drift = *(integertime_t *)data;

  /* Only check local cells */
  if (!cell_is_local(c)) return;

  /* Only check cells with content */
  if (c->stars.count == 0) return;

  if (c->stars.ti_old_part != ti_drift)
    error(
        "Cell in an incorrect time-zone! c->stars.ti_old_part=%lld "
        "ti_drift=%lld",
        c->stars.ti_old_part, ti_drift);

  for (int i = 0; i < c->stars.count; ++i)
    if (c->stars.parts[i].ti_drift != ti_drift &&
        c->stars.parts[i].time_bin != time_bin_inhibited)
      error("g-part in an incorrect time-zone! gp->ti_drift=%lld ti_drift=%lld",
            c->stars.parts[i].ti_drift, ti_drift);
#else
  error("Calling debugging code without debugging flag activated.");
#endif
}

/**
 * @brief Checks that the multipole of a cell is at the current point in time
 *
 * Calls error() if the cell is not at the current time.
 *
 * @param c Cell to act upon
 * @param data The current time on the integer time-line
 */
void cell_check_multipole_drift_point(struct cell *c, void *data) {
#ifdef SWIFT_DEBUG_CHECKS

  const integertime_t ti_drift = *(integertime_t *)data;

  /* Only check local cells */
  if (!cell_is_local(c)) return;

  /* Only check cells with content */
  if (c->grav.count == 0) return;

  if (c->grav.ti_old_multipole != ti_drift)
    error(
        "Cell multipole in an incorrect time-zone! "
        "c->grav.ti_old_multipole=%lld "
        "ti_drift=%lld (depth=%d, node=%d)",
        c->grav.ti_old_multipole, ti_drift, c->depth, c->nodeID);

#else
  error("Calling debugging code without debugging flag activated.");
#endif
}

/**
 * @brief Resets all the individual cell task counters to 0.
 *
 * Should only be used for debugging purposes.
 *
 * @param c The #cell to reset.
 */
void cell_reset_task_counters(struct cell *c) {
#ifdef SWIFT_DEBUG_CHECKS
  for (int t = 0; t < task_type_count; ++t) c->tasks_executed[t] = 0;
  for (int t = 0; t < task_subtype_count; ++t) c->subtasks_executed[t] = 0;
  for (int k = 0; k < 8; ++k)
    if (c->progeny[k] != NULL) cell_reset_task_counters(c->progeny[k]);
#else
  error("Calling debugging code without debugging flag activated.");
#endif
}

/**
 * @brief Recursively construct all the multipoles in a cell hierarchy.
 *
 * @param c The #cell.
 * @param ti_current The current integer time.
 * @param grav_props The properties of the gravity scheme.
 */
void cell_make_multipoles(struct cell *c, integertime_t ti_current,
                          const struct gravity_props *const grav_props) {

  /* Reset everything */
  gravity_reset(c->grav.multipole);

  if (c->split) {
    /* Start by recursing */
    for (int k = 0; k < 8; ++k) {
      if (c->progeny[k] != NULL)
        cell_make_multipoles(c->progeny[k], ti_current, grav_props);
    }

    /* Compute CoM of all progenies */
    double CoM[3] = {0., 0., 0.};
    double mass = 0.;

    for (int k = 0; k < 8; ++k) {
      if (c->progeny[k] != NULL) {
        const struct gravity_tensors *m = c->progeny[k]->grav.multipole;
        CoM[0] += m->CoM[0] * m->m_pole.M_000;
        CoM[1] += m->CoM[1] * m->m_pole.M_000;
        CoM[2] += m->CoM[2] * m->m_pole.M_000;
        mass += m->m_pole.M_000;
      }
    }

    const double mass_inv = 1. / mass;
    c->grav.multipole->CoM[0] = CoM[0] * mass_inv;
    c->grav.multipole->CoM[1] = CoM[1] * mass_inv;
    c->grav.multipole->CoM[2] = CoM[2] * mass_inv;

    /* Now shift progeny multipoles and add them up */
    struct multipole temp;
    double r_max = 0.;
    for (int k = 0; k < 8; ++k) {
      if (c->progeny[k] != NULL) {
        const struct cell *cp = c->progeny[k];
        const struct multipole *m = &cp->grav.multipole->m_pole;

        /* Contribution to multipole */
        gravity_M2M(&temp, m, c->grav.multipole->CoM, cp->grav.multipole->CoM);
        gravity_multipole_add(&c->grav.multipole->m_pole, &temp);

        /* Upper limit of max CoM<->gpart distance */
        const double dx =
            c->grav.multipole->CoM[0] - cp->grav.multipole->CoM[0];
        const double dy =
            c->grav.multipole->CoM[1] - cp->grav.multipole->CoM[1];
        const double dz =
            c->grav.multipole->CoM[2] - cp->grav.multipole->CoM[2];
        const double r2 = dx * dx + dy * dy + dz * dz;
        r_max = max(r_max, cp->grav.multipole->r_max + sqrt(r2));
      }
    }
    /* Alternative upper limit of max CoM<->gpart distance */
    const double dx = c->grav.multipole->CoM[0] > c->loc[0] + c->width[0] * 0.5
                          ? c->grav.multipole->CoM[0] - c->loc[0]
                          : c->loc[0] + c->width[0] - c->grav.multipole->CoM[0];
    const double dy = c->grav.multipole->CoM[1] > c->loc[1] + c->width[1] * 0.5
                          ? c->grav.multipole->CoM[1] - c->loc[1]
                          : c->loc[1] + c->width[1] - c->grav.multipole->CoM[1];
    const double dz = c->grav.multipole->CoM[2] > c->loc[2] + c->width[2] * 0.5
                          ? c->grav.multipole->CoM[2] - c->loc[2]
                          : c->loc[2] + c->width[2] - c->grav.multipole->CoM[2];

    /* Take minimum of both limits */
    c->grav.multipole->r_max = min(r_max, sqrt(dx * dx + dy * dy + dz * dz));

  } else {
    if (c->grav.count > 0) {
      gravity_P2M(c->grav.multipole, c->grav.parts, c->grav.count, grav_props);
      const double dx =
          c->grav.multipole->CoM[0] > c->loc[0] + c->width[0] * 0.5
              ? c->grav.multipole->CoM[0] - c->loc[0]
              : c->loc[0] + c->width[0] - c->grav.multipole->CoM[0];
      const double dy =
          c->grav.multipole->CoM[1] > c->loc[1] + c->width[1] * 0.5
              ? c->grav.multipole->CoM[1] - c->loc[1]
              : c->loc[1] + c->width[1] - c->grav.multipole->CoM[1];
      const double dz =
          c->grav.multipole->CoM[2] > c->loc[2] + c->width[2] * 0.5
              ? c->grav.multipole->CoM[2] - c->loc[2]
              : c->loc[2] + c->width[2] - c->grav.multipole->CoM[2];
      c->grav.multipole->r_max = sqrt(dx * dx + dy * dy + dz * dz);
    } else {
      gravity_multipole_init(&c->grav.multipole->m_pole);
      c->grav.multipole->CoM[0] = c->loc[0] + c->width[0] * 0.5;
      c->grav.multipole->CoM[1] = c->loc[1] + c->width[1] * 0.5;
      c->grav.multipole->CoM[2] = c->loc[2] + c->width[2] * 0.5;
      c->grav.multipole->r_max = 0.;
    }
  }

  /* Also update the values at rebuild time */
  c->grav.multipole->r_max_rebuild = c->grav.multipole->r_max;
  c->grav.multipole->CoM_rebuild[0] = c->grav.multipole->CoM[0];
  c->grav.multipole->CoM_rebuild[1] = c->grav.multipole->CoM[1];
  c->grav.multipole->CoM_rebuild[2] = c->grav.multipole->CoM[2];

  c->grav.ti_old_multipole = ti_current;
}

/**
 * @brief Recursively verify that the multipoles are the sum of their progenies.
 *
 * This function does not check whether the multipoles match the particle
 * content as we may not have received the particles.
 *
 * @param c The #cell to recursively search and verify.
 */
void cell_check_foreign_multipole(const struct cell *c) {
#ifdef SWIFT_DEBUG_CHECKS

  if (c->split) {
    double M_000 = 0.;
    long long num_gpart = 0;

    for (int k = 0; k < 8; k++) {
      const struct cell *cp = c->progeny[k];

      if (cp != NULL) {
        /* Check the mass */
        M_000 += cp->grav.multipole->m_pole.M_000;

        /* Check the number of particles */
        num_gpart += cp->grav.multipole->m_pole.num_gpart;

        /* Now recurse */
        cell_check_foreign_multipole(cp);
      }
    }

    if (num_gpart != c->grav.multipole->m_pole.num_gpart)
      error("Sum of particles in progenies does not match");
  }

#else
  error("Calling debugging code without debugging flag activated.");
#endif
}

/**
 * @brief Computes the multi-pole brutally and compare to the
 * recursively computed one.
 *
 * @param c Cell to act upon
 * @param grav_props The properties of the gravity scheme.
 */
void cell_check_multipole(struct cell *c,
                          const struct gravity_props *const grav_props) {

#ifdef SWIFT_DEBUG_CHECKS
  struct gravity_tensors ma;
  const double tolerance = 1e-3; /* Relative */

  /* First recurse */
  if (c->split)
    for (int k = 0; k < 8; k++)
      if (c->progeny[k] != NULL)
        cell_check_multipole(c->progeny[k], grav_props);

  if (c->grav.count > 0) {
    /* Brute-force calculation */
    gravity_P2M(&ma, c->grav.parts, c->grav.count, grav_props);

    /* Now  compare the multipole expansion */
    if (!gravity_multipole_equal(&ma, c->grav.multipole, tolerance)) {
      message("Multipoles are not equal at depth=%d! tol=%f", c->depth,
              tolerance);
      message("Correct answer:");
      gravity_multipole_print(&ma.m_pole);
      message("Recursive multipole:");
      gravity_multipole_print(&c->grav.multipole->m_pole);
      error("Aborting");
    }

    /* Check that the upper limit of r_max is good enough */
    if (!(1.1 * c->grav.multipole->r_max >= ma.r_max)) {
      error("Upper-limit r_max=%e too small. Should be >=%e.",
            c->grav.multipole->r_max, ma.r_max);
    } else if (c->grav.multipole->r_max * c->grav.multipole->r_max >
               3. * c->width[0] * c->width[0]) {
      error("r_max=%e larger than cell diagonal %e.", c->grav.multipole->r_max,
            sqrt(3. * c->width[0] * c->width[0]));
    }
  }
#else
  error("Calling debugging code without debugging flag activated.");
#endif
}

/**
 * @brief Frees up the memory allocated for this #cell.
 *
 * @param c The #cell.
 */
void cell_clean(struct cell *c) {
  /* Hydro */
  cell_free_hydro_sorts(c);

  /* Stars */
  cell_free_stars_sorts(c);

  /* Recurse */
  for (int k = 0; k < 8; k++)
    if (c->progeny[k]) cell_clean(c->progeny[k]);
}

/**
 * @brief Clear the drift flags on the given cell.
 */
void cell_clear_drift_flags(struct cell *c, void *data) {
  cell_clear_flag(c, cell_flag_do_hydro_drift | cell_flag_do_hydro_sub_drift |
                         cell_flag_do_grav_drift | cell_flag_do_grav_sub_drift |
                         cell_flag_do_stars_drift |
                         cell_flag_do_stars_sub_drift);
}

/**
 * @brief Clear the limiter flags on the given cell.
 */
void cell_clear_limiter_flags(struct cell *c, void *data) {
  cell_clear_flag(c,
                  cell_flag_do_hydro_limiter | cell_flag_do_hydro_sub_limiter);
}

/**
 * @brief Recursively clear the stars_resort flag in a cell hierarchy.
 *
 * @param c The #cell to act on.
 */
void cell_set_star_resort_flag(struct cell *c) {

  cell_set_flag(c, cell_flag_do_stars_resort);

  /* Abort if we reched the level where the resorting task lives */
  if (c->depth == engine_star_resort_task_depth || c->hydro.super == c) return;

  if (c->split) {
    for (int k = 0; k < 8; ++k)
      if (c->progeny[k] != NULL) cell_set_star_resort_flag(c->progeny[k]);
  }
}

/**
 * @brief Recurses in a cell hierarchy down to the level where the
 * star resort tasks are and activates them.
 *
 * The function will fail if called *below* the super-level
 *
 * @param c The #cell to recurse into.
 * @param s The #scheduler.
 */
void cell_activate_star_resort_tasks(struct cell *c, struct scheduler *s) {

#ifdef SWIFT_DEBUG_CHECKS
  if (c->hydro.super != NULL && c->hydro.super != c)
    error("Function called below the super level!");
#endif

  /* The resort tasks are at either the chosen depth or the super level,
   * whichever comes first. */
  if ((c->depth == engine_star_resort_task_depth || c->hydro.super == c) &&
      c->hydro.count > 0) {
    scheduler_activate(s, c->hydro.stars_resort);
  } else {
    for (int k = 0; k < 8; ++k) {
      if (c->progeny[k] != NULL) {
        cell_activate_star_resort_tasks(c->progeny[k], s);
      }
    }
  }
}

/**
 * @brief Activate the star formation task as well as the resorting of stars
 *
 * Must be called at the top-level in the tree (where the SF task is...)
 *
 * @param c The (top-level) #cell.
 * @param s The #scheduler.
 * @param with_feedback Are we running with feedback?
 */
void cell_activate_star_formation_tasks(struct cell *c, struct scheduler *s,
                                        const int with_feedback) {

#ifdef SWIFT_DEBUG_CHECKS
  if (c->depth != 0) error("Function should be called at the top-level only");
#endif

  /* Have we already unskipped that task? */
  if (c->hydro.star_formation->skip == 0) return;

  /* Activate the star formation task */
  scheduler_activate(s, c->hydro.star_formation);

  /* Activate the star resort tasks at whatever level they are */
  if (task_order_star_formation_before_feedback && with_feedback) {
    cell_activate_star_resort_tasks(c, s);
  }
}

/**
 * @brief Recursively activate the hydro ghosts (and implicit links) in a cell
 * hierarchy.
 *
 * @param c The #cell.
 * @param s The #scheduler.
 * @param e The #engine.
 */
void cell_recursively_activate_hydro_ghosts(struct cell *c, struct scheduler *s,
                                            const struct engine *e) {
  /* Early abort? */
  if ((c->hydro.count == 0) || !cell_is_active_hydro(c, e)) return;

  /* Is the ghost at this level? */
  if (c->hydro.ghost != NULL) {
    scheduler_activate(s, c->hydro.ghost);
  } else {

#ifdef SWIFT_DEBUG_CHECKS
    if (!c->split)
      error("Reached the leaf level without finding a hydro ghost!");
#endif

    /* Keep recursing */
    for (int k = 0; k < 8; k++)
      if (c->progeny[k] != NULL)
        cell_recursively_activate_hydro_ghosts(c->progeny[k], s, e);
  }
}

/**
 * @brief Activate the hydro ghosts (and implicit links) in a cell hierarchy.
 *
 * @param c The #cell.
 * @param s The #scheduler.
 * @param e The #engine.
 */
void cell_activate_hydro_ghosts(struct cell *c, struct scheduler *s,
                                const struct engine *e) {
  scheduler_activate(s, c->hydro.ghost_in);
  scheduler_activate(s, c->hydro.ghost_out);
  cell_recursively_activate_hydro_ghosts(c, s, e);
}

/**
 * @brief Recurse down in a cell hierarchy until the hydro.super level is
 * reached and activate the spart drift at that level.
 *
 * @param c The #cell to recurse into.
 * @param s The #scheduler.
 */
void cell_activate_super_spart_drifts(struct cell *c, struct scheduler *s) {

  /* Early abort? */
  if (c->hydro.count == 0) return;

  if (c == c->hydro.super) {
    cell_activate_drift_spart(c, s);
  } else {
    if (c->split) {
      for (int k = 0; k < 8; ++k) {
        if (c->progeny[k] != NULL) {
          cell_activate_super_spart_drifts(c->progeny[k], s);
        }
      }
    } else {
#ifdef SWIFT_DEBUG_CHECKS
      error("Reached a leaf cell without finding a hydro.super!!");
#endif
    }
  }
}

/**
 * @brief Activate the #part drifts on the given cell.
 */
void cell_activate_drift_part(struct cell *c, struct scheduler *s) {
  /* If this cell is already marked for drift, quit early. */
  if (cell_get_flag(c, cell_flag_do_hydro_drift)) return;

  /* Mark this cell for drifting. */
  cell_set_flag(c, cell_flag_do_hydro_drift);

  /* Activate the super-cell's drift task. */
  struct cell *super = c->hydro.super;
#ifdef SWIFT_DEBUG_CHECKS
  if (super->hydro.drift == NULL)
    error("Trying to activate non-existing c->hydro.drift");
#endif
  cell_set_flag(super, cell_flag_do_hydro_sub_drift);
  scheduler_activate(s, super->hydro.drift);

  /* Set the do_sub_drifts all the way up and activate the super drift
     if this has not yet been done. */
  if (c != super) {
    struct cell *finger = c->parent;
    while (finger != super) {
      /* Quit early if any parent cell is already marked for drifting. */
      if (cell_get_flag(finger, cell_flag_do_hydro_sub_drift |
                                    cell_flag_do_hydro_drift)) {
        break;
      }

      /* Mark this cell for sub-cell drifting */
      cell_set_flag(finger, cell_flag_do_hydro_sub_drift);

      /* Moving on up. */
      finger = finger->parent;
    }
  }
}

void cell_activate_sync_part(struct cell *c, struct scheduler *s) {
  /* If this cell is already marked for drift, quit early. */
  if (cell_get_flag(c, cell_flag_do_hydro_sync)) return;

  /* Mark this cell for synchronization. */
  cell_set_flag(c, cell_flag_do_hydro_sync);

  /* Set the do_sub_sync all the way up and activate the super sync
     if this has not yet been done. */
  if (c == c->super) {
#ifdef SWIFT_DEBUG_CHECKS
    if (c->timestep_sync == NULL)
      error("Trying to activate un-existing c->timestep_sync");
#endif
    scheduler_activate(s, c->timestep_sync);
    scheduler_activate(s, c->kick1);
  } else {
    for (struct cell *parent = c->parent;
         parent != NULL && !cell_get_flag(parent, cell_flag_do_hydro_sub_sync);
         parent = parent->parent) {
      /* Mark this cell for drifting */
      cell_set_flag(parent, cell_flag_do_hydro_sub_sync);

      if (parent == c->super) {
#ifdef SWIFT_DEBUG_CHECKS
        if (parent->timestep_sync == NULL)
          error("Trying to activate un-existing parent->timestep_sync");
#endif
        scheduler_activate(s, parent->timestep_sync);
        scheduler_activate(s, parent->kick1);
        break;
      }
    }
  }
}

/**
 * @brief Activate the #gpart drifts on the given cell.
 */
void cell_activate_drift_gpart(struct cell *c, struct scheduler *s) {
  /* If this cell is already marked for drift, quit early. */
  if (cell_get_flag(c, cell_flag_do_grav_drift)) return;

  /* Mark this cell for drifting. */
  cell_set_flag(c, cell_flag_do_grav_drift);

  if (c->grav.drift_out != NULL) scheduler_activate(s, c->grav.drift_out);

  /* Set the do_grav_sub_drifts all the way up and activate the super drift
     if this has not yet been done. */
  if (c == c->grav.super) {
#ifdef SWIFT_DEBUG_CHECKS
    if (c->grav.drift == NULL)
      error("Trying to activate un-existing c->grav.drift");
#endif
    scheduler_activate(s, c->grav.drift);
  } else {
    for (struct cell *parent = c->parent;
         parent != NULL && !cell_get_flag(parent, cell_flag_do_grav_sub_drift);
         parent = parent->parent) {
      cell_set_flag(parent, cell_flag_do_grav_sub_drift);

      if (parent->grav.drift_out) {
        scheduler_activate(s, parent->grav.drift_out);
      }

      if (parent == c->grav.super) {
#ifdef SWIFT_DEBUG_CHECKS
        if (parent->grav.drift == NULL)
          error("Trying to activate un-existing parent->grav.drift");
#endif
        scheduler_activate(s, parent->grav.drift);
        break;
      }
    }
  }
}

/**
 * @brief Activate the #spart drifts on the given cell.
 */
void cell_activate_drift_spart(struct cell *c, struct scheduler *s) {
  /* If this cell is already marked for drift, quit early. */
  if (cell_get_flag(c, cell_flag_do_stars_drift)) return;

  /* Mark this cell for drifting. */
  cell_set_flag(c, cell_flag_do_stars_drift);

  /* Set the do_stars_sub_drifts all the way up and activate the super drift
     if this has not yet been done. */
  if (c == c->hydro.super) {
#ifdef SWIFT_DEBUG_CHECKS
    if (c->stars.drift == NULL)
      error("Trying to activate un-existing c->stars.drift");
#endif
    scheduler_activate(s, c->stars.drift);
  } else {
    for (struct cell *parent = c->parent;
         parent != NULL && !cell_get_flag(parent, cell_flag_do_stars_sub_drift);
         parent = parent->parent) {
      /* Mark this cell for drifting */
      cell_set_flag(parent, cell_flag_do_stars_sub_drift);

      if (parent == c->hydro.super) {
#ifdef SWIFT_DEBUG_CHECKS
        if (parent->stars.drift == NULL)
          error("Trying to activate un-existing parent->stars.drift");
#endif
        scheduler_activate(s, parent->stars.drift);
        break;
      }
    }
  }
}

/**
 * @brief Activate the #bpart drifts on the given cell.
 */
void cell_activate_drift_bpart(struct cell *c, struct scheduler *s) {

  /* If this cell is already marked for drift, quit early. */
  if (cell_get_flag(c, cell_flag_do_bh_drift)) return;

  /* Mark this cell for drifting. */
  cell_set_flag(c, cell_flag_do_bh_drift);

  /* Set the do_black_holes_sub_drifts all the way up and activate the super
     drift if this has not yet been done. */
  if (c == c->hydro.super) {
#ifdef SWIFT_DEBUG_CHECKS
    if (c->black_holes.drift == NULL)
      error("Trying to activate un-existing c->black_holes.drift");
#endif
    scheduler_activate(s, c->black_holes.drift);
  } else {
    for (struct cell *parent = c->parent;
         parent != NULL && !cell_get_flag(parent, cell_flag_do_bh_sub_drift);
         parent = parent->parent) {
      /* Mark this cell for drifting */
      cell_set_flag(parent, cell_flag_do_bh_sub_drift);

      if (parent == c->hydro.super) {
#ifdef SWIFT_DEBUG_CHECKS
        if (parent->black_holes.drift == NULL)
          error("Trying to activate un-existing parent->black_holes.drift");
#endif
        scheduler_activate(s, parent->black_holes.drift);
        break;
      }
    }
  }
}

/**
 * @brief Activate the drifts on the given cell.
 */
void cell_activate_limiter(struct cell *c, struct scheduler *s) {
  /* If this cell is already marked for limiting, quit early. */
  if (cell_get_flag(c, cell_flag_do_hydro_limiter)) return;

  /* Mark this cell for limiting. */
  cell_set_flag(c, cell_flag_do_hydro_limiter);

  /* Set the do_sub_limiter all the way up and activate the super limiter
     if this has not yet been done. */
  if (c == c->super) {
#ifdef SWIFT_DEBUG_CHECKS
    if (c->timestep_limiter == NULL)
      error("Trying to activate un-existing c->timestep_limiter");
#endif
    scheduler_activate(s, c->timestep_limiter);
    scheduler_activate(s, c->kick1);
  } else {
    for (struct cell *parent = c->parent;
         parent != NULL &&
         !cell_get_flag(parent, cell_flag_do_hydro_sub_limiter);
         parent = parent->parent) {
      /* Mark this cell for limiting */
      cell_set_flag(parent, cell_flag_do_hydro_sub_limiter);

      if (parent == c->super) {
#ifdef SWIFT_DEBUG_CHECKS
        if (parent->timestep_limiter == NULL)
          error("Trying to activate un-existing parent->timestep_limiter");
#endif
        scheduler_activate(s, parent->timestep_limiter);
        scheduler_activate(s, parent->kick1);
        break;
      }
    }
  }
}

/**
 * @brief Activate the sorts up a cell hierarchy.
 */
void cell_activate_hydro_sorts_up(struct cell *c, struct scheduler *s) {
  if (c == c->hydro.super) {
#ifdef SWIFT_DEBUG_CHECKS
    if (c->hydro.sorts == NULL)
      error("Trying to activate un-existing c->hydro.sorts");
#endif
    scheduler_activate(s, c->hydro.sorts);
    if (cell_is_local(c)) cell_activate_drift_part(c, s);
  } else {
    for (struct cell *parent = c->parent;
         parent != NULL && !cell_get_flag(parent, cell_flag_do_hydro_sub_sort);
         parent = parent->parent) {
      cell_set_flag(parent, cell_flag_do_hydro_sub_sort);
      if (parent == c->hydro.super) {
#ifdef SWIFT_DEBUG_CHECKS
        if (parent->hydro.sorts == NULL)
          error("Trying to activate un-existing parents->hydro.sorts");
#endif
        scheduler_activate(s, parent->hydro.sorts);
        if (cell_is_local(parent)) cell_activate_drift_part(parent, s);
        break;
      }
    }
  }
}

/**
 * @brief Activate the sorts on a given cell, if needed.
 */
void cell_activate_hydro_sorts(struct cell *c, int sid, struct scheduler *s) {
  /* Do we need to re-sort? */
  if (c->hydro.dx_max_sort > space_maxreldx * c->dmin) {
    /* Climb up the tree to active the sorts in that direction */
    for (struct cell *finger = c; finger != NULL; finger = finger->parent) {
      if (finger->hydro.requires_sorts) {
        atomic_or(&finger->hydro.do_sort, finger->hydro.requires_sorts);
        cell_activate_hydro_sorts_up(finger, s);
      }
      finger->hydro.sorted = 0;
    }
  }

  /* Has this cell been sorted at all for the given sid? */
  if (!(c->hydro.sorted & (1 << sid)) || !cell_is_local(c)) {
    atomic_or(&c->hydro.do_sort, (1 << sid));
    cell_activate_hydro_sorts_up(c, s);
  }
}

/**
 * @brief Activate the sorts up a cell hierarchy.
 */
void cell_activate_stars_sorts_up(struct cell *c, struct scheduler *s) {

  if (c == c->hydro.super) {

#ifdef SWIFT_DEBUG_CHECKS
    if (c->stars.sorts == NULL)
      error("Trying to activate un-existing c->stars.sorts");
#endif
    scheduler_activate(s, c->stars.sorts);
    if (cell_is_local(c)) {
      cell_activate_drift_spart(c, s);
    }
  } else {

    /* Climb up the tree and set the flags */
    for (struct cell *parent = c->parent;
         parent != NULL && !cell_get_flag(parent, cell_flag_do_stars_sub_sort);
         parent = parent->parent) {

      cell_set_flag(parent, cell_flag_do_stars_sub_sort);

      /* Reached the super-level? Activate the task and abort */
      if (parent == c->hydro.super) {

#ifdef SWIFT_DEBUG_CHECKS
        if (parent->stars.sorts == NULL)
          error("Trying to activate un-existing parents->stars.sorts");
#endif
        scheduler_activate(s, parent->stars.sorts);
        if (cell_is_local(parent)) cell_activate_drift_spart(parent, s);
        break;
      }
    }
  }
}

/**
 * @brief Activate the sorts on a given cell, if needed.
 */
void cell_activate_stars_sorts(struct cell *c, int sid, struct scheduler *s) {

  /* Do we need to re-sort? */
  if (c->stars.dx_max_sort > space_maxreldx * c->dmin) {

    /* Climb up the tree to active the sorts in that direction */
    for (struct cell *finger = c; finger != NULL; finger = finger->parent) {
      if (finger->stars.requires_sorts) {
        atomic_or(&finger->stars.do_sort, finger->stars.requires_sorts);
        cell_activate_stars_sorts_up(finger, s);
      }
      finger->stars.sorted = 0;
    }
  }

  /* Has this cell been sorted at all for the given sid? */
  if (!(c->stars.sorted & (1 << sid)) || !cell_is_local(c)) {
    atomic_or(&c->stars.do_sort, (1 << sid));
    cell_activate_stars_sorts_up(c, s);
  }
}

/**
 * @brief Traverse a sub-cell task and activate the hydro drift, sort, send/recv
 * and other tasks that are required by a hydro task.
 *
 * @param ci The first #cell we recurse in.
 * @param cj The second #cell we recurse in.
 * @param s The task #scheduler.
 * @param recurse If true, recurse as we would in a sub-cell task.
 * @param with_timestep_limiter Are we running with time-step limiting on?
 */
void cell_activate_additional_hydro_tasks(struct cell *ci, struct cell *cj,
                                          struct scheduler *s,
                                          const int recurse,
                                          const int with_timestep_limiter) {
  const struct engine *e = s->space->e;

  /* Store the current dx_max and h_max values. */
  ci->hydro.dx_max_part_old = ci->hydro.dx_max_part;
  ci->hydro.h_max_old = ci->hydro.h_max;
  if (cj != NULL) {
    cj->hydro.dx_max_part_old = cj->hydro.dx_max_part;
    cj->hydro.h_max_old = cj->hydro.h_max;
  }

  /* Self interaction? */
  if (cj == NULL) {
    /* Do anything? */
    if (ci->hydro.count == 0 || !cell_is_active_hydro(ci, e)) return;

    /* Recurse? */
    if (recurse && cell_can_recurse_in_self_hydro_task(ci)) {
      /* Loop over all progenies and pairs of progenies */
      for (int j = 0; j < 8; j++) {
        if (ci->progeny[j] != NULL) {
          cell_activate_additional_hydro_tasks(ci->progeny[j], NULL, s, recurse,
                                               with_timestep_limiter);
          for (int k = j + 1; k < 8; k++)
            if (ci->progeny[k] != NULL)
              cell_activate_additional_hydro_tasks(ci->progeny[j],
                                                   ci->progeny[k], s, recurse,
                                                   with_timestep_limiter);
        }
      }
    } else {
      /* We have reached the bottom of the tree: activate drift */
      cell_activate_drift_part(ci, s);
      if (with_timestep_limiter) cell_activate_limiter(ci, s);
    }
  }

  /* Otherwise, pair interation, but only if one of the cells
     is both active and local. */
  else if (cell_is_local_active_hydro(ci, e) ||
           cell_is_local_active_hydro(cj, e)) {
    /* Should we even bother? */
    if (!cell_is_active_hydro(ci, e) && !cell_is_active_hydro(cj, e)) return;
    if (ci->hydro.count == 0 || cj->hydro.count == 0) return;

    /* Get the orientation of the pair. */
    double shift[3];
    const int sid = space_getsid(s->space, &ci, &cj, shift);

    /* Recurse? */
    if (recurse && cell_can_recurse_in_pair_hydro_task(ci) &&
        cell_can_recurse_in_pair_hydro_task(cj)) {
      const struct cell_split_pair *csp = &cell_split_pairs[sid];
      for (int k = 0; k < csp->count; k++) {
        struct cell *cip = ci->progeny[csp->pairs[k].pid];
        struct cell *cjp = cj->progeny[csp->pairs[k].pjd];
        if (cip && cjp)
          cell_activate_additional_hydro_tasks(cip, cjp, s, recurse,
                                               with_timestep_limiter);
      }
    }

    /* Otherwise, activate the sorts and drifts. */
    else {
      /* We are going to interact this pair, so store some values. */
      atomic_or(&ci->hydro.requires_sorts, 1 << sid);
      atomic_or(&cj->hydro.requires_sorts, 1 << sid);
      ci->hydro.dx_max_sort_old = ci->hydro.dx_max_sort;
      cj->hydro.dx_max_sort_old = cj->hydro.dx_max_sort;

      /* Activate the drifts if the cells are local. */
      if (cell_is_local(ci)) cell_activate_drift_part(ci, s);
      if (cell_is_local(cj)) cell_activate_drift_part(cj, s);

      /* Also activate the time-step limiter. */
      if (with_timestep_limiter) {
        if (cell_is_local(ci)) cell_activate_limiter(ci, s);
        if (cell_is_local(cj)) cell_activate_limiter(cj, s);
      }

      /* Do we need to sort the cells? */
      cell_activate_hydro_sorts(ci, sid, s);
      cell_activate_hydro_sorts(cj, sid, s);
    }
  } /* Otherwise, pair interation */
}

/**
 * @brief Traverse a sub-cell task and activate the stars drift tasks that are
 * required by a stars task
 *
 * @param ci The first #cell we recurse in.
 * @param cj The second #cell we recurse in.
 * @param s The task #scheduler.
 * @param recurse If true, recurse as we would in a sub-cell task.
 * @param with_star_formation Are we running with star formation switched on?
 * @param with_timestep_sync Are we running with time-step synchronization on?
 */
void cell_activate_additional_stars_tasks(struct cell *ci, struct cell *cj,
                                          struct scheduler *s,
                                          const int recurse,
                                          const int with_star_formation,
                                          const int with_timestep_sync) {
  const struct engine *e = s->space->e;

  /* Store the current dx_max and h_max values. */
  ci->stars.dx_max_part_old = ci->stars.dx_max_part;
  ci->stars.h_max_old = ci->stars.h_max;
  ci->hydro.dx_max_part_old = ci->hydro.dx_max_part;
  ci->hydro.h_max_old = ci->hydro.h_max;
  if (cj != NULL) {
    cj->stars.dx_max_part_old = cj->stars.dx_max_part;
    cj->stars.h_max_old = cj->stars.h_max;
    cj->hydro.dx_max_part_old = cj->hydro.dx_max_part;
    cj->hydro.h_max_old = cj->hydro.h_max;
  }

  /* Self interaction? */
  if (cj == NULL) {

    const int ci_active = cell_is_active_stars(ci, e) ||
                          (with_star_formation && cell_is_active_hydro(ci, e));

    /* Do anything? */
    if (!ci_active || ci->hydro.count == 0 ||
        (!with_star_formation && ci->stars.count == 0))
      return;

    /* Recurse? */
    if (recurse && cell_can_recurse_in_self_stars_task(ci)) {
      /* Loop over all progenies and pairs of progenies */
      for (int j = 0; j < 8; j++) {
        if (ci->progeny[j] != NULL) {
          cell_activate_additional_stars_tasks(ci->progeny[j], NULL, s, recurse,
                                               with_star_formation,
                                               with_timestep_sync);
          for (int k = j + 1; k < 8; k++)
            if (ci->progeny[k] != NULL)
              cell_activate_additional_stars_tasks(
                  ci->progeny[j], ci->progeny[k], s, recurse,
                  with_star_formation, with_timestep_sync);
        }
      }
    } else {
      /* We have reached the bottom of the tree: activate drift */
      cell_activate_drift_spart(ci, s);
      cell_activate_drift_part(ci, s);
      if (with_timestep_sync) cell_activate_sync_part(ci, s);
    }
  }

  /* Otherwise, pair interation */
  else {

    /* Get the orientation of the pair. */
    double shift[3];
    const int sid = space_getsid(s->space, &ci, &cj, shift);

    const int ci_active = cell_is_active_stars(ci, e) ||
                          (with_star_formation && cell_is_active_hydro(ci, e));
    const int cj_active = cell_is_active_stars(cj, e) ||
                          (with_star_formation && cell_is_active_hydro(cj, e));

    /* Should we even bother? */
    if (!ci_active && !cj_active) return;

    /* recurse? */
    if (recurse && cell_can_recurse_in_pair_stars_task(ci, cj) &&
        cell_can_recurse_in_pair_stars_task(cj, ci)) {
      const struct cell_split_pair *csp = &cell_split_pairs[sid];
      for (int k = 0; k < csp->count; k++) {
        struct cell *cip = ci->progeny[csp->pairs[k].pid];
        struct cell *cjp = cj->progeny[csp->pairs[k].pjd];
        if (cip && cjp)
          cell_activate_additional_stars_tasks(
              cip, cjp, s, recurse, with_star_formation, with_timestep_sync);
      }
    }

    /* Otherwise, activate the sorts and drifts. */
    else {

      if (ci_active) {

        /* We are going to interact this pair, so store some values. */
        atomic_or(&cj->hydro.requires_sorts, 1 << sid);
        atomic_or(&ci->stars.requires_sorts, 1 << sid);

        cj->hydro.dx_max_sort_old = cj->hydro.dx_max_sort;
        ci->stars.dx_max_sort_old = ci->stars.dx_max_sort;

        /* Activate the drifts if the cells are local. */
        if (cell_is_local(ci)) cell_activate_drift_spart(ci, s);
        if (cell_is_local(cj)) cell_activate_drift_part(cj, s);
        if (cell_is_local(cj) && with_timestep_sync)
          cell_activate_sync_part(cj, s);

        /* Do we need to sort the cells? */
        cell_activate_hydro_sorts(cj, sid, s);
        cell_activate_stars_sorts(ci, sid, s);
      }

      if (cj_active) {

        /* We are going to interact this pair, so store some values. */
        atomic_or(&cj->stars.requires_sorts, 1 << sid);
        atomic_or(&ci->hydro.requires_sorts, 1 << sid);

        ci->hydro.dx_max_sort_old = ci->hydro.dx_max_sort;
        cj->stars.dx_max_sort_old = cj->stars.dx_max_sort;

        /* Activate the drifts if the cells are local. */
        if (cell_is_local(ci)) cell_activate_drift_part(ci, s);
        if (cell_is_local(cj)) cell_activate_drift_spart(cj, s);
        if (cell_is_local(ci) && with_timestep_sync)
          cell_activate_sync_part(ci, s);

        /* Do we need to sort the cells? */
        cell_activate_hydro_sorts(ci, sid, s);
        cell_activate_stars_sorts(cj, sid, s);
      }
    }
  } /* Otherwise, pair interation */
}

/**
 * @brief Traverse a sub-cell task and activate the black_holes drift tasks that
 * are required by a black_holes task
 *
 * @param ci The first #cell we recurse in.
 * @param cj The second #cell we recurse in.
 * @param s The task #scheduler.
 */
void cell_activate_subcell_black_holes_tasks(struct cell *ci, struct cell *cj,
                                             struct scheduler *s) {
  const struct engine *e = s->space->e;

  /* Store the current dx_max and h_max values. */
  ci->black_holes.dx_max_part_old = ci->black_holes.dx_max_part;
  ci->black_holes.h_max_old = ci->black_holes.h_max;
  ci->hydro.dx_max_part_old = ci->hydro.dx_max_part;
  ci->hydro.h_max_old = ci->hydro.h_max;

  if (cj != NULL) {
    cj->black_holes.dx_max_part_old = cj->black_holes.dx_max_part;
    cj->black_holes.h_max_old = cj->black_holes.h_max;
    cj->hydro.dx_max_part_old = cj->hydro.dx_max_part;
    cj->hydro.h_max_old = cj->hydro.h_max;
  }

  /* Self interaction? */
  if (cj == NULL) {
    /* Do anything? */
    if (!cell_is_active_black_holes(ci, e) || ci->hydro.count == 0 ||
        ci->black_holes.count == 0)
      return;

    /* Recurse? */
    if (cell_can_recurse_in_self_black_holes_task(ci)) {
      /* Loop over all progenies and pairs of progenies */
      for (int j = 0; j < 8; j++) {
        if (ci->progeny[j] != NULL) {
          cell_activate_subcell_black_holes_tasks(ci->progeny[j], NULL, s);
          for (int k = j + 1; k < 8; k++)
            if (ci->progeny[k] != NULL)
              cell_activate_subcell_black_holes_tasks(ci->progeny[j],
                                                      ci->progeny[k], s);
        }
      }
    } else {
      /* We have reached the bottom of the tree: activate drift */
      cell_activate_drift_bpart(ci, s);
      cell_activate_drift_part(ci, s);
    }
  }

  /* Otherwise, pair interation */
  else {
    /* Should we even bother? */
    if (!cell_is_active_black_holes(ci, e) &&
        !cell_is_active_black_holes(cj, e))
      return;

    /* Get the orientation of the pair. */
    double shift[3];
    const int sid = space_getsid(s->space, &ci, &cj, shift);

    /* recurse? */
    if (cell_can_recurse_in_pair_black_holes_task(ci, cj) &&
        cell_can_recurse_in_pair_black_holes_task(cj, ci)) {
      const struct cell_split_pair *csp = &cell_split_pairs[sid];
      for (int k = 0; k < csp->count; k++) {
        const int pid = csp->pairs[k].pid;
        const int pjd = csp->pairs[k].pjd;
        if (ci->progeny[pid] != NULL && cj->progeny[pjd] != NULL)
          cell_activate_subcell_black_holes_tasks(ci->progeny[pid],
                                                  cj->progeny[pjd], s);
      }
    }

    /* Otherwise, activate the drifts. */
    else if (cell_is_active_black_holes(ci, e) ||
             cell_is_active_black_holes(cj, e)) {

      /* Activate the drifts if the cells are local. */
      if (cell_is_local(ci)) cell_activate_drift_bpart(ci, s);
      if (cell_is_local(cj)) cell_activate_drift_part(cj, s);

      /* Activate the drifts if the cells are local. */
      if (cell_is_local(ci)) cell_activate_drift_part(ci, s);
      if (cell_is_local(cj)) cell_activate_drift_bpart(cj, s);
    }
  } /* Otherwise, pair interation */
}

/**
 * @brief Traverse a sub-cell task and activate the gravity drift tasks that
 * are required by a self gravity task.
 *
 * @param ci The first #cell we recurse in.
 * @param cj The second #cell we recurse in.
 * @param s The task #scheduler.
 */
void cell_activate_subcell_grav_tasks(struct cell *ci, struct cell *cj,
                                      struct scheduler *s) {
  /* Some constants */
  const struct space *sp = s->space;
  const struct engine *e = sp->e;

  /* Self interaction? */
  if (cj == NULL) {
    /* Do anything? */
    if (ci->grav.count == 0 || !cell_is_active_gravity(ci, e)) return;

    /* Recurse? */
    if (ci->split) {
      /* Loop over all progenies and pairs of progenies */
      for (int j = 0; j < 8; j++) {
        if (ci->progeny[j] != NULL) {
          cell_activate_subcell_grav_tasks(ci->progeny[j], NULL, s);
          for (int k = j + 1; k < 8; k++)
            if (ci->progeny[k] != NULL)
              cell_activate_subcell_grav_tasks(ci->progeny[j], ci->progeny[k],
                                               s);
        }
      }
    } else {
      /* We have reached the bottom of the tree: activate gpart drift */
      cell_activate_drift_gpart(ci, s);
    }
  }

  /* Pair interaction */
  else {
    /* Anything to do here? */
    if (!cell_is_active_gravity(ci, e) && !cell_is_active_gravity(cj, e))
      return;
    if (ci->grav.count == 0 || cj->grav.count == 0) return;

    /* Atomically drift the multipole in ci */
    lock_lock(&ci->grav.mlock);
    if (ci->grav.ti_old_multipole < e->ti_current) cell_drift_multipole(ci, e);
    if (lock_unlock(&ci->grav.mlock) != 0) error("Impossible to unlock m-pole");

    /* Atomically drift the multipole in cj */
    lock_lock(&cj->grav.mlock);
    if (cj->grav.ti_old_multipole < e->ti_current) cell_drift_multipole(cj, e);
    if (lock_unlock(&cj->grav.mlock) != 0) error("Impossible to unlock m-pole");

    /* Can we use multipoles ? */
    if (cell_can_use_pair_mm(ci, cj, e, sp)) {
      /* Ok, no need to drift anything */
      return;
    }
    /* Otherwise, activate the gpart drifts if we are at the bottom. */
    else if (!ci->split && !cj->split) {
      /* Activate the drifts if the cells are local. */
      if (cell_is_active_gravity(ci, e) || cell_is_active_gravity(cj, e)) {
        if (cell_is_local(ci)) cell_activate_drift_gpart(ci, s);
        if (cell_is_local(cj)) cell_activate_drift_gpart(cj, s);
      }
    }
    /* Ok, we can still recurse */
    else {
      /* Recover the multipole information */
      const struct gravity_tensors *const multi_i = ci->grav.multipole;
      const struct gravity_tensors *const multi_j = cj->grav.multipole;
      const double ri_max = multi_i->r_max;
      const double rj_max = multi_j->r_max;

      if (ri_max > rj_max) {
        if (ci->split) {
          /* Loop over ci's children */
          for (int k = 0; k < 8; k++) {
            if (ci->progeny[k] != NULL)
              cell_activate_subcell_grav_tasks(ci->progeny[k], cj, s);
          }

        } else if (cj->split) {
          /* Loop over cj's children */
          for (int k = 0; k < 8; k++) {
            if (cj->progeny[k] != NULL)
              cell_activate_subcell_grav_tasks(ci, cj->progeny[k], s);
          }

        } else {
          error("Fundamental error in the logic");
        }
      } else if (rj_max >= ri_max) {
        if (cj->split) {
          /* Loop over cj's children */
          for (int k = 0; k < 8; k++) {
            if (cj->progeny[k] != NULL)
              cell_activate_subcell_grav_tasks(ci, cj->progeny[k], s);
          }

        } else if (ci->split) {
          /* Loop over ci's children */
          for (int k = 0; k < 8; k++) {
            if (ci->progeny[k] != NULL)
              cell_activate_subcell_grav_tasks(ci->progeny[k], cj, s);
          }

        } else {
          error("Fundamental error in the logic");
        }
      }
    }
  }
}

/**
 * @brief Traverse a sub-cell task and activate the gravity drift tasks that
 * are required by an external gravity task.
 *
 * @param ci The #cell we recurse in.
 * @param s The task #scheduler.
 */
void cell_activate_subcell_external_grav_tasks(struct cell *ci,
                                               struct scheduler *s) {
  /* Some constants */
  const struct space *sp = s->space;
  const struct engine *e = sp->e;

  /* Do anything? */
  if (!cell_is_active_gravity(ci, e)) return;

  /* Recurse? */
  if (ci->split) {
    /* Loop over all progenies (no need for pairs for self-gravity) */
    for (int j = 0; j < 8; j++) {
      if (ci->progeny[j] != NULL) {
        cell_activate_subcell_external_grav_tasks(ci->progeny[j], s);
      }
    }
  } else {
    /* We have reached the bottom of the tree: activate gpart drift */
    cell_activate_drift_gpart(ci, s);
  }
}

/**
 * @brief Run through the hydro tasks in a cell hierarchy and activate recv
 *        tasks for active sub-cells.
 *
 * @params e The #engine.
 * @params s The #scheduler.
 * @params ci The local #cell in a hydro pair.
 * @params cj The foreign #cell in a hydro pair.
 */
void cell_activate_hydro_send_recv_tasks(struct cell *ci, struct cell *cj,
                                         struct scheduler *s) {
#ifdef WITH_MPI
  struct engine *e = s->space->e;
  const int with_star_formation = e->policy & engine_policy_star_formation;
  const int with_feedback = e->policy & engine_policy_feedback;
  const int with_timestep_limiter =
      (e->policy & engine_policy_timestep_limiter);

  /* Ensure that ci is the local cell and cj is the foreign cell. */
  if (!cell_is_local(ci)) {
    memswap(&ci, &cj, sizeof(struct cell *));
  }
#ifdef SWIFT_DEBUG_CHECKS
  if (!cell_is_local(ci) || cell_is_local(cj))
    error("Expected a local and a foreign cell.");
#endif

  /* Check if the cells are active. */
  const int ci_active_hydro = cell_is_active_hydro(ci, e);
  const int cj_active_hydro = cell_is_active_hydro(cj, e);

  /* If neither of the cells are active, bail. */
  if (!ci_active_hydro && !cj_active_hydro) return;

  /* Check both cells will communicate with each other at this
     level. */
  const uint64_t proxy_mask = (1ULL << e->proxy_ind[cj->nodeID]);
  if ((ci->mpi.attach_send_recv_for_proxy & proxy_mask) &&
      (cj->mpi.attach_send_recv_for_proxy & proxy_mask)) {
    /* Masks for the different send/recv subtypes. */
    uint32_t recv_mask = 0;
    uint32_t send_mask = 0;

    /* If the local cell is active, receive data from the foreign cell. */
    if (ci_active_hydro) {
      recv_mask |= (1 << task_subtype_xv);
      if (cj_active_hydro) {
        recv_mask |= (1 << task_subtype_rho);
#ifdef EXTRA_HYDRO_LOOP
        recv_mask |= (1 << task_subtype_gradient);
#endif
      }
    }

    /* If the foreign cell is active, we want its ti_end values. */
    if (cj_active_hydro || with_timestep_limiter) {
      recv_mask |= (1 << task_subtype_tend_part);
    }
    if (with_timestep_limiter) {
      recv_mask |= (1 << task_subtype_limiter);
      send_mask |= (1 << task_subtype_limiter);
    }

    /* Is the foreign cell active and will need stuff from us? */
    if (cj_active_hydro) {
      send_mask |= (1 << task_subtype_xv);

      /* Drift the cell which will be sent; note that not all sent
         particles will be drifted, only those that are needed. */
      cell_activate_drift_part(ci, s);

      /* If the local cell is also active, more stuff will be needed. */
      if (ci_active_hydro) {
        send_mask |= (1 << task_subtype_rho);
#ifdef EXTRA_HYDRO_LOOP
        send_mask |= (1 << task_subtype_gradient);
#endif
      }
    }

    /* If the local cell is active, send its ti_end values. */
    if (ci_active_hydro || with_timestep_limiter) {
      send_mask |= (1 << task_subtype_tend_part);
    }

    /* Propagating new star counts? */
    if (with_star_formation && with_feedback) {
      if (cj_active_hydro && cj->hydro.count > 0) {
        if (task_order_star_formation_before_feedback) {
          recv_mask |= (1 << task_subtype_sf_counts);
        }
        recv_mask |= (1 << task_subtype_tend_spart);
      }
      if (ci_active_hydro && ci->hydro.count > 0) {
        if (task_order_star_formation_before_feedback) {
          send_mask |= (1 << task_subtype_sf_counts);
        }
        send_mask |= (1 << task_subtype_tend_spart);
      }
    }

    /* Activate the send/recv tasks. */
    if (send_mask) {
      scheduler_activate_sends(s, ci->mpi.send, send_mask, cj->nodeID);
    }
    if (recv_mask) {
      scheduler_activate_recvs(s, cj->mpi.recv, recv_mask);
    }
  }

  /* Otherwise, recurse. */
  else if (cell_can_split_pair_hydro_task(ci) &&
           cell_can_split_pair_hydro_task(cj)) {
    double shift[3];
    int sid = space_getsid(e->s, &ci, &cj, shift);

    struct cell_split_pair *csp = &cell_split_pairs[sid];
    for (int k = 0; k < csp->count; k++) {
      struct cell *cip = ci->progeny[csp->pairs[k].pid];
      struct cell *cjp = cj->progeny[csp->pairs[k].pjd];
      if (cip && cjp) {
        if (cell_is_local(cip)) {
          cell_activate_hydro_send_recv_tasks(cip, cjp, s);
        } else {
          cell_activate_hydro_send_recv_tasks(cjp, cip, s);
        }
      }
    }
  }
#else
  error("SWIFT compiled without MPI support.");
#endif  // WITH_MPI
}

/**
 * @brief Un-skips all the hydro tasks associated with a given cell and checks
 * if the space needs to be rebuilt.
 *
 * @param c the #cell.
 * @param s the #scheduler.
 *
 * @return 1 If the space needs rebuilding. 0 otherwise.
 */
int cell_unskip_hydro_tasks(struct cell *c, struct scheduler *s) {
  struct engine *e = s->space->e;
  const int with_timestep_limiter =
      (e->policy & engine_policy_timestep_limiter);
  const int with_feedback = e->policy & engine_policy_feedback;
  int rebuild = 0;

  /* Un-skip the density tasks involved with this cell. */
  for (struct link *l = c->hydro.density; l != NULL; l = l->next) {
    struct task *t = l->t;
    struct cell *ci = t->ci;
    struct cell *cj = t->cj;
    const int ci_active = cell_is_active_hydro(ci, e);
    const int cj_active = (cj != NULL) ? cell_is_active_hydro(cj, e) : 0;
    const int ci_is_local = cell_is_local(ci);
    const int cj_is_local = (cj != NULL) ? cell_is_local(cj) : 0;

    /* Only activate tasks that involve a local active cell. */
    if ((ci_active && ci_is_local) || (cj_active && cj_is_local)) {
      /* Activate the task. */
      scheduler_activate(s, t);

      /* Activate associated tasks, e.g. drift, sort, etc. */
      cell_activate_additional_hydro_tasks(
          ci, cj, s,
          (t->type == task_type_sub_self || t->type == task_type_sub_pair),
          with_timestep_limiter);
    }

    /* Pair tasks need special attention for rebuilds and send/recvs. */
    if (t->type == task_type_pair || t->type == task_type_sub_pair) {
      /* Check whether there was too much particle motion, i.e. the
         cell neighbour conditions were violated. */
      if (cell_need_rebuild_for_hydro_pair(ci, cj)) rebuild = 1;

#ifdef WITH_MPI
<<<<<<< HEAD
      /* Activate the hydro send/recv tasks if either of the cells are
       * non-local. */
      if (!ci_is_local) {
        cell_activate_hydro_send_recv_tasks(cj, ci, s);
      } else if (!cj_is_local) {
        cell_activate_hydro_send_recv_tasks(ci, cj, s);
=======
      /* Activate the send/recv tasks. */
      if (ci_nodeID != nodeID) {
        /* If the local cell is active, receive data from the foreign cell. */
        if (cj_active) {
          scheduler_activate_recv(s, ci->mpi.recv, task_subtype_xv);
          if (ci_active) {
            scheduler_activate_recv(s, ci->mpi.recv, task_subtype_rho);

#ifdef EXTRA_HYDRO_LOOP
            scheduler_activate_recv(s, ci->mpi.recv, task_subtype_gradient);
#endif
          }
        }

        /* If the foreign cell is active, we want its particles for the limiter
         */
        if (ci_active && with_timestep_limiter)
          scheduler_activate_recv(s, ci->mpi.recv, task_subtype_limiter);

        /* If the foreign cell is active, we want its ti_end values. */
        if (ci_active)
          scheduler_activate_recv(s, ci->mpi.recv, task_subtype_tend_part);

        /* Is the foreign cell active and will need stuff from us? */
        if (ci_active) {

          scheduler_activate_send(s, cj->mpi.send, task_subtype_xv, ci_nodeID);

          /* Drift the cell which will be sent; note that not all sent
             particles will be drifted, only those that are needed. */
          cell_activate_drift_part(cj, s);
          if (with_timestep_limiter) cell_activate_limiter(cj, s);

          /* If the local cell is also active, more stuff will be needed. */
          if (cj_active) {
            scheduler_activate_send(s, cj->mpi.send, task_subtype_rho,
                                    ci_nodeID);

#ifdef EXTRA_HYDRO_LOOP
            scheduler_activate_send(s, cj->mpi.send, task_subtype_gradient,
                                    ci_nodeID);
#endif
          }
        }

        /* If the local cell is active, send its particles for the limiting. */
        if (cj_active && with_timestep_limiter)
          scheduler_activate_send(s, cj->mpi.send, task_subtype_limiter,
                                  ci_nodeID);

        /* If the local cell is active, send its ti_end values. */
        if (cj_active)
          scheduler_activate_send(s, cj->mpi.send, task_subtype_tend_part,
                                  ci_nodeID);

        /* Propagating new star counts? */
        if (with_star_formation && with_feedback) {
          if (ci_active && ci->hydro.count > 0) {
            if (task_order_star_formation_before_feedback) {
              scheduler_activate_recv(s, ci->mpi.recv, task_subtype_sf_counts);
            }
            scheduler_activate_recv(s, ci->mpi.recv, task_subtype_tend_spart);
          }
          if (cj_active && cj->hydro.count > 0) {
            if (task_order_star_formation_before_feedback) {
              scheduler_activate_send(s, cj->mpi.send, task_subtype_sf_counts,
                                      ci_nodeID);
            }
            scheduler_activate_send(s, cj->mpi.send, task_subtype_tend_spart,
                                    ci_nodeID);
          }
        }

      } else if (cj_nodeID != nodeID) {
        /* If the local cell is active, receive data from the foreign cell. */
        if (ci_active) {
          scheduler_activate_recv(s, cj->mpi.recv, task_subtype_xv);
          if (cj_active) {
            scheduler_activate_recv(s, cj->mpi.recv, task_subtype_rho);

#ifdef EXTRA_HYDRO_LOOP
            scheduler_activate_recv(s, cj->mpi.recv, task_subtype_gradient);
#endif
          }
        }

        /* If the foreign cell is active, we want its particles for the limiter
         */
        if (cj_active && with_timestep_limiter)
          scheduler_activate_recv(s, cj->mpi.recv, task_subtype_limiter);

        /* If the foreign cell is active, we want its ti_end values. */
        if (cj_active)
          scheduler_activate_recv(s, cj->mpi.recv, task_subtype_tend_part);

        /* Is the foreign cell active and will need stuff from us? */
        if (cj_active) {

          scheduler_activate_send(s, ci->mpi.send, task_subtype_xv, cj_nodeID);

          /* Drift the cell which will be sent; note that not all sent
             particles will be drifted, only those that are needed. */
          cell_activate_drift_part(ci, s);
          if (with_timestep_limiter) cell_activate_limiter(ci, s);

          /* If the local cell is also active, more stuff will be needed. */
          if (ci_active) {

            scheduler_activate_send(s, ci->mpi.send, task_subtype_rho,
                                    cj_nodeID);

#ifdef EXTRA_HYDRO_LOOP
            scheduler_activate_send(s, ci->mpi.send, task_subtype_gradient,
                                    cj_nodeID);
#endif
          }
        }

        /* If the local cell is active, send its particles for the limiting. */
        if (ci_active && with_timestep_limiter)
          scheduler_activate_send(s, ci->mpi.send, task_subtype_limiter,
                                  cj_nodeID);

        /* If the local cell is active, send its ti_end values. */
        if (ci_active)
          scheduler_activate_send(s, ci->mpi.send, task_subtype_tend_part,
                                  cj_nodeID);

        /* Propagating new star counts? */
        if (with_star_formation && with_feedback) {
          if (cj_active && cj->hydro.count > 0) {
            if (task_order_star_formation_before_feedback) {
              scheduler_activate_recv(s, cj->mpi.recv, task_subtype_sf_counts);
            }
            scheduler_activate_recv(s, cj->mpi.recv, task_subtype_tend_spart);
          }
          if (ci_active && ci->hydro.count > 0) {
            if (task_order_star_formation_before_feedback) {
              scheduler_activate_send(s, ci->mpi.send, task_subtype_sf_counts,
                                      cj_nodeID);
            }
            scheduler_activate_send(s, ci->mpi.send, task_subtype_tend_spart,
                                    cj_nodeID);
          }
        }
>>>>>>> ab352b59
      }
#endif
    }
  }

  /* Unskip all the other task types. */
  if (cell_is_local(c) && cell_is_active_hydro(c, e)) {
    for (struct link *l = c->hydro.gradient; l != NULL; l = l->next)
      scheduler_activate(s, l->t);
    for (struct link *l = c->hydro.force; l != NULL; l = l->next)
      scheduler_activate(s, l->t);
    for (struct link *l = c->hydro.limiter; l != NULL; l = l->next)
      scheduler_activate(s, l->t);

    if (c->hydro.extra_ghost != NULL)
      scheduler_activate(s, c->hydro.extra_ghost);
    if (c->hydro.ghost_in != NULL) cell_activate_hydro_ghosts(c, s, e);
    if (c->kick1 != NULL) scheduler_activate(s, c->kick1);
    if (c->kick2 != NULL) scheduler_activate(s, c->kick2);
    if (c->timestep != NULL) scheduler_activate(s, c->timestep);
    if (c->hydro.end_force != NULL) scheduler_activate(s, c->hydro.end_force);
    if (c->hydro.cooling != NULL) scheduler_activate(s, c->hydro.cooling);
#ifdef WITH_LOGGER
    if (c->logger != NULL) scheduler_activate(s, c->logger);
#endif

    if (c->top->hydro.star_formation != NULL) {
      cell_activate_star_formation_tasks(c->top, s, with_feedback);
    }
  }

  return rebuild;
}

/**
 * @brief Activate the send/recv tasks associated with a pair of
 * cells for which gravity interations will be computed.
 *
 * @param ci The local #cell.
 * @param cj The foreign #cell.
 * @param s The #scheduler in which to activate the tasks.
 */
void cell_activate_grav_send_recv_tasks(struct cell *ci, struct cell *cj,
                                        struct scheduler *s) {
#ifdef WITH_MPI
  struct engine *e = s->space->e;

  /* Ensure that ci is the local cell and cj is the foreign cell. */
  if (!cell_is_local(ci)) {
    memswap(&ci, &cj, sizeof(struct cell *));
  }
#ifdef SWIFT_DEBUG_CHECKS
  if (!cell_is_local(ci) || cell_is_local(cj))
    error("Expected a local and a foreign cell.");
#endif

  uint32_t send_mask = 0;
  uint32_t recv_mask = 0;

  /* If the local cell is active... */
  if (cell_is_active_gravity(ci, e)) {
    /* Receive data from the foreign cell. */
    recv_mask |= (1 << task_subtype_gpart);
    /* Send its ti_end values. */
    send_mask |= (1 << task_subtype_tend_gpart);
  }

  /* If the foreign cell is active... */
  if (cell_is_active_gravity(cj, e)) {
    /* We want its ti_end values. */
    recv_mask |= (1 << task_subtype_tend_gpart);
    /* It will want our gparts. */
    send_mask |= (1 << task_subtype_gpart);

    /* Drift the cell which will be sent at the level at which it is
       sent, i.e. drift the cell specified in the send task (l->t)
       itself. */
    cell_activate_drift_gpart(ci, s);
  }

  /* Activate the send/recv tasks. */
  if (send_mask) {
    scheduler_activate_sends(s, ci->mpi.send, send_mask, cj->nodeID);
  }
  if (recv_mask) {
    scheduler_activate_recvs(s, cj->mpi.recv, recv_mask);
  }

#endif  // WITH_MPI
}

/**
 * @brief Un-skips all the gravity tasks associated with a given cell and checks
 * if the space needs to be rebuilt.
 *
 * @param c the #cell.
 * @param s the #scheduler.
 *
 * @return 1 If the space needs rebuilding. 0 otherwise.
 */
int cell_unskip_gravity_tasks(struct cell *c, struct scheduler *s) {
  struct engine *e = s->space->e;
  int rebuild = 0;

  /* Un-skip the gravity tasks involved with this cell. */
  for (struct link *l = c->grav.grav; l != NULL; l = l->next) {
    struct task *t = l->t;
    struct cell *ci = t->ci;
    struct cell *cj = t->cj;
    const int ci_active = cell_is_active_gravity(ci, e);
    const int cj_active = (cj != NULL) ? cell_is_active_gravity(cj, e) : 0;
    const int ci_is_local = cell_is_local(ci);
    const int cj_is_local = (cj != NULL) ? cell_is_local(cj) : 0;

    /* Only activate tasks that involve a local active cell. */
    if ((ci_active && ci_is_local) || (cj_active && cj_is_local)) {
      scheduler_activate(s, t);

      /* Set the drifting flags */
      if (t->type == task_type_self &&
          t->subtype == task_subtype_external_grav) {
        cell_activate_subcell_external_grav_tasks(ci, s);
      } else if ((t->type == task_type_self &&
                  t->subtype == task_subtype_grav) ||
                 (t->type == task_type_pair)) {
        cell_activate_subcell_grav_tasks(ci, cj, s);
      } else if (t->type == task_type_grav_mm) {
#ifdef SWIFT_DEBUG_CHECKS
        error("Incorrectly linked M-M task!");
#endif
      }
    }

    if (t->type == task_type_pair) {
#ifdef WITH_MPI
      /* Activate the gravity send/recv tasks if either of the cells are
       * non-local. */
      if (!ci_is_local) {
        cell_activate_grav_send_recv_tasks(cj, ci, s);
      } else if (!cj_is_local) {
        cell_activate_grav_send_recv_tasks(ci, cj, s);
      }
#endif  // WITH_MPI
    }
  }

  for (struct link *l = c->grav.mm; l != NULL; l = l->next) {
    struct task *t = l->t;
    struct cell *ci = t->ci;
    struct cell *cj = t->cj;
    const int ci_active = cell_is_active_gravity_mm(ci, e);
    const int cj_active = cell_is_active_gravity_mm(cj, e);
    const int ci_is_local = cell_is_local(ci);
    const int cj_is_local = (cj != NULL) ? cell_is_local(cj) : 0;

#ifdef SWIFT_DEBUG_CHECKS
    if (t->type != task_type_grav_mm) error("Incorrectly linked gravity task!");
#endif

    /* Only activate tasks that involve a local active cell. */
    if ((ci_active && ci_is_local) || (cj_active && cj_is_local)) {
      scheduler_activate(s, t);
    }
  }

  /* Unskip all the other task types. */
  if (cell_is_local(c) && cell_is_active_gravity(c, e)) {
    if (c->grav.init != NULL) scheduler_activate(s, c->grav.init);
    if (c->grav.init_out != NULL) scheduler_activate(s, c->grav.init_out);
    if (c->kick1 != NULL) scheduler_activate(s, c->kick1);
    if (c->kick2 != NULL) scheduler_activate(s, c->kick2);
    if (c->timestep != NULL) scheduler_activate(s, c->timestep);
    if (c->grav.down != NULL) scheduler_activate(s, c->grav.down);
    if (c->grav.down_in != NULL) scheduler_activate(s, c->grav.down_in);
    if (c->grav.mesh != NULL) scheduler_activate(s, c->grav.mesh);
    if (c->grav.long_range != NULL) scheduler_activate(s, c->grav.long_range);
    if (c->grav.end_force != NULL) scheduler_activate(s, c->grav.end_force);
#ifdef WITH_LOGGER
    if (c->logger != NULL) scheduler_activate(s, c->logger);
#endif
  }

  return rebuild;
}

/**
 * @brief Activate the send/recv tasks associated with a pair of
 * cells for which stars interations will be computed.
 *
 * @param ci The local #cell.
 * @param cj The foreign #cell.
 * @param s The #scheduler in which to activate the tasks.
 * @param with_star_formation Activate tasks for star formation?
 */
void cell_activate_stars_send_recv_tasks(struct cell *ci, struct cell *cj,
                                         struct scheduler *s,
                                         const int with_star_formation) {
#ifdef WITH_MPI
  struct engine *e = s->space->e;

  /* Ensure that ci is the local cell and cj is the foreign cell. */
  if (!cell_is_local(ci)) {
    memswap(&ci, &cj, sizeof(struct cell *));
  }
#ifdef SWIFT_DEBUG_CHECKS
  if (!cell_is_local(ci) || cell_is_local(cj))
    error("Expected a local and a foreign cell.");
#endif

  const int ci_active = cell_is_active_stars(ci, e) ||
                        (with_star_formation && cell_is_active_hydro(ci, e));
  const int cj_active = cell_is_active_stars(cj, e) ||
                        (with_star_formation && cell_is_active_hydro(cj, e));

  uint32_t send_mask = 0;
  uint32_t recv_mask = 0;

  /* If the local cell is active, receive data from the foreign cell. */
  if (ci_active) {
    recv_mask |= (1 << task_subtype_xv);
    recv_mask |= (1 << task_subtype_rho);

    /* If the local cell is active, more stuff will be needed. */
    send_mask |= (1 << task_subtype_spart);
    cell_activate_drift_spart(ci, s);

    /* If the local cell is active, send its ti_end values. */
    send_mask |= (1 << task_subtype_tend_spart);
  }

  if (cj_active) {
    recv_mask |= (1 << task_subtype_spart);

    /* If the foreign cell is active, we want its ti_end values. */
    recv_mask |= (1 << task_subtype_tend_spart);

    /* Is the foreign cell active and will need stuff from us? */
    send_mask |= (1 << task_subtype_xv);

    /* Drift the cell which will be sent; note that not all sent
       particles will be drifted, only those that are needed. */
    cell_activate_drift_part(ci, s);

    send_mask |= (1 << task_subtype_rho);
  }

  /* Activate the send/recv tasks. */
  if (send_mask) {
    scheduler_activate_sends(s, ci->mpi.send, send_mask, cj->nodeID);
  }
  if (recv_mask) {
    scheduler_activate_recvs(s, cj->mpi.recv, recv_mask);
  }

#else
  error("SWIFT compiled without MPI support.");
#endif  // WITH_MPI
}

/**
 * @brief Un-skips all the stars tasks associated with a given cell and checks
 * if the space needs to be rebuilt.
 *
 * @param c the #cell.
 * @param s the #scheduler.
 * @param with_star_formation Are we running with star formation switched on?
 *
 * @return 1 If the space needs rebuilding. 0 otherwise.
 */
int cell_unskip_stars_tasks(struct cell *c, struct scheduler *s,
                            const int with_star_formation) {

  struct engine *e = s->space->e;
  const int with_timestep_sync = (e->policy & engine_policy_timestep_sync);
  int rebuild = 0;

  if (c->stars.drift != NULL) {
    if (cell_is_active_stars(c, e) ||
        (with_star_formation && cell_is_active_hydro(c, e))) {

      cell_activate_drift_spart(c, s);
    }
  }

  /* Un-skip the density tasks involved with this cell. */
  for (struct link *l = c->stars.density; l != NULL; l = l->next) {
    struct task *t = l->t;
    struct cell *ci = t->ci;
    struct cell *cj = t->cj;

    const int ci_active = cell_is_active_stars(ci, e) ||
                          (with_star_formation && cell_is_active_hydro(ci, e));

    const int cj_active =
        (cj != NULL) && (cell_is_active_stars(cj, e) ||
                         (with_star_formation && cell_is_active_hydro(cj, e)));

    /* Only activate tasks that involve an active cell, local or foreign. */
    if (ci_active || cj_active) {
      scheduler_activate(s, t);
      cell_activate_additional_stars_tasks(
          ci, cj, s,
          (t->type == task_type_sub_self || t->type == task_type_sub_pair),
          with_star_formation, with_timestep_sync);
    }

    /* Only interested in pair interactions as of here. */
    if (t->type == task_type_pair || t->type == task_type_sub_pair) {
      /* Check whether there was too much particle motion, i.e. the
         cell neighbour conditions were violated. */
      if (cell_need_rebuild_for_stars_pair(ci, cj)) rebuild = 1;
      if (cell_need_rebuild_for_stars_pair(cj, ci)) rebuild = 1;

#ifdef WITH_MPI
      /* Activate the star/hydro send/recv tasks if either of the cells are
       * non-local. */
      if (!cell_is_local(ci)) {
        cell_activate_stars_send_recv_tasks(cj, ci, s, with_star_formation);
      } else if (!cell_is_local(cj)) {
        cell_activate_stars_send_recv_tasks(ci, cj, s, with_star_formation);
      }
#endif  // WITH_MPI
    }
  }

  /* Un-skip the feedback tasks involved with this cell. */
  for (struct link *l = c->stars.feedback; l != NULL; l = l->next) {
    struct task *t = l->t;
    struct cell *ci = t->ci;
    struct cell *cj = t->cj;
    const int ci_is_local = cell_is_local(ci);
    const int cj_is_local = (cj != NULL) ? cell_is_local(cj) : 0;

    const int ci_active = cell_is_active_stars(ci, e) ||
                          (with_star_formation && cell_is_active_hydro(ci, e));

    const int cj_active =
        (cj != NULL) && (cell_is_active_stars(cj, e) ||
                         (with_star_formation && cell_is_active_hydro(cj, e)));

    if (t->type == task_type_self && ci_active) {
      scheduler_activate(s, t);
    }

    else if (t->type == task_type_sub_self && ci_active) {
      scheduler_activate(s, t);
    }

    else if (t->type == task_type_pair || t->type == task_type_sub_pair) {
      /* We only want to activate the task if the cell is active and is
         going to update some gas on the *local* node */
      /* TODO(gonnet): This test only checks that one cell is active and
         that one is local, but not both. Is the comment or the code wrong? */
      if ((ci_is_local && cj_is_local) && (ci_active || cj_active)) {
        scheduler_activate(s, t);

      } else if ((ci_is_local && !cj_is_local) && (cj_active)) {
        scheduler_activate(s, t);

      } else if ((!ci_is_local && cj_is_local) && (ci_active)) {
        scheduler_activate(s, t);
      }
    }

    /* Nothing more to do here, all drifts and sorts activated above */
  }

  /* Unskip all the other task types. */
  if (cell_is_local(c)) {
    if (cell_is_active_stars(c, e) ||
        (with_star_formation && cell_is_active_hydro(c, e))) {

      if (c->stars.ghost != NULL) scheduler_activate(s, c->stars.ghost);
      if (c->stars.stars_in != NULL) scheduler_activate(s, c->stars.stars_in);
      if (c->stars.stars_out != NULL) scheduler_activate(s, c->stars.stars_out);
      if (c->kick1 != NULL) scheduler_activate(s, c->kick1);
      if (c->kick2 != NULL) scheduler_activate(s, c->kick2);
      if (c->timestep != NULL) scheduler_activate(s, c->timestep);
#ifdef WITH_LOGGER
      if (c->logger != NULL) scheduler_activate(s, c->logger);
#endif
    }
  }

  return rebuild;
}

/**
 * @brief Un-skips all the black hole tasks associated with a given cell and
 * checks if the space needs to be rebuilt.
 *
 * @param c the #cell.
 * @param s the #scheduler.
 *
 * @return 1 If the space needs rebuilding. 0 otherwise.
 */
int cell_unskip_black_holes_tasks(struct cell *c, struct scheduler *s) {

  struct engine *e = s->space->e;
  int rebuild = 0;

  if (c->black_holes.drift != NULL && cell_is_active_black_holes(c, e)) {
    cell_activate_drift_bpart(c, s);
  }

  /* Un-skip the density tasks involved with this cell. */
  for (struct link *l = c->black_holes.density; l != NULL; l = l->next) {
    struct task *t = l->t;
    struct cell *ci = t->ci;
    struct cell *cj = t->cj;
    const int ci_active = cell_is_active_black_holes(ci, e);
    const int cj_active = (cj != NULL) ? cell_is_active_black_holes(cj, e) : 0;
    const int ci_is_local = cell_is_local(ci);
    const int cj_is_local = (cj != NULL) ? cell_is_local(cj) : 0;

    /* Only activate tasks that involve an active cell. */
    /* TODO(gonnet): Just active or locally active? Here and in the loops
       below. */
    if (ci_active || cj_active) {

      scheduler_activate(s, t);

      /* Activate the drifts */
      if (t->type == task_type_self) {
        cell_activate_drift_part(ci, s);
        cell_activate_drift_bpart(ci, s);
      }

      /* Activate the drifts */
      else if (t->type == task_type_pair) {

        /* Activate the drift tasks. */
        if (ci_is_local) cell_activate_drift_bpart(ci, s);
        if (ci_is_local) cell_activate_drift_part(ci, s);

        if (cj_is_local) cell_activate_drift_part(cj, s);
        if (cj_is_local) cell_activate_drift_bpart(cj, s);
      }

      /* Store current values of dx_max and h_max. */
      else if (t->type == task_type_sub_self) {
        cell_activate_subcell_black_holes_tasks(ci, NULL, s);
      }

      /* Store current values of dx_max and h_max. */
      else if (t->type == task_type_sub_pair) {
        cell_activate_subcell_black_holes_tasks(ci, cj, s);
      }
    }

    /* Only interested in pair interactions as of here. */
    if (t->type == task_type_pair || t->type == task_type_sub_pair) {

      /* Check whether there was too much particle motion, i.e. the
         cell neighbour conditions were violated. */
      if (cell_need_rebuild_for_black_holes_pair(ci, cj)) rebuild = 1;
      if (cell_need_rebuild_for_black_holes_pair(cj, ci)) rebuild = 1;

      scheduler_activate(s, ci->hydro.super->black_holes.swallow_ghost[0]);
      scheduler_activate(s, cj->hydro.super->black_holes.swallow_ghost[0]);

#ifdef WITH_MPI
      /* Activate the send/recv tasks. */
      if (!ci_is_local) {

        /* Receive the foreign parts to compute BH accretion rates and do the
         * swallowing */
        scheduler_activate_recv(s, ci->mpi.recv, task_subtype_rho);
        scheduler_activate_recv(s, ci->mpi.recv, task_subtype_part_swallow);

        /* Send the local BHs to tag the particles to swallow and to do feedback
         */
        scheduler_activate_send(s, cj->mpi.send, task_subtype_bpart_rho,
                                ci->nodeID);
        scheduler_activate_send(s, cj->mpi.send, task_subtype_bpart_feedback,
                                ci->nodeID);

        /* Drift before you send */
        cell_activate_drift_bpart(cj, s);

        /* Send the new BH time-steps */
        scheduler_activate_send(s, cj->mpi.send, task_subtype_tend_bpart,
                                ci->nodeID);

        /* Receive the foreign BHs to tag particles to swallow and for feedback
         */
        scheduler_activate_recv(s, ci->mpi.recv, task_subtype_bpart_rho);
        scheduler_activate_recv(s, ci->mpi.recv, task_subtype_bpart_feedback);

        /* Receive the foreign BH time-steps */
        scheduler_activate_recv(s, ci->mpi.recv, task_subtype_tend_bpart);

        /* Send the local part information */
        scheduler_activate_send(s, cj->mpi.send, task_subtype_rho, ci->nodeID);
        scheduler_activate_send(s, cj->mpi.send, task_subtype_part_swallow,
                                ci->nodeID);

        /* Drift the cell which will be sent; note that not all sent
           particles will be drifted, only those that are needed. */
        cell_activate_drift_part(cj, s);

      } else if (!cj_is_local) {

        /* Receive the foreign parts to compute BH accretion rates and do the
         * swallowing */
        scheduler_activate_recv(s, cj->mpi.recv, task_subtype_rho);
        scheduler_activate_recv(s, cj->mpi.recv, task_subtype_part_swallow);

        /* Send the local BHs to tag the particles to swallow and to do feedback
         */
        scheduler_activate_send(s, ci->mpi.send, task_subtype_bpart_rho,
                                cj->nodeID);
        scheduler_activate_send(s, ci->mpi.send, task_subtype_bpart_feedback,
                                cj->nodeID);

        /* Drift before you send */
        cell_activate_drift_bpart(ci, s);

        /* Send the new BH time-steps */
        scheduler_activate_send(s, ci->mpi.send, task_subtype_tend_bpart,
                                cj->nodeID);

        /* Receive the foreign BHs to tag particles to swallow and for feedback
         */
        scheduler_activate_recv(s, cj->mpi.recv, task_subtype_bpart_rho);
        scheduler_activate_recv(s, cj->mpi.recv, task_subtype_bpart_feedback);

        /* Receive the foreign BH time-steps */
        scheduler_activate_recv(s, cj->mpi.recv, task_subtype_tend_bpart);

        /* Send the local part information */
        scheduler_activate_send(s, ci->mpi.send, task_subtype_rho, cj->nodeID);
        scheduler_activate_send(s, ci->mpi.send, task_subtype_part_swallow,
                                cj->nodeID);

        /* Drift the cell which will be sent; note that not all sent
           particles will be drifted, only those that are needed. */
        cell_activate_drift_part(ci, s);
      }
#endif
    }
  }

  /* Un-skip the swallow tasks involved with this cell. */
  for (struct link *l = c->black_holes.swallow; l != NULL; l = l->next) {
    struct task *t = l->t;
    struct cell *ci = t->ci;
    struct cell *cj = t->cj;
    const int ci_active = cell_is_active_black_holes(ci, e);
    const int cj_active = (cj != NULL) ? cell_is_active_black_holes(cj, e) : 0;

    /* Only activate tasks that involve an active cell. */
    if (ci_active || cj_active) {
      scheduler_activate(s, t);
    }
  }

  /* Un-skip the swallow tasks involved with this cell. */
  for (struct link *l = c->black_holes.do_gas_swallow; l != NULL; l = l->next) {
    struct task *t = l->t;
    struct cell *ci = t->ci;
    struct cell *cj = t->cj;
    const int ci_active = cell_is_active_black_holes(ci, e);
    const int cj_active = (cj != NULL) ? cell_is_active_black_holes(cj, e) : 0;

    /* Only activate tasks that involve an active cell. */
    if (ci_active || cj_active) {
      scheduler_activate(s, t);
    }
  }

  /* Un-skip the swallow tasks involved with this cell. */
  for (struct link *l = c->black_holes.do_bh_swallow; l != NULL; l = l->next) {
    struct task *t = l->t;
    struct cell *ci = t->ci;
    struct cell *cj = t->cj;
    const int ci_active = cell_is_active_black_holes(ci, e);
    const int cj_active = (cj != NULL) ? cell_is_active_black_holes(cj, e) : 0;

    /* Only activate tasks that involve an active cell. */
    if (ci_active || cj_active) {
      scheduler_activate(s, t);
    }
  }

  /* Un-skip the feedback tasks involved with this cell. */
  for (struct link *l = c->black_holes.feedback; l != NULL; l = l->next) {
    struct task *t = l->t;
    struct cell *ci = t->ci;
    struct cell *cj = t->cj;
    const int ci_active = cell_is_active_black_holes(ci, e);
    const int cj_active = (cj != NULL) ? cell_is_active_black_holes(cj, e) : 0;

    /* Only activate tasks that involve an active cell. */
    if (ci_active || cj_active) {
      scheduler_activate(s, t);
    }
  }

  /* Unskip all the other task types. */
  if (cell_is_local(c) && cell_is_active_black_holes(c, e)) {

    if (c->black_holes.density_ghost != NULL)
      scheduler_activate(s, c->black_holes.density_ghost);
    if (c->black_holes.swallow_ghost[0] != NULL)
      scheduler_activate(s, c->black_holes.swallow_ghost[0]);
    if (c->black_holes.swallow_ghost[1] != NULL)
      scheduler_activate(s, c->black_holes.swallow_ghost[1]);
    if (c->black_holes.swallow_ghost[2] != NULL)
      scheduler_activate(s, c->black_holes.swallow_ghost[2]);
    if (c->black_holes.black_holes_in != NULL)
      scheduler_activate(s, c->black_holes.black_holes_in);
    if (c->black_holes.black_holes_out != NULL)
      scheduler_activate(s, c->black_holes.black_holes_out);
    if (c->kick1 != NULL) scheduler_activate(s, c->kick1);
    if (c->kick2 != NULL) scheduler_activate(s, c->kick2);
    if (c->timestep != NULL) scheduler_activate(s, c->timestep);
#ifdef WITH_LOGGER
    if (c->logger != NULL) scheduler_activate(s, c->logger);
#endif
  }

  return rebuild;
}

/**
 * @brief Set the super-cell pointers for all cells in a hierarchy.
 *
 * @param c The top-level #cell to play with.
 * @param super Pointer to the deepest cell with tasks in this part of the
 * tree.
 * @param with_hydro Are we running with hydrodynamics on?
 * @param with_grav Are we running with gravity on?
 */
void cell_set_super(struct cell *c, struct cell *super, const int with_hydro,
                    const int with_grav) {
  /* Are we in a cell which is either the hydro or gravity super? */
  if (super == NULL && ((with_hydro && c->hydro.super != NULL) ||
                        (with_grav && c->grav.super != NULL)))
    super = c;

  /* Set the super-cell */
  c->super = super;

  /* Recurse */
  if (c->split)
    for (int k = 0; k < 8; k++)
      if (c->progeny[k] != NULL)
        cell_set_super(c->progeny[k], super, with_hydro, with_grav);
}

/**
 * @brief Set the super-cell pointers for all cells in a hierarchy.
 *
 * @param c The top-level #cell to play with.
 * @param super_hydro Pointer to the deepest cell with tasks in this part of
 * the tree.
 */
void cell_set_super_hydro(struct cell *c, struct cell *super_hydro) {
  /* Are we in a cell with some kind of self/pair task ? */
  if (super_hydro == NULL && c->hydro.density != NULL) super_hydro = c;

  /* Set the super-cell */
  c->hydro.super = super_hydro;

  /* Recurse */
  if (c->split)
    for (int k = 0; k < 8; k++)
      if (c->progeny[k] != NULL)
        cell_set_super_hydro(c->progeny[k], super_hydro);
}

/**
 * @brief Set the super-cell pointers for all cells in a hierarchy.
 *
 * @param c The top-level #cell to play with.
 * @param super_gravity Pointer to the deepest cell with tasks in this part of
 * the tree.
 */
void cell_set_super_gravity(struct cell *c, struct cell *super_gravity) {
  /* Are we in a cell with some kind of self/pair task ? */
  if (super_gravity == NULL && (c->grav.grav != NULL || c->grav.mm != NULL))
    super_gravity = c;

  /* Set the super-cell */
  c->grav.super = super_gravity;

  /* Recurse */
  if (c->split)
    for (int k = 0; k < 8; k++)
      if (c->progeny[k] != NULL)
        cell_set_super_gravity(c->progeny[k], super_gravity);
}

/**
 * @brief Mapper function to set the super pointer of the cells.
 *
 * @param map_data The top-level cells.
 * @param num_elements The number of top-level cells.
 * @param extra_data Unused parameter.
 */
void cell_set_super_mapper(void *map_data, int num_elements, void *extra_data) {
  const struct engine *e = (const struct engine *)extra_data;

  const int with_hydro = (e->policy & engine_policy_hydro);
  const int with_grav = (e->policy & engine_policy_self_gravity) ||
                        (e->policy & engine_policy_external_gravity);

  for (int ind = 0; ind < num_elements; ind++) {
    struct cell *c = &((struct cell *)map_data)[ind];

    /* All top-level cells get an MPI tag. */
#ifdef WITH_MPI
    cell_ensure_tagged(c);
#endif

    /* Super-pointer for hydro */
    if (with_hydro) cell_set_super_hydro(c, NULL);

    /* Super-pointer for gravity */
    if (with_grav) cell_set_super_gravity(c, NULL);

    /* Super-pointer for common operations */
    cell_set_super(c, NULL, with_hydro, with_grav);
  }
}

/**
 * @brief Does this cell or any of its children have any task ?
 *
 * We use the timestep-related tasks to probe this as these always
 * exist in a cell hierarchy that has any kind of task.
 *
 * @param c The #cell to probe.
 */
int cell_has_tasks(struct cell *c) {
#ifdef WITH_MPI
  if (c->timestep != NULL || c->mpi.recv != NULL) return 1;
#else
  if (c->timestep != NULL) return 1;
#endif

  if (c->split) {
    int count = 0;
    for (int k = 0; k < 8; ++k)
      if (c->progeny[k] != NULL) count += cell_has_tasks(c->progeny[k]);
    return count;
  } else {
    return 0;
  }
}

/**
 * @brief Recursively drifts the #part in a cell hierarchy.
 *
 * @param c The #cell.
 * @param e The #engine (to get ti_current).
 * @param force Drift the particles irrespective of the #cell flags.
 */
void cell_drift_part(struct cell *c, const struct engine *e, int force) {
  const int periodic = e->s->periodic;
  const double dim[3] = {e->s->dim[0], e->s->dim[1], e->s->dim[2]};
  const int with_cosmology = (e->policy & engine_policy_cosmology);
  const float hydro_h_max = e->hydro_properties->h_max;
  const float hydro_h_min = e->hydro_properties->h_min;
  const integertime_t ti_old_part = c->hydro.ti_old_part;
  const integertime_t ti_current = e->ti_current;
  struct part *const parts = c->hydro.parts;
  struct xpart *const xparts = c->hydro.xparts;

  float dx_max = 0.f, dx2_max = 0.f;
  float dx_max_sort = 0.0f, dx2_max_sort = 0.f;
  float cell_h_max = 0.f;

  /* Drift irrespective of cell flags? */
  force = (force || cell_get_flag(c, cell_flag_do_hydro_drift));

#ifdef SWIFT_DEBUG_CHECKS
  /* Check that we only drift local cells. */
  if (!cell_is_local(c)) error("Drifting a foreign cell is nope.");

  /* Check that we are actually going to move forward. */
  if (ti_current < ti_old_part) error("Attempt to drift to the past");
#endif

  /* Early abort? */
  if (c->hydro.count == 0) {
    /* Clear the drift flags. */
    cell_clear_flag(c, cell_flag_do_hydro_drift | cell_flag_do_hydro_sub_drift);

    /* Update the time of the last drift */
    c->hydro.ti_old_part = ti_current;

    return;
  }

  /* Ok, we have some particles somewhere in the hierarchy to drift */

  /* Are we not in a leaf ? */
  if (c->split && (force || cell_get_flag(c, cell_flag_do_hydro_sub_drift))) {

    /* Loop over the progeny and collect their data. */
    for (int k = 0; k < 8; k++) {
      if (c->progeny[k] != NULL) {
        struct cell *cp = c->progeny[k];

        /* Collect */
        cell_drift_part(cp, e, force);

        /* Update */
        dx_max = max(dx_max, cp->hydro.dx_max_part);
        dx_max_sort = max(dx_max_sort, cp->hydro.dx_max_sort);
        cell_h_max = max(cell_h_max, cp->hydro.h_max);
      }
    }

    /* Store the values */
    c->hydro.h_max = cell_h_max;
    c->hydro.dx_max_part = dx_max;
    c->hydro.dx_max_sort = dx_max_sort;

    /* Update the time of the last drift */
    c->hydro.ti_old_part = ti_current;

  } else if (!c->split && force && ti_current > ti_old_part) {
    /* Drift from the last time the cell was drifted to the current time */
    double dt_drift, dt_kick_grav, dt_kick_hydro, dt_therm;
    if (with_cosmology) {
      dt_drift =
          cosmology_get_drift_factor(e->cosmology, ti_old_part, ti_current);
      dt_kick_grav =
          cosmology_get_grav_kick_factor(e->cosmology, ti_old_part, ti_current);
      dt_kick_hydro = cosmology_get_hydro_kick_factor(e->cosmology, ti_old_part,
                                                      ti_current);
      dt_therm = cosmology_get_therm_kick_factor(e->cosmology, ti_old_part,
                                                 ti_current);
    } else {
      dt_drift = (ti_current - ti_old_part) * e->time_base;
      dt_kick_grav = (ti_current - ti_old_part) * e->time_base;
      dt_kick_hydro = (ti_current - ti_old_part) * e->time_base;
      dt_therm = (ti_current - ti_old_part) * e->time_base;
    }

    /* Loop over all the gas particles in the cell */
    const size_t nr_parts = c->hydro.count;
    for (size_t k = 0; k < nr_parts; k++) {
      /* Get a handle on the part. */
      struct part *const p = &parts[k];
      struct xpart *const xp = &xparts[k];

      /* Ignore inhibited particles */
      if (part_is_inhibited(p, e)) continue;

      /* Drift... */
      drift_part(p, xp, dt_drift, dt_kick_hydro, dt_kick_grav, dt_therm,
                 ti_old_part, ti_current, e->cosmology, e->hydro_properties,
                 e->entropy_floor);

      /* Update the tracers properties */
      tracers_after_drift(p, xp, e->internal_units, e->physical_constants,
                          with_cosmology, e->cosmology, e->hydro_properties,
                          e->cooling_func, e->time);

#ifdef SWIFT_DEBUG_CHECKS
      /* Make sure the particle does not drift by more than a box length. */
      if (fabs(xp->v_full[0] * dt_drift) > e->s->dim[0] ||
          fabs(xp->v_full[1] * dt_drift) > e->s->dim[1] ||
          fabs(xp->v_full[2] * dt_drift) > e->s->dim[2]) {
        error(
            "Particle drifts by more than a box length! id %llu xp->v_full "
            "%.5e %.5e %.5e p->v %.5e %.5e %.5e",
            p->id, xp->v_full[0], xp->v_full[1], xp->v_full[2], p->v[0],
            p->v[1], p->v[2]);
      }
#endif

      /* In non-periodic BC runs, remove particles that crossed the border */
      if (!periodic) {

        /* Did the particle leave the box?  */
        if ((p->x[0] > dim[0]) || (p->x[0] < 0.) ||  // x
            (p->x[1] > dim[1]) || (p->x[1] < 0.) ||  // y
            (p->x[2] > dim[2]) || (p->x[2] < 0.)) {  // z

          lock_lock(&e->s->lock);

          /* Re-check that the particle has not been removed
           * by another thread before we do the deed. */
          if (!part_is_inhibited(p, e)) {

            /* One last action before death? */
            hydro_remove_part(p, xp);

            /* Remove the particle entirely */
            cell_remove_part(e, c, p, xp);
          }

          if (lock_unlock(&e->s->lock) != 0)
            error("Failed to unlock the space!");

          continue;
        }
      }

      /* Limit h to within the allowed range */
      p->h = min(p->h, hydro_h_max);
      p->h = max(p->h, hydro_h_min);

      /* Compute (square of) motion since last cell construction */
      const float dx2 = xp->x_diff[0] * xp->x_diff[0] +
                        xp->x_diff[1] * xp->x_diff[1] +
                        xp->x_diff[2] * xp->x_diff[2];
      dx2_max = max(dx2_max, dx2);
      const float dx2_sort = xp->x_diff_sort[0] * xp->x_diff_sort[0] +
                             xp->x_diff_sort[1] * xp->x_diff_sort[1] +
                             xp->x_diff_sort[2] * xp->x_diff_sort[2];
      dx2_max_sort = max(dx2_max_sort, dx2_sort);

      /* Update the maximal smoothing length in the cell */
      cell_h_max = max(cell_h_max, p->h);

      /* Mark the particle has not being swallowed */
      black_holes_mark_part_as_not_swallowed(&p->black_holes_data);

      /* Get ready for a density calculation */
      if (part_is_active(p, e)) {
        hydro_init_part(p, &e->s->hs);
        black_holes_init_potential(&p->black_holes_data);
        chemistry_init_part(p, e->chemistry);
        pressure_floor_init_part(p, xp);
        star_formation_init_part(p, e->star_formation);
        tracers_after_init(p, xp, e->internal_units, e->physical_constants,
                           with_cosmology, e->cosmology, e->hydro_properties,
                           e->cooling_func, e->time);
      }
    }

    /* Now, get the maximal particle motion from its square */
    dx_max = sqrtf(dx2_max);
    dx_max_sort = sqrtf(dx2_max_sort);

    /* Store the values */
    c->hydro.h_max = cell_h_max;
    c->hydro.dx_max_part = dx_max;
    c->hydro.dx_max_sort = dx_max_sort;

    /* Update the time of the last drift */
    c->hydro.ti_old_part = ti_current;
  }

  /* Clear the drift flags. */
  cell_clear_flag(c, cell_flag_do_hydro_drift | cell_flag_do_hydro_sub_drift);
}

/**
 * @brief Recursively drifts the #gpart in a cell hierarchy.
 *
 * @param c The #cell.
 * @param e The #engine (to get ti_current).
 * @param force Drift the particles irrespective of the #cell flags.
 */
void cell_drift_gpart(struct cell *c, const struct engine *e, int force) {
  const int periodic = e->s->periodic;
  const double dim[3] = {e->s->dim[0], e->s->dim[1], e->s->dim[2]};
  const int with_cosmology = (e->policy & engine_policy_cosmology);
  const integertime_t ti_old_gpart = c->grav.ti_old_part;
  const integertime_t ti_current = e->ti_current;
  struct gpart *const gparts = c->grav.parts;

  /* Drift irrespective of cell flags? */
  force = (force || cell_get_flag(c, cell_flag_do_grav_drift));

#ifdef SWIFT_DEBUG_CHECKS
  /* Check that we only drift local cells. */
  if (!cell_is_local(c)) error("Drifting a foreign cell is nope.");

  /* Check that we are actually going to move forward. */
  if (ti_current < ti_old_gpart) error("Attempt to drift to the past");
#endif

  /* Early abort? */
  if (c->grav.count == 0) {
    /* Clear the drift flags. */
    cell_clear_flag(c, cell_flag_do_grav_drift | cell_flag_do_grav_sub_drift);

    /* Update the time of the last drift */
    c->grav.ti_old_part = ti_current;

    return;
  }

  /* Ok, we have some particles somewhere in the hierarchy to drift */

  /* Are we not in a leaf ? */
  if (c->split && (force || cell_get_flag(c, cell_flag_do_grav_sub_drift))) {

    /* Loop over the progeny and collect their data. */
    for (int k = 0; k < 8; k++) {
      if (c->progeny[k] != NULL) {
        struct cell *cp = c->progeny[k];

        /* Recurse */
        cell_drift_gpart(cp, e, force);
      }
    }

    /* Update the time of the last drift */
    c->grav.ti_old_part = ti_current;

  } else if (!c->split && force && ti_current > ti_old_gpart) {
    /* Drift from the last time the cell was drifted to the current time */
    double dt_drift;
    if (with_cosmology) {
      dt_drift =
          cosmology_get_drift_factor(e->cosmology, ti_old_gpart, ti_current);
    } else {
      dt_drift = (ti_current - ti_old_gpart) * e->time_base;
    }

    /* Loop over all the g-particles in the cell */
    const size_t nr_gparts = c->grav.count;
    for (size_t k = 0; k < nr_gparts; k++) {
      /* Get a handle on the gpart. */
      struct gpart *const gp = &gparts[k];

      /* Ignore inhibited particles */
      if (gpart_is_inhibited(gp, e)) continue;

      /* Drift... */
      drift_gpart(gp, dt_drift, ti_old_gpart, ti_current);

#ifdef SWIFT_DEBUG_CHECKS
      /* Make sure the particle does not drift by more than a box length. */
      if (fabs(gp->v_full[0] * dt_drift) > e->s->dim[0] ||
          fabs(gp->v_full[1] * dt_drift) > e->s->dim[1] ||
          fabs(gp->v_full[2] * dt_drift) > e->s->dim[2]) {
        error(
            "Particle drifts by more than a box length! gp->v_full %.5e %.5e "
            "%.5e",
            gp->v_full[0], gp->v_full[1], gp->v_full[2]);
      }
#endif

      /* In non-periodic BC runs, remove particles that crossed the border */
      if (!periodic) {

        /* Did the particle leave the box?  */
        if ((gp->x[0] > dim[0]) || (gp->x[0] < 0.) ||  // x
            (gp->x[1] > dim[1]) || (gp->x[1] < 0.) ||  // y
            (gp->x[2] > dim[2]) || (gp->x[2] < 0.)) {  // z

          lock_lock(&e->s->lock);

          /* Re-check that the particle has not been removed
           * by another thread before we do the deed. */
          if (!gpart_is_inhibited(gp, e)) {

            /* Remove the particle entirely */
            if (gp->type == swift_type_dark_matter) {
              cell_remove_gpart(e, c, gp);
            }
          }

          if (lock_unlock(&e->s->lock) != 0)
            error("Failed to unlock the space!");

          continue;
        }
      }

      /* Init gravity force fields. */
      if (gpart_is_active(gp, e)) {
        gravity_init_gpart(gp);
      }
    }

    /* Update the time of the last drift */
    c->grav.ti_old_part = ti_current;
  }

  /* Clear the drift flags. */
  cell_clear_flag(c, cell_flag_do_grav_drift | cell_flag_do_grav_sub_drift);
}

/**
 * @brief Recursively drifts the #spart in a cell hierarchy.
 *
 * @param c The #cell.
 * @param e The #engine (to get ti_current).
 * @param force Drift the particles irrespective of the #cell flags.
 */
void cell_drift_spart(struct cell *c, const struct engine *e, int force) {
  const int periodic = e->s->periodic;
  const double dim[3] = {e->s->dim[0], e->s->dim[1], e->s->dim[2]};
  const int with_cosmology = (e->policy & engine_policy_cosmology);
  const float stars_h_max = e->hydro_properties->h_max;
  const float stars_h_min = e->hydro_properties->h_min;
  const integertime_t ti_old_spart = c->stars.ti_old_part;
  const integertime_t ti_current = e->ti_current;
  struct spart *const sparts = c->stars.parts;

  float dx_max = 0.f, dx2_max = 0.f;
  float dx_max_sort = 0.0f, dx2_max_sort = 0.f;
  float cell_h_max = 0.f;

  /* Drift irrespective of cell flags? */
  force = (force || cell_get_flag(c, cell_flag_do_stars_drift));

#ifdef SWIFT_DEBUG_CHECKS
  /* Check that we only drift local cells. */
  if (!cell_is_local(c)) error("Drifting a foreign cell is nope.");

  /* Check that we are actually going to move forward. */
  if (ti_current < ti_old_spart) error("Attempt to drift to the past");
#endif

  /* Early abort? */
  if (c->stars.count == 0) {
    /* Clear the drift flags. */
    cell_clear_flag(c, cell_flag_do_stars_drift | cell_flag_do_stars_sub_drift);

    /* Update the time of the last drift */
    c->stars.ti_old_part = ti_current;

    return;
  }

  /* Ok, we have some particles somewhere in the hierarchy to drift */

  /* Are we not in a leaf ? */
  if (c->split && (force || cell_get_flag(c, cell_flag_do_stars_sub_drift))) {

    /* Loop over the progeny and collect their data. */
    for (int k = 0; k < 8; k++) {
      if (c->progeny[k] != NULL) {
        struct cell *cp = c->progeny[k];

        /* Recurse */
        cell_drift_spart(cp, e, force);

        /* Update */
        dx_max = max(dx_max, cp->stars.dx_max_part);
        dx_max_sort = max(dx_max_sort, cp->stars.dx_max_sort);
        cell_h_max = max(cell_h_max, cp->stars.h_max);
      }
    }

    /* Store the values */
    c->stars.h_max = cell_h_max;
    c->stars.dx_max_part = dx_max;
    c->stars.dx_max_sort = dx_max_sort;

    /* Update the time of the last drift */
    c->stars.ti_old_part = ti_current;

  } else if (!c->split && force && ti_current > ti_old_spart) {
    /* Drift from the last time the cell was drifted to the current time */
    double dt_drift;
    if (with_cosmology) {
      dt_drift =
          cosmology_get_drift_factor(e->cosmology, ti_old_spart, ti_current);
    } else {
      dt_drift = (ti_current - ti_old_spart) * e->time_base;
    }

    /* Loop over all the star particles in the cell */
    const size_t nr_sparts = c->stars.count;
    for (size_t k = 0; k < nr_sparts; k++) {
      /* Get a handle on the spart. */
      struct spart *const sp = &sparts[k];

      /* Ignore inhibited particles */
      if (spart_is_inhibited(sp, e)) continue;

      /* Drift... */
      drift_spart(sp, dt_drift, ti_old_spart, ti_current);

#ifdef SWIFT_DEBUG_CHECKS
      /* Make sure the particle does not drift by more than a box length. */
      if (fabs(sp->v[0] * dt_drift) > e->s->dim[0] ||
          fabs(sp->v[1] * dt_drift) > e->s->dim[1] ||
          fabs(sp->v[2] * dt_drift) > e->s->dim[2]) {
        error("Particle drifts by more than a box length!");
      }
#endif

      /* In non-periodic BC runs, remove particles that crossed the border */
      if (!periodic) {

        /* Did the particle leave the box?  */
        if ((sp->x[0] > dim[0]) || (sp->x[0] < 0.) ||  // x
            (sp->x[1] > dim[1]) || (sp->x[1] < 0.) ||  // y
            (sp->x[2] > dim[2]) || (sp->x[2] < 0.)) {  // z

          lock_lock(&e->s->lock);

          /* Re-check that the particle has not been removed
           * by another thread before we do the deed. */
          if (!spart_is_inhibited(sp, e)) {

            /* Remove the particle entirely */
            cell_remove_spart(e, c, sp);
          }

          if (lock_unlock(&e->s->lock) != 0)
            error("Failed to unlock the space!");

          continue;
        }
      }

      /* Limit h to within the allowed range */
      sp->h = min(sp->h, stars_h_max);
      sp->h = max(sp->h, stars_h_min);

      /* Compute (square of) motion since last cell construction */
      const float dx2 = sp->x_diff[0] * sp->x_diff[0] +
                        sp->x_diff[1] * sp->x_diff[1] +
                        sp->x_diff[2] * sp->x_diff[2];
      dx2_max = max(dx2_max, dx2);

      const float dx2_sort = sp->x_diff_sort[0] * sp->x_diff_sort[0] +
                             sp->x_diff_sort[1] * sp->x_diff_sort[1] +
                             sp->x_diff_sort[2] * sp->x_diff_sort[2];

      dx2_max_sort = max(dx2_max_sort, dx2_sort);

      /* Maximal smoothing length */
      cell_h_max = max(cell_h_max, sp->h);

      /* Get ready for a density calculation */
      if (spart_is_active(sp, e)) {
        stars_init_spart(sp);
        feedback_init_spart(sp);
      }
    }

    /* Now, get the maximal particle motion from its square */
    dx_max = sqrtf(dx2_max);
    dx_max_sort = sqrtf(dx2_max_sort);

    /* Store the values */
    c->stars.h_max = cell_h_max;
    c->stars.dx_max_part = dx_max;
    c->stars.dx_max_sort = dx_max_sort;

    /* Update the time of the last drift */
    c->stars.ti_old_part = ti_current;
  }

  /* Clear the drift flags. */
  cell_clear_flag(c, cell_flag_do_stars_drift | cell_flag_do_stars_sub_drift);
}

/**
 * @brief Recursively drifts the #bpart in a cell hierarchy.
 *
 * @param c The #cell.
 * @param e The #engine (to get ti_current).
 * @param force Drift the particles irrespective of the #cell flags.
 */
void cell_drift_bpart(struct cell *c, const struct engine *e, int force) {

  const int periodic = e->s->periodic;
  const double dim[3] = {e->s->dim[0], e->s->dim[1], e->s->dim[2]};
  const int with_cosmology = (e->policy & engine_policy_cosmology);
  const float black_holes_h_max = e->hydro_properties->h_max;
  const float black_holes_h_min = e->hydro_properties->h_min;
  const integertime_t ti_old_bpart = c->black_holes.ti_old_part;
  const integertime_t ti_current = e->ti_current;
  struct bpart *const bparts = c->black_holes.parts;

  float dx_max = 0.f, dx2_max = 0.f;
  float cell_h_max = 0.f;

  /* Drift irrespective of cell flags? */
  force = (force || cell_get_flag(c, cell_flag_do_bh_drift));

#ifdef SWIFT_DEBUG_CHECKS
  /* Check that we only drift local cells. */
  if (!cell_is_local(c)) error("Drifting a foreign cell is nope.");

  /* Check that we are actually going to move forward. */
  if (ti_current < ti_old_bpart) error("Attempt to drift to the past");
#endif

  /* Early abort? */
  if (c->black_holes.count == 0) {

    /* Clear the drift flags. */
    cell_clear_flag(c, cell_flag_do_bh_drift | cell_flag_do_bh_sub_drift);

    /* Update the time of the last drift */
    c->black_holes.ti_old_part = ti_current;

    return;
  }

  /* Ok, we have some particles somewhere in the hierarchy to drift */

  /* Are we not in a leaf ? */
  if (c->split && (force || cell_get_flag(c, cell_flag_do_bh_sub_drift))) {

    /* Loop over the progeny and collect their data. */
    for (int k = 0; k < 8; k++) {
      if (c->progeny[k] != NULL) {
        struct cell *cp = c->progeny[k];

        /* Recurse */
        cell_drift_bpart(cp, e, force);

        /* Update */
        dx_max = max(dx_max, cp->black_holes.dx_max_part);
        cell_h_max = max(cell_h_max, cp->black_holes.h_max);
      }
    }

    /* Store the values */
    c->black_holes.h_max = cell_h_max;
    c->black_holes.dx_max_part = dx_max;

    /* Update the time of the last drift */
    c->black_holes.ti_old_part = ti_current;

  } else if (!c->split && force && ti_current > ti_old_bpart) {

    /* Drift from the last time the cell was drifted to the current time */
    double dt_drift;
    if (with_cosmology) {
      dt_drift =
          cosmology_get_drift_factor(e->cosmology, ti_old_bpart, ti_current);
    } else {
      dt_drift = (ti_current - ti_old_bpart) * e->time_base;
    }

    /* Loop over all the star particles in the cell */
    const size_t nr_bparts = c->black_holes.count;
    for (size_t k = 0; k < nr_bparts; k++) {

      /* Get a handle on the bpart. */
      struct bpart *const bp = &bparts[k];

      /* Ignore inhibited particles */
      if (bpart_is_inhibited(bp, e)) continue;

      /* Drift... */
      drift_bpart(bp, dt_drift, ti_old_bpart, ti_current);

#ifdef SWIFT_DEBUG_CHECKS
      /* Make sure the particle does not drift by more than a box length. */
      if (fabs(bp->v[0] * dt_drift) > e->s->dim[0] ||
          fabs(bp->v[1] * dt_drift) > e->s->dim[1] ||
          fabs(bp->v[2] * dt_drift) > e->s->dim[2]) {
        error("Particle drifts by more than a box length!");
      }
#endif

      /* In non-periodic BC runs, remove particles that crossed the border */
      if (!periodic) {

        /* Did the particle leave the box?  */
        if ((bp->x[0] > dim[0]) || (bp->x[0] < 0.) ||  // x
            (bp->x[1] > dim[1]) || (bp->x[1] < 0.) ||  // y
            (bp->x[2] > dim[2]) || (bp->x[2] < 0.)) {  // z

          lock_lock(&e->s->lock);

          /* Re-check that the particle has not been removed
           * by another thread before we do the deed. */
          if (!bpart_is_inhibited(bp, e)) {

            /* Remove the particle entirely */
            cell_remove_bpart(e, c, bp);
          }

          if (lock_unlock(&e->s->lock) != 0)
            error("Failed to unlock the space!");

          continue;
        }
      }

      /* Limit h to within the allowed range */
      bp->h = min(bp->h, black_holes_h_max);
      bp->h = max(bp->h, black_holes_h_min);

      /* Compute (square of) motion since last cell construction */
      const float dx2 = bp->x_diff[0] * bp->x_diff[0] +
                        bp->x_diff[1] * bp->x_diff[1] +
                        bp->x_diff[2] * bp->x_diff[2];
      dx2_max = max(dx2_max, dx2);

      /* Maximal smoothing length */
      cell_h_max = max(cell_h_max, bp->h);

      /* Mark the particle has not being swallowed */
      black_holes_mark_bpart_as_not_swallowed(&bp->merger_data);

      /* Get ready for a density calculation */
      if (bpart_is_active(bp, e)) {
        black_holes_init_bpart(bp);
      }
    }

    /* Now, get the maximal particle motion from its square */
    dx_max = sqrtf(dx2_max);

    /* Store the values */
    c->black_holes.h_max = cell_h_max;
    c->black_holes.dx_max_part = dx_max;

    /* Update the time of the last drift */
    c->black_holes.ti_old_part = ti_current;
  }

  /* Clear the drift flags. */
  cell_clear_flag(c, cell_flag_do_bh_drift | cell_flag_do_bh_sub_drift);
}

/**
 * @brief Recursively drifts all multipoles in a cell hierarchy.
 *
 * @param c The #cell.
 * @param e The #engine (to get ti_current).
 */
void cell_drift_all_multipoles(struct cell *c, const struct engine *e) {
  const integertime_t ti_old_multipole = c->grav.ti_old_multipole;
  const integertime_t ti_current = e->ti_current;

#ifdef SWIFT_DEBUG_CHECKS
  /* Check that we are actually going to move forward. */
  if (ti_current < ti_old_multipole) error("Attempt to drift to the past");
#endif

  /* Drift from the last time the cell was drifted to the current time */
  double dt_drift;
  if (e->policy & engine_policy_cosmology)
    dt_drift =
        cosmology_get_drift_factor(e->cosmology, ti_old_multipole, ti_current);
  else
    dt_drift = (ti_current - ti_old_multipole) * e->time_base;

  /* Drift the multipole */
  if (ti_current > ti_old_multipole) gravity_drift(c->grav.multipole, dt_drift);

  /* Are we not in a leaf ? */
  if (c->split) {
    /* Loop over the progeny and recurse. */
    for (int k = 0; k < 8; k++)
      if (c->progeny[k] != NULL) cell_drift_all_multipoles(c->progeny[k], e);
  }

  /* Update the time of the last drift */
  c->grav.ti_old_multipole = ti_current;
}

/**
 * @brief Drifts the multipole of a cell to the current time.
 *
 * Only drifts the multipole at this level. Multipoles deeper in the
 * tree are not updated.
 *
 * @param c The #cell.
 * @param e The #engine (to get ti_current).
 */
void cell_drift_multipole(struct cell *c, const struct engine *e) {
  const integertime_t ti_old_multipole = c->grav.ti_old_multipole;
  const integertime_t ti_current = e->ti_current;

#ifdef SWIFT_DEBUG_CHECKS
  /* Check that we are actually going to move forward. */
  if (ti_current < ti_old_multipole) error("Attempt to drift to the past");
#endif

  /* Drift from the last time the cell was drifted to the current time */
  double dt_drift;
  if (e->policy & engine_policy_cosmology)
    dt_drift =
        cosmology_get_drift_factor(e->cosmology, ti_old_multipole, ti_current);
  else
    dt_drift = (ti_current - ti_old_multipole) * e->time_base;

  if (ti_current > ti_old_multipole) gravity_drift(c->grav.multipole, dt_drift);

  /* Update the time of the last drift */
  c->grav.ti_old_multipole = ti_current;
}

/**
 * @brief Resets all the sorting properties for the stars in a given cell
 * hierarchy.
 *
 * The clear_unused_flags argument can be used to additionally clean up all
 * the flags demanding a sort for the given cell. This should be used with
 * caution as it will prevent the sort tasks from doing anything on that cell
 * until these flags are reset.
 *
 * @param c The #cell to clean.
 * @param clear_unused_flags Do we also clean the flags demanding a sort?
 */
void cell_clear_stars_sort_flags(struct cell *c, const int clear_unused_flags) {

  /* Clear the flags that have not been reset by the sort task? */
  if (clear_unused_flags) {
    c->stars.requires_sorts = 0;
    c->stars.do_sort = 0;
    cell_clear_flag(c, cell_flag_do_stars_sub_sort);
  }

  /* Indicate that the cell is not sorted and cancel the pointer sorting
   * arrays.
   */
  c->stars.sorted = 0;
  cell_free_stars_sorts(c);

  /* Recurse if possible */
  if (c->split) {
    for (int k = 0; k < 8; k++)
      if (c->progeny[k] != NULL)
        cell_clear_stars_sort_flags(c->progeny[k], clear_unused_flags);
  }
}

/**
 * @brief Resets all the sorting properties for the hydro in a given cell
 * hierarchy.
 *
 * The clear_unused_flags argument can be used to additionally clean up all
 * the flags demanding a sort for the given cell. This should be used with
 * caution as it will prevent the sort tasks from doing anything on that cell
 * until these flags are reset.
 *
 * @param c The #cell to clean.
 * @param clear_unused_flags Do we also clean the flags demanding a sort?
 */
void cell_clear_hydro_sort_flags(struct cell *c, const int clear_unused_flags) {

  /* Clear the flags that have not been reset by the sort task? */
  if (clear_unused_flags) {
    c->hydro.do_sort = 0;
    c->hydro.requires_sorts = 0;
    cell_clear_flag(c, cell_flag_do_hydro_sub_sort);
  }

  /* Indicate that the cell is not sorted and cancel the pointer sorting
   * arrays.
   */
  c->hydro.sorted = 0;
  cell_free_hydro_sorts(c);

  /* Recurse if possible */
  if (c->split) {
    for (int k = 0; k < 8; k++)
      if (c->progeny[k] != NULL)
        cell_clear_hydro_sort_flags(c->progeny[k], clear_unused_flags);
  }
}

/**
 * @brief Recursively checks that all particles in a cell have a time-step
 */
void cell_check_timesteps(const struct cell *c, const integertime_t ti_current,
                          const timebin_t max_bin) {
#ifdef SWIFT_DEBUG_CHECKS

  if (c->hydro.ti_end_min == 0 && c->grav.ti_end_min == 0 &&
      c->stars.ti_end_min == 0 && c->black_holes.ti_end_min == 0 &&
      c->nr_tasks > 0)
    error("Cell without assigned time-step");

  if (c->split) {
    for (int k = 0; k < 8; ++k)
      if (c->progeny[k] != NULL)
        cell_check_timesteps(c->progeny[k], ti_current, max_bin);
  } else {
    if (cell_is_local(c))
      for (int i = 0; i < c->hydro.count; ++i)
        if (c->hydro.parts[i].time_bin == 0)
          error("Particle without assigned time-bin");
  }

  /* Other checks not relevent when starting-up */
  if (ti_current == 0) return;

  integertime_t ti_end_min = max_nr_timesteps;
  integertime_t ti_end_max = 0;
  integertime_t ti_beg_max = 0;

  int count = 0;

  for (int i = 0; i < c->hydro.count; ++i) {

    const struct part *p = &c->hydro.parts[i];
    if (p->time_bin == time_bin_inhibited) continue;
    if (p->time_bin == time_bin_not_created) continue;

    ++count;

    integertime_t ti_end, ti_beg;

    if (p->time_bin <= max_bin) {
      integertime_t time_step = get_integer_timestep(p->time_bin);
      ti_end = get_integer_time_end(ti_current, p->time_bin) + time_step;
      ti_beg = get_integer_time_begin(ti_current + 1, p->time_bin);
    } else {
      ti_end = get_integer_time_end(ti_current, p->time_bin);
      ti_beg = get_integer_time_begin(ti_current + 1, p->time_bin);
    }

    ti_end_min = min(ti_end, ti_end_min);
    ti_end_max = max(ti_end, ti_end_max);
    ti_beg_max = max(ti_beg, ti_beg_max);
  }

  /* Only check cells that have at least one non-inhibited particle */
  if (count > 0) {

    if (ti_end_min != c->hydro.ti_end_min)
      error(
          "Non-matching ti_end_min. Cell=%lld true=%lld ti_current=%lld "
          "depth=%d",
          c->hydro.ti_end_min, ti_end_min, ti_current, c->depth);
    if (ti_end_max > c->hydro.ti_end_max)
      error(
          "Non-matching ti_end_max. Cell=%lld true=%lld ti_current=%lld "
          "depth=%d",
          c->hydro.ti_end_max, ti_end_max, ti_current, c->depth);
    if (ti_beg_max != c->hydro.ti_beg_max)
      error(
          "Non-matching ti_beg_max. Cell=%lld true=%lld ti_current=%lld "
          "depth=%d",
          c->hydro.ti_beg_max, ti_beg_max, ti_current, c->depth);
  }

#else
  error("Calling debugging code without debugging flag activated.");
#endif
}

void cell_check_spart_pos(const struct cell *c,
                          const struct spart *global_sparts) {
#ifdef SWIFT_DEBUG_CHECKS

  /* Recurse */
  if (c->split) {
    for (int k = 0; k < 8; ++k)
      if (c->progeny[k] != NULL)
        cell_check_spart_pos(c->progeny[k], global_sparts);
  }

  struct spart *sparts = c->stars.parts;
  const int count = c->stars.count;
  for (int i = 0; i < count; ++i) {
    const struct spart *sp = &sparts[i];
    if ((sp->x[0] < c->loc[0] / space_stretch) ||
        (sp->x[1] < c->loc[1] / space_stretch) ||
        (sp->x[2] < c->loc[2] / space_stretch) ||
        (sp->x[0] >= (c->loc[0] + c->width[0]) * space_stretch) ||
        (sp->x[1] >= (c->loc[1] + c->width[1]) * space_stretch) ||
        (sp->x[2] >= (c->loc[2] + c->width[2]) * space_stretch))
      error("spart not in its cell!");

    if (sp->time_bin != time_bin_not_created &&
        sp->time_bin != time_bin_inhibited) {
      const struct gpart *gp = sp->gpart;
      if (gp == NULL && sp->time_bin != time_bin_not_created)
        error("Unlinked spart!");

      if (&global_sparts[-gp->id_or_neg_offset] != sp)
        error("Incorrectly linked spart!");
    }
  }

#else
  error("Calling a degugging function outside debugging mode.");
#endif
}

/**
 * @brief Checks that a cell and all its progenies have cleared their sort
 * flags.
 *
 * Should only be used for debugging purposes.
 *
 * @param c The #cell to check.
 */
void cell_check_sort_flags(const struct cell *c) {

#ifdef SWIFT_DEBUG_CHECKS
  const int do_hydro_sub_sort = cell_get_flag(c, cell_flag_do_hydro_sub_sort);
  const int do_stars_sub_sort = cell_get_flag(c, cell_flag_do_stars_sub_sort);

  if (do_hydro_sub_sort)
    error("cell %d has a hydro sub_sort flag set. Node=%d depth=%d maxdepth=%d",
          c->cellID, c->nodeID, c->depth, c->maxdepth);

  if (do_stars_sub_sort)
    error("cell %d has a stars sub_sort flag set. Node=%d depth=%d maxdepth=%d",
          c->cellID, c->nodeID, c->depth, c->maxdepth);

  if (c->split) {
    for (int k = 0; k < 8; ++k) {
      if (c->progeny[k] != NULL) cell_check_sort_flags(c->progeny[k]);
    }
  }
#endif
}

/**
 * @brief Recursively update the pointer and counter for #spart after the
 * addition of a new particle.
 *
 * @param c The cell we are working on.
 * @param progeny_list The list of the progeny index at each level for the
 * leaf-cell where the particle was added.
 * @param main_branch Are we in a cell directly above the leaf where the new
 * particle was added?
 */
void cell_recursively_shift_sparts(struct cell *c,
                                   const int progeny_list[space_cell_maxdepth],
                                   const int main_branch) {
  if (c->split) {
    /* No need to recurse in progenies located before the insestion point */
    const int first_progeny = main_branch ? progeny_list[(int)c->depth] : 0;

    for (int k = first_progeny; k < 8; ++k) {
      if (c->progeny[k] != NULL)
        cell_recursively_shift_sparts(c->progeny[k], progeny_list,
                                      main_branch && (k == first_progeny));
    }
  }

  /* When directly above the leaf with the new particle: increase the particle
   * count */
  /* When after the leaf with the new particle: shift by one position */
  if (main_branch) {
    c->stars.count++;

    /* Indicate that the cell is not sorted and cancel the pointer sorting
     * arrays. */
    c->stars.sorted = 0;
    cell_free_stars_sorts(c);

  } else {
    c->stars.parts++;
  }
}

/**
 * @brief "Add" a #spart in a given #cell.
 *
 * This function will a a #spart at the start of the current cell's array by
 * shifting all the #spart in the top-level cell by one position. All the
 * pointers and cell counts are updated accordingly.
 *
 * @param e The #engine.
 * @param c The leaf-cell in which to add the #spart.
 *
 * @return A pointer to the newly added #spart. The spart has a been zeroed
 * and given a position within the cell as well as set to the minimal active
 * time bin.
 */
struct spart *cell_add_spart(struct engine *e, struct cell *const c) {
  /* Perform some basic consitency checks */
  if (!cell_is_local(c)) error("Adding spart on a foreign node");
  if (c->grav.ti_old_part != e->ti_current) error("Undrifted cell!");
  if (c->split) error("Addition of spart performed above the leaf level");

  /* Progeny number at each level */
  int progeny[space_cell_maxdepth];
#ifdef SWIFT_DEBUG_CHECKS
  for (int i = 0; i < space_cell_maxdepth; ++i) progeny[i] = -1;
#endif

  /* Get the top-level this leaf cell is in and compute the progeny indices at
     each level */
  struct cell *top = c;
  while (top->parent != NULL) {
    /* What is the progeny index of the cell? */
    for (int k = 0; k < 8; ++k) {
      if (top->parent->progeny[k] == top) {
        progeny[(int)top->parent->depth] = k;
      }
    }

      /* Check that the cell was indeed drifted to this point to avoid future
       * issues */
#ifdef SWIFT_DEBUG_CHECKS
    if (top->hydro.super != NULL && top->stars.count > 0 &&
        top->stars.ti_old_part != e->ti_current) {
      error("Cell had not been correctly drifted before star formation");
    }
#endif

    /* Climb up */
    top = top->parent;
  }

  /* Lock the top-level cell as we are going to operate on it */
  lock_lock(&top->stars.star_formation_lock);

  /* Are there any extra particles left? */
  if (top->stars.count == top->stars.count_total - 1) {
    /* Release the local lock before exiting. */
    if (lock_unlock(&top->stars.star_formation_lock) != 0)
      error("Failed to unlock the top-level cell.");
    message("We ran out of star particles!");
    atomic_inc(&e->forcerebuild);
    return NULL;
  }

  /* Number of particles to shift in order to get a free space. */
  const size_t n_copy = &top->stars.parts[top->stars.count] - c->stars.parts;

#ifdef SWIFT_DEBUG_CHECKS
  if (c->stars.parts + n_copy > top->stars.parts + top->stars.count)
    error("Copying beyond the allowed range");
#endif

  if (n_copy > 0) {
    // MATTHIEU: This can be improved. We don't need to copy everything, just
    // need to swap a few particles.
    memmove(&c->stars.parts[1], &c->stars.parts[0],
            n_copy * sizeof(struct spart));

    /* Update the gpart->spart links (shift by 1) */
    for (size_t i = 0; i < n_copy; ++i) {
#ifdef SWIFT_DEBUG_CHECKS
      if (c->stars.parts[i + 1].gpart == NULL) {
        error("Incorrectly linked spart!");
      }
#endif
      c->stars.parts[i + 1].gpart->id_or_neg_offset--;
    }
  }

  /* Recursively shift all the stars to get a free spot at the start of the
   * current cell*/
  cell_recursively_shift_sparts(top, progeny, /* main_branch=*/1);

  /* Make sure the gravity will be recomputed for this particle in the next
   * step
   */
  struct cell *top2 = c;
  while (top2->parent != NULL) {
    top2->stars.ti_old_part = e->ti_current;
    top2 = top2->parent;
  }
  top2->stars.ti_old_part = e->ti_current;

  /* Release the lock */
  if (lock_unlock(&top->stars.star_formation_lock) != 0)
    error("Failed to unlock the top-level cell.");

  /* We now have an empty spart as the first particle in that cell */
  struct spart *sp = &c->stars.parts[0];
  bzero(sp, sizeof(struct spart));

  /* Give it a decent position */
  sp->x[0] = c->loc[0] + 0.5 * c->width[0];
  sp->x[1] = c->loc[1] + 0.5 * c->width[1];
  sp->x[2] = c->loc[2] + 0.5 * c->width[2];

  /* Set it to the current time-bin */
  sp->time_bin = e->min_active_bin;

#ifdef SWIFT_DEBUG_CHECKS
  /* Specify it was drifted to this point */
  sp->ti_drift = e->ti_current;
#endif

  /* Register that we used one of the free slots. */
  const size_t one = 1;
  atomic_sub(&e->s->nr_extra_sparts, one);

  return sp;
}

/**
 * @brief "Remove" a gas particle from the calculation.
 *
 * The particle is inhibited and will officially be removed at the next
 * rebuild.
 *
 * @param e The #engine running on this node.
 * @param c The #cell from which to remove the particle.
 * @param p The #part to remove.
 * @param xp The extended data of the particle to remove.
 */
void cell_remove_part(const struct engine *e, struct cell *c, struct part *p,
                      struct xpart *xp) {
  /* Quick cross-check */
  if (!cell_is_local(c)) error("Can't remove a particle in a foreign cell.");

  /* Don't remove a particle twice */
  if (p->time_bin == time_bin_inhibited) return;

  /* Mark the particle as inhibited */
  p->time_bin = time_bin_inhibited;

  /* Mark the gpart as inhibited and stand-alone */
  if (p->gpart) {
    p->gpart->time_bin = time_bin_inhibited;
    p->gpart->id_or_neg_offset = p->id;
    p->gpart->type = swift_type_dark_matter;
  }

  /* Update the space-wide counters */
  const size_t one = 1;
  atomic_add(&e->s->nr_inhibited_parts, one);
  if (p->gpart) {
    atomic_add(&e->s->nr_inhibited_gparts, one);
  }

  /* Un-link the part */
  p->gpart = NULL;
}

/**
 * @brief "Remove" a gravity particle from the calculation.
 *
 * The particle is inhibited and will officially be removed at the next
 * rebuild.
 *
 * @param e The #engine running on this node.
 * @param c The #cell from which to remove the particle.
 * @param gp The #gpart to remove.
 */
void cell_remove_gpart(const struct engine *e, struct cell *c,
                       struct gpart *gp) {

  /* Quick cross-check */
  if (!cell_is_local(c)) error("Can't remove a particle in a foreign cell.");

  /* Don't remove a particle twice */
  if (gp->time_bin == time_bin_inhibited) return;

  /* Quick cross-check */
  if (!cell_is_local(c)) error("Can't remove a particle in a foreign cell.");

  if (gp->type == swift_type_dark_matter_background)
    error("Can't remove a DM background particle!");

  /* Mark the particle as inhibited */
  gp->time_bin = time_bin_inhibited;

  /* Update the space-wide counters */
  const size_t one = 1;
  atomic_add(&e->s->nr_inhibited_gparts, one);
}

/**
 * @brief "Remove" a star particle from the calculation.
 *
 * The particle is inhibited and will officially be removed at the next
 * rebuild.
 *
 * @param e The #engine running on this node.
 * @param c The #cell from which to remove the particle.
 * @param sp The #spart to remove.
 */
void cell_remove_spart(const struct engine *e, struct cell *c,
                       struct spart *sp) {
  /* Quick cross-check */
  if (!cell_is_local(c)) error("Can't remove a particle in a foreign cell.");

  /* Don't remove a particle twice */
  if (sp->time_bin == time_bin_inhibited) return;

  /* Mark the particle as inhibited and stand-alone */
  sp->time_bin = time_bin_inhibited;
  if (sp->gpart) {
    sp->gpart->time_bin = time_bin_inhibited;
    sp->gpart->id_or_neg_offset = sp->id;
    sp->gpart->type = swift_type_dark_matter;
  }

  /* Update the space-wide counters */
  const size_t one = 1;
  atomic_add(&e->s->nr_inhibited_sparts, one);
  if (sp->gpart) {
    atomic_add(&e->s->nr_inhibited_gparts, one);
  }

  /* Un-link the spart */
  sp->gpart = NULL;
}

/**
 * @brief "Remove" a black hole particle from the calculation.
 *
 * The particle is inhibited and will officially be removed at the next
 * rebuild.
 *
 * @param e The #engine running on this node.
 * @param c The #cell from which to remove the particle.
 * @param bp The #bpart to remove.
 */
void cell_remove_bpart(const struct engine *e, struct cell *c,
                       struct bpart *bp) {

  /* Quick cross-check */
  if (!cell_is_local(c)) error("Can't remove a particle in a foreign cell.");

  /* Don't remove a particle twice */
  if (bp->time_bin == time_bin_inhibited) return;

  /* Mark the particle as inhibited and stand-alone */
  bp->time_bin = time_bin_inhibited;
  if (bp->gpart) {
    bp->gpart->time_bin = time_bin_inhibited;
    bp->gpart->id_or_neg_offset = bp->id;
    bp->gpart->type = swift_type_dark_matter;
  }

  /* Update the space-wide counters */
  const size_t one = 1;
  atomic_add(&e->s->nr_inhibited_bparts, one);
  if (bp->gpart) {
    atomic_add(&e->s->nr_inhibited_gparts, one);
  }

  /* Un-link the bpart */
  bp->gpart = NULL;
}

/**
 * @brief "Remove" a gas particle from the calculation and convert its gpart
 * friend to a dark matter particle.
 *
 * Note that the #part is not destroyed. The pointer is still valid
 * after this call and the properties of the #part are not altered
 * apart from the time-bin and #gpart pointer.
 * The particle is inhibited and will officially be removed at the next
 * rebuild.
 *
 * @param e The #engine running on this node.
 * @param c The #cell from which to remove the particle.
 * @param p The #part to remove.
 * @param xp The extended data of the particle to remove.
 *
 * @return Pointer to the #gpart the #part has become. It carries the
 * ID of the #part and has a dark matter type.
 */
struct gpart *cell_convert_part_to_gpart(const struct engine *e, struct cell *c,
                                         struct part *p, struct xpart *xp) {
  /* Quick cross-checks */
  if (!cell_is_local(c)) error("Can't remove a particle in a foreign cell.");

  if (p->gpart == NULL)
    error("Trying to convert part without gpart friend to dark matter!");

  /* Get a handle */
  struct gpart *gp = p->gpart;

  /* Mark the particle as inhibited */
  p->time_bin = time_bin_inhibited;

  /* Un-link the part */
  p->gpart = NULL;

  /* Mark the gpart as dark matter */
  gp->type = swift_type_dark_matter;
  gp->id_or_neg_offset = p->id;

#ifdef SWIFT_DEBUG_CHECKS
  gp->ti_kick = p->ti_kick;
#endif

  /* Update the space-wide counters */
  atomic_inc(&e->s->nr_inhibited_parts);

  return gp;
}

/**
 * @brief "Remove" a spart particle from the calculation and convert its gpart
 * friend to a dark matter particle.
 *
 * Note that the #spart is not destroyed. The pointer is still valid
 * after this call and the properties of the #spart are not altered
 * apart from the time-bin and #gpart pointer.
 * The particle is inhibited and will officially be removed at the next
 * rebuild.
 *
 * @param e The #engine running on this node.
 * @param c The #cell from which to remove the particle.
 * @param sp The #spart to remove.
 *
 * @return Pointer to the #gpart the #spart has become. It carries the
 * ID of the #spart and has a dark matter type.
 */
struct gpart *cell_convert_spart_to_gpart(const struct engine *e,
                                          struct cell *c, struct spart *sp) {
  /* Quick cross-check */
  if (!cell_is_local(c)) error("Can't remove a particle in a foreign cell.");

  if (sp->gpart == NULL)
    error("Trying to convert spart without gpart friend to dark matter!");

  /* Get a handle */
  struct gpart *gp = sp->gpart;

  /* Mark the particle as inhibited */
  sp->time_bin = time_bin_inhibited;

  /* Un-link the spart */
  sp->gpart = NULL;

  /* Mark the gpart as dark matter */
  gp->type = swift_type_dark_matter;
  gp->id_or_neg_offset = sp->id;

#ifdef SWIFT_DEBUG_CHECKS
  gp->ti_kick = sp->ti_kick;
#endif

  /* Update the space-wide counters */
  atomic_inc(&e->s->nr_inhibited_sparts);

  return gp;
}

/**
 * @brief "Remove" a #part from a #cell and replace it with a #spart
 * connected to the same #gpart.
 *
 * Note that the #part is not destroyed. The pointer is still valid
 * after this call and the properties of the #part are not altered
 * apart from the time-bin and #gpart pointer.
 * The particle is inhibited and will officially be removed at the next
 * rebuild.
 *
 * @param e The #engine.
 * @param c The #cell from which to remove the #part.
 * @param p The #part to remove (must be inside c).
 * @param xp The extended data of the #part.
 *
 * @return A fresh #spart with the same ID, position, velocity and
 * time-bin as the original #part.
 */
struct spart *cell_convert_part_to_spart(struct engine *e, struct cell *c,
                                         struct part *p, struct xpart *xp) {
  /* Quick cross-check */
  if (!cell_is_local(c)) error("Can't remove a particle in a foreign cell.");

  if (p->gpart == NULL)
    error("Trying to convert part without gpart friend to star!");

  /* Create a fresh (empty) spart */
  struct spart *sp = cell_add_spart(e, c);

  /* Did we run out of free spart slots? */
  if (sp == NULL) return NULL;

  /* Copy over the distance since rebuild */
  sp->x_diff[0] = xp->x_diff[0];
  sp->x_diff[1] = xp->x_diff[1];
  sp->x_diff[2] = xp->x_diff[2];

  /* Destroy the gas particle and get it's gpart friend */
  struct gpart *gp = cell_convert_part_to_gpart(e, c, p, xp);

  /* Assign the ID back */
  sp->id = gp->id_or_neg_offset;
  gp->type = swift_type_stars;

  /* Re-link things */
  sp->gpart = gp;
  gp->id_or_neg_offset = -(sp - e->s->sparts);

  /* Synchronize clocks */
  gp->time_bin = sp->time_bin;

  /* Synchronize masses, positions and velocities */
  sp->mass = gp->mass;
  sp->x[0] = gp->x[0];
  sp->x[1] = gp->x[1];
  sp->x[2] = gp->x[2];
  sp->v[0] = gp->v_full[0];
  sp->v[1] = gp->v_full[1];
  sp->v[2] = gp->v_full[2];

#ifdef SWIFT_DEBUG_CHECKS
  sp->ti_kick = gp->ti_kick;
  gp->ti_drift = sp->ti_drift;
#endif

  /* Set a smoothing length */
  sp->h = max(c->stars.h_max, c->hydro.h_max);

  /* Here comes the Sun! */
  return sp;
}

/**
 * @brief Re-arrange the #part in a top-level cell such that all the extra
 * ones for on-the-fly creation are located at the end of the array.
 *
 * @param c The #cell to sort.
 * @param parts_offset The offset between the first #part in the array and the
 * first #part in the global array in the space structure (for re-linking).
 */
void cell_reorder_extra_parts(struct cell *c, const ptrdiff_t parts_offset) {
  struct part *parts = c->hydro.parts;
  struct xpart *xparts = c->hydro.xparts;
  const int count_real = c->hydro.count;

  if (c->depth != 0 || !cell_is_local(c))
    error("This function should only be called on local top-level cells!");

  int first_not_extra = count_real;

  /* Find extra particles */
  for (int i = 0; i < count_real; ++i) {
    if (parts[i].time_bin == time_bin_not_created) {
      /* Find the first non-extra particle after the end of the
         real particles */
      while (parts[first_not_extra].time_bin == time_bin_not_created) {
        ++first_not_extra;
      }

#ifdef SWIFT_DEBUG_CHECKS
      if (first_not_extra >= count_real + space_extra_parts)
        error("Looking for extra particles beyond this cell's range!");
#endif

      /* Swap everything, including g-part pointer */
      memswap(&parts[i], &parts[first_not_extra], sizeof(struct part));
      memswap(&xparts[i], &xparts[first_not_extra], sizeof(struct xpart));
      if (parts[i].gpart)
        parts[i].gpart->id_or_neg_offset = -(i + parts_offset);
    }
  }

#ifdef SWIFT_DEBUG_CHECKS
  for (int i = 0; i < c->hydro.count_total; ++i) {
    if (parts[i].time_bin == time_bin_not_created && i < c->hydro.count) {
      error("Extra particle before the end of the regular array");
    }
    if (parts[i].time_bin != time_bin_not_created && i >= c->hydro.count) {
      error("Regular particle after the end of the regular array");
    }
  }
#endif
}

/**
 * @brief Re-arrange the #spart in a top-level cell such that all the extra
 * ones for on-the-fly creation are located at the end of the array.
 *
 * @param c The #cell to sort.
 * @param sparts_offset The offset between the first #spart in the array and
 * the first #spart in the global array in the space structure (for
 * re-linking).
 */
void cell_reorder_extra_sparts(struct cell *c, const ptrdiff_t sparts_offset) {
  struct spart *sparts = c->stars.parts;
  const int count_real = c->stars.count;

  if (c->depth != 0 || !cell_is_local(c))
    error("This function should only be called on local top-level cells!");

  int first_not_extra = count_real;

  /* Find extra particles */
  for (int i = 0; i < count_real; ++i) {
    if (sparts[i].time_bin == time_bin_not_created) {
      /* Find the first non-extra particle after the end of the
         real particles */
      while (sparts[first_not_extra].time_bin == time_bin_not_created) {
        ++first_not_extra;
      }

#ifdef SWIFT_DEBUG_CHECKS
      if (first_not_extra >= count_real + space_extra_sparts)
        error("Looking for extra particles beyond this cell's range!");
#endif

      /* Swap everything, including g-part pointer */
      memswap(&sparts[i], &sparts[first_not_extra], sizeof(struct spart));
      if (sparts[i].gpart)
        sparts[i].gpart->id_or_neg_offset = -(i + sparts_offset);
      sparts[first_not_extra].gpart = NULL;
#ifdef SWIFT_DEBUG_CHECKS
      if (sparts[first_not_extra].time_bin != time_bin_not_created)
        error("Incorrect swap occured!");
#endif
    }
  }

#ifdef SWIFT_DEBUG_CHECKS
  for (int i = 0; i < c->stars.count_total; ++i) {
    if (sparts[i].time_bin == time_bin_not_created && i < c->stars.count) {
      error("Extra particle before the end of the regular array");
    }
    if (sparts[i].time_bin != time_bin_not_created && i >= c->stars.count) {
      error("Regular particle after the end of the regular array");
    }
  }
#endif
}

/**
 * @brief Re-arrange the #gpart in a top-level cell such that all the extra
 * ones for on-the-fly creation are located at the end of the array.
 *
 * @param c The #cell to sort.
 * @param parts The global array of #part (for re-linking).
 * @param sparts The global array of #spart (for re-linking).
 */
void cell_reorder_extra_gparts(struct cell *c, struct part *parts,
                               struct spart *sparts) {
  struct gpart *gparts = c->grav.parts;
  const int count_real = c->grav.count;

  if (c->depth != 0 || !cell_is_local(c))
    error("This function should only be called on local top-level cells!");

  int first_not_extra = count_real;

  /* Find extra particles */
  for (int i = 0; i < count_real; ++i) {
    if (gparts[i].time_bin == time_bin_not_created) {
      /* Find the first non-extra particle after the end of the
         real particles */
      while (gparts[first_not_extra].time_bin == time_bin_not_created) {
        ++first_not_extra;
      }

#ifdef SWIFT_DEBUG_CHECKS
      if (first_not_extra >= count_real + space_extra_gparts)
        error("Looking for extra particles beyond this cell's range!");
#endif

      /* Swap everything (including pointers) */
      memswap(&gparts[i], &gparts[first_not_extra], sizeof(struct gpart));
      if (gparts[i].type == swift_type_gas) {
        parts[-gparts[i].id_or_neg_offset].gpart = &gparts[i];
      } else if (gparts[i].type == swift_type_stars) {
        sparts[-gparts[i].id_or_neg_offset].gpart = &gparts[i];
      }
    }
  }

#ifdef SWIFT_DEBUG_CHECKS
  for (int i = 0; i < c->grav.count_total; ++i) {
    if (gparts[i].time_bin == time_bin_not_created && i < c->grav.count) {
      error("Extra particle before the end of the regular array");
    }
    if (gparts[i].time_bin != time_bin_not_created && i >= c->grav.count) {
      error("Regular particle after the end of the regular array");
    }
  }
#endif
}

/**
 * @brief Can we use the MM interactions fo a given pair of cells?
 *
 * @param ci The first #cell.
 * @param cj The second #cell.
 * @param e The #engine.
 * @param s The #space.
 */
int cell_can_use_pair_mm(const struct cell *ci, const struct cell *cj,
                         const struct engine *e, const struct space *s) {
  const double theta_crit2 = e->gravity_properties->theta_crit2;
  const int periodic = s->periodic;
  const double dim[3] = {s->dim[0], s->dim[1], s->dim[2]};

  /* Recover the multipole information */
  const struct gravity_tensors *const multi_i = ci->grav.multipole;
  const struct gravity_tensors *const multi_j = cj->grav.multipole;

  /* Get the distance between the CoMs */
  double dx = multi_i->CoM[0] - multi_j->CoM[0];
  double dy = multi_i->CoM[1] - multi_j->CoM[1];
  double dz = multi_i->CoM[2] - multi_j->CoM[2];

  /* Apply BC */
  if (periodic) {
    dx = nearest(dx, dim[0]);
    dy = nearest(dy, dim[1]);
    dz = nearest(dz, dim[2]);
  }
  const double r2 = dx * dx + dy * dy + dz * dz;

  const double epsilon_i = multi_i->m_pole.max_softening;
  const double epsilon_j = multi_j->m_pole.max_softening;

  return gravity_M2L_accept(multi_i->r_max, multi_j->r_max, theta_crit2, r2,
                            epsilon_i, epsilon_j);
}

/**
 * @brief Can we use the MM interactions fo a given pair of cells?
 *
 * This function uses the information gathered in the multipole at rebuild
 * time and not the current position and radius of the multipole.
 *
 * @param ci The first #cell.
 * @param cj The second #cell.
 * @param e The #engine.
 * @param s The #space.
 */
int cell_can_use_pair_mm_rebuild(const struct cell *ci, const struct cell *cj,
                                 const struct engine *e,
                                 const struct space *s) {
  const double theta_crit2 = e->gravity_properties->theta_crit2;
  const int periodic = s->periodic;
  const double dim[3] = {s->dim[0], s->dim[1], s->dim[2]};

  /* Recover the multipole information */
  const struct gravity_tensors *const multi_i = ci->grav.multipole;
  const struct gravity_tensors *const multi_j = cj->grav.multipole;

#ifdef SWIFT_DEBUG_CHECKS

  if (multi_i->CoM_rebuild[0] < ci->loc[0] ||
      multi_i->CoM_rebuild[0] > ci->loc[0] + ci->width[0])
    error("Invalid multipole position ci");
  if (multi_i->CoM_rebuild[1] < ci->loc[1] ||
      multi_i->CoM_rebuild[1] > ci->loc[1] + ci->width[1])
    error("Invalid multipole position ci");
  if (multi_i->CoM_rebuild[2] < ci->loc[2] ||
      multi_i->CoM_rebuild[2] > ci->loc[2] + ci->width[2])
    error("Invalid multipole position ci");

  if (multi_j->CoM_rebuild[0] < cj->loc[0] ||
      multi_j->CoM_rebuild[0] > cj->loc[0] + cj->width[0])
    error("Invalid multipole position cj");
  if (multi_j->CoM_rebuild[1] < cj->loc[1] ||
      multi_j->CoM_rebuild[1] > cj->loc[1] + cj->width[1])
    error("Invalid multipole position cj");
  if (multi_j->CoM_rebuild[2] < cj->loc[2] ||
      multi_j->CoM_rebuild[2] > cj->loc[2] + cj->width[2])
    error("Invalid multipole position cj");

#endif

  /* Get the distance between the CoMs */
  double dx = multi_i->CoM_rebuild[0] - multi_j->CoM_rebuild[0];
  double dy = multi_i->CoM_rebuild[1] - multi_j->CoM_rebuild[1];
  double dz = multi_i->CoM_rebuild[2] - multi_j->CoM_rebuild[2];

  /* Apply BC */
  if (periodic) {
    dx = nearest(dx, dim[0]);
    dy = nearest(dy, dim[1]);
    dz = nearest(dz, dim[2]);
  }
  const double r2 = dx * dx + dy * dy + dz * dz;

  const double epsilon_i = multi_i->m_pole.max_softening;
  const double epsilon_j = multi_j->m_pole.max_softening;

  return gravity_M2L_accept(multi_i->r_max_rebuild, multi_j->r_max_rebuild,
                            theta_crit2, r2, epsilon_i, epsilon_j);
}<|MERGE_RESOLUTION|>--- conflicted
+++ resolved
@@ -3471,13 +3471,14 @@
       }
     }
 
+    /* If the foreign cell is active, we want its particles for the limiter. */
+    if (cj_active && with_timestep_limiter) {
+      recv_mask |= (1<< task_subtype_limiter);
+    }
+
     /* If the foreign cell is active, we want its ti_end values. */
-    if (cj_active_hydro || with_timestep_limiter) {
-      recv_mask |= (1 << task_subtype_tend_part);
-    }
-    if (with_timestep_limiter) {
-      recv_mask |= (1 << task_subtype_limiter);
-      send_mask |= (1 << task_subtype_limiter);
+    if (cj_active) {
+      recv_mask |= (1<< task_subtype_tend_part);
     }
 
     /* Is the foreign cell active and will need stuff from us? */
@@ -3497,8 +3498,13 @@
       }
     }
 
+    /* If the local cell is active, send its particles for the limiting. */
+    if (ci_active && with_timestep_limiter) {
+      send_mask |= (1<< task_subtype_limiter);
+    }
+
     /* If the local cell is active, send its ti_end values. */
-    if (ci_active_hydro || with_timestep_limiter) {
+    if (ci_active) {
       send_mask |= (1 << task_subtype_tend_part);
     }
 
@@ -3596,160 +3602,12 @@
       if (cell_need_rebuild_for_hydro_pair(ci, cj)) rebuild = 1;
 
 #ifdef WITH_MPI
-<<<<<<< HEAD
       /* Activate the hydro send/recv tasks if either of the cells are
        * non-local. */
       if (!ci_is_local) {
         cell_activate_hydro_send_recv_tasks(cj, ci, s);
       } else if (!cj_is_local) {
         cell_activate_hydro_send_recv_tasks(ci, cj, s);
-=======
-      /* Activate the send/recv tasks. */
-      if (ci_nodeID != nodeID) {
-        /* If the local cell is active, receive data from the foreign cell. */
-        if (cj_active) {
-          scheduler_activate_recv(s, ci->mpi.recv, task_subtype_xv);
-          if (ci_active) {
-            scheduler_activate_recv(s, ci->mpi.recv, task_subtype_rho);
-
-#ifdef EXTRA_HYDRO_LOOP
-            scheduler_activate_recv(s, ci->mpi.recv, task_subtype_gradient);
-#endif
-          }
-        }
-
-        /* If the foreign cell is active, we want its particles for the limiter
-         */
-        if (ci_active && with_timestep_limiter)
-          scheduler_activate_recv(s, ci->mpi.recv, task_subtype_limiter);
-
-        /* If the foreign cell is active, we want its ti_end values. */
-        if (ci_active)
-          scheduler_activate_recv(s, ci->mpi.recv, task_subtype_tend_part);
-
-        /* Is the foreign cell active and will need stuff from us? */
-        if (ci_active) {
-
-          scheduler_activate_send(s, cj->mpi.send, task_subtype_xv, ci_nodeID);
-
-          /* Drift the cell which will be sent; note that not all sent
-             particles will be drifted, only those that are needed. */
-          cell_activate_drift_part(cj, s);
-          if (with_timestep_limiter) cell_activate_limiter(cj, s);
-
-          /* If the local cell is also active, more stuff will be needed. */
-          if (cj_active) {
-            scheduler_activate_send(s, cj->mpi.send, task_subtype_rho,
-                                    ci_nodeID);
-
-#ifdef EXTRA_HYDRO_LOOP
-            scheduler_activate_send(s, cj->mpi.send, task_subtype_gradient,
-                                    ci_nodeID);
-#endif
-          }
-        }
-
-        /* If the local cell is active, send its particles for the limiting. */
-        if (cj_active && with_timestep_limiter)
-          scheduler_activate_send(s, cj->mpi.send, task_subtype_limiter,
-                                  ci_nodeID);
-
-        /* If the local cell is active, send its ti_end values. */
-        if (cj_active)
-          scheduler_activate_send(s, cj->mpi.send, task_subtype_tend_part,
-                                  ci_nodeID);
-
-        /* Propagating new star counts? */
-        if (with_star_formation && with_feedback) {
-          if (ci_active && ci->hydro.count > 0) {
-            if (task_order_star_formation_before_feedback) {
-              scheduler_activate_recv(s, ci->mpi.recv, task_subtype_sf_counts);
-            }
-            scheduler_activate_recv(s, ci->mpi.recv, task_subtype_tend_spart);
-          }
-          if (cj_active && cj->hydro.count > 0) {
-            if (task_order_star_formation_before_feedback) {
-              scheduler_activate_send(s, cj->mpi.send, task_subtype_sf_counts,
-                                      ci_nodeID);
-            }
-            scheduler_activate_send(s, cj->mpi.send, task_subtype_tend_spart,
-                                    ci_nodeID);
-          }
-        }
-
-      } else if (cj_nodeID != nodeID) {
-        /* If the local cell is active, receive data from the foreign cell. */
-        if (ci_active) {
-          scheduler_activate_recv(s, cj->mpi.recv, task_subtype_xv);
-          if (cj_active) {
-            scheduler_activate_recv(s, cj->mpi.recv, task_subtype_rho);
-
-#ifdef EXTRA_HYDRO_LOOP
-            scheduler_activate_recv(s, cj->mpi.recv, task_subtype_gradient);
-#endif
-          }
-        }
-
-        /* If the foreign cell is active, we want its particles for the limiter
-         */
-        if (cj_active && with_timestep_limiter)
-          scheduler_activate_recv(s, cj->mpi.recv, task_subtype_limiter);
-
-        /* If the foreign cell is active, we want its ti_end values. */
-        if (cj_active)
-          scheduler_activate_recv(s, cj->mpi.recv, task_subtype_tend_part);
-
-        /* Is the foreign cell active and will need stuff from us? */
-        if (cj_active) {
-
-          scheduler_activate_send(s, ci->mpi.send, task_subtype_xv, cj_nodeID);
-
-          /* Drift the cell which will be sent; note that not all sent
-             particles will be drifted, only those that are needed. */
-          cell_activate_drift_part(ci, s);
-          if (with_timestep_limiter) cell_activate_limiter(ci, s);
-
-          /* If the local cell is also active, more stuff will be needed. */
-          if (ci_active) {
-
-            scheduler_activate_send(s, ci->mpi.send, task_subtype_rho,
-                                    cj_nodeID);
-
-#ifdef EXTRA_HYDRO_LOOP
-            scheduler_activate_send(s, ci->mpi.send, task_subtype_gradient,
-                                    cj_nodeID);
-#endif
-          }
-        }
-
-        /* If the local cell is active, send its particles for the limiting. */
-        if (ci_active && with_timestep_limiter)
-          scheduler_activate_send(s, ci->mpi.send, task_subtype_limiter,
-                                  cj_nodeID);
-
-        /* If the local cell is active, send its ti_end values. */
-        if (ci_active)
-          scheduler_activate_send(s, ci->mpi.send, task_subtype_tend_part,
-                                  cj_nodeID);
-
-        /* Propagating new star counts? */
-        if (with_star_formation && with_feedback) {
-          if (cj_active && cj->hydro.count > 0) {
-            if (task_order_star_formation_before_feedback) {
-              scheduler_activate_recv(s, cj->mpi.recv, task_subtype_sf_counts);
-            }
-            scheduler_activate_recv(s, cj->mpi.recv, task_subtype_tend_spart);
-          }
-          if (ci_active && ci->hydro.count > 0) {
-            if (task_order_star_formation_before_feedback) {
-              scheduler_activate_send(s, ci->mpi.send, task_subtype_sf_counts,
-                                      cj_nodeID);
-            }
-            scheduler_activate_send(s, ci->mpi.send, task_subtype_tend_spart,
-                                    cj_nodeID);
-          }
-        }
->>>>>>> ab352b59
       }
 #endif
     }
