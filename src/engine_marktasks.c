/*******************************************************************************
 * This file is part of SWIFT.
 * Copyright (c) 2012 Pedro Gonnet (pedro.gonnet@durham.ac.uk)
 *                    Matthieu Schaller (matthieu.schaller@durham.ac.uk)
 *               2015 Peter W. Draper (p.w.draper@durham.ac.uk)
 *                    Angus Lepper (angus.lepper@ed.ac.uk)
 *               2016 John A. Regan (john.a.regan@durham.ac.uk)
 *                    Tom Theuns (tom.theuns@durham.ac.uk)
 *
 * This program is free software: you can redistribute it and/or modify
 * it under the terms of the GNU Lesser General Public License as published
 * by the Free Software Foundation, either version 3 of the License, or
 * (at your option) any later version.
 *
 * This program is distributed in the hope that it will be useful,
 * but WITHOUT ANY WARRANTY; without even the implied warranty of
 * MERCHANTABILITY or FITNESS FOR A PARTICULAR PURPOSE.  See the
 * GNU General Public License for more details.
 *
 * You should have received a copy of the GNU Lesser General Public License
 * along with this program.  If not, see <http://www.gnu.org/licenses/>.
 *
 ******************************************************************************/

/* Config parameters. */
#include "../config.h"

/* Some standard headers. */
#include <stdlib.h>
#include <unistd.h>

/* MPI headers. */
#ifdef WITH_MPI
#include <mpi.h>
#endif

/* Load the profiler header, if needed. */
#ifdef WITH_PROFILER
#include <gperftools/profiler.h>
#endif

/* This object's header. */
#include "engine.h"

/* Local headers. */
#include "active.h"
#include "atomic.h"
#include "cell.h"
#include "clocks.h"
#include "cycle.h"
#include "debug.h"
#include "error.h"
#include "feedback.h"
#include "proxy.h"
<<<<<<< HEAD
#include "rt_active.h"
#include "space_getsid.h"
=======
>>>>>>> b00d983a
#include "timers.h"

/**
 * @brief Mark tasks to be un-skipped and set the sort flags accordingly.
 *        Threadpool mapper function.
 *
 * @param map_data pointer to the tasks
 * @param num_elements number of tasks
 * @param extra_data pointer to int that will define if a rebuild is needed.
 */
void engine_marktasks_mapper(void *map_data, int num_elements,
                             void *extra_data) {
  /* Unpack the arguments. */
  struct task *tasks = (struct task *)map_data;
  size_t *rebuild_space = &((size_t *)extra_data)[1];
  struct scheduler *s = (struct scheduler *)(((size_t *)extra_data)[2]);
  struct engine *e = (struct engine *)((size_t *)extra_data)[0];
  const int nodeID = e->nodeID;
  const int with_timestep_limiter = e->policy & engine_policy_timestep_limiter;
  const int with_timestep_sync = e->policy & engine_policy_timestep_sync;
  const int with_sinks = e->policy & engine_policy_sinks;
  const int with_stars = e->policy & engine_policy_stars;
  const int with_star_formation = (e->policy & engine_policy_star_formation);
  const int with_star_formation_sink = with_sinks && with_stars;
  const int with_feedback = e->policy & engine_policy_feedback;

  for (int ind = 0; ind < num_elements; ind++) {

    /* Get basic task information */
    struct task *t = &tasks[ind];
    const enum task_types t_type = t->type;
    const enum task_subtypes t_subtype = t->subtype;

    /* Single-cell task? */
    if (t_type == task_type_self || t_type == task_type_sub_self) {

      /* Local pointer. */
      struct cell *ci = t->ci;

#ifdef SWIFT_DEBUG_CHECKS
      if (ci->nodeID != nodeID) error("Non-local self task found");
#endif
      const int ci_active_hydro = cell_is_active_hydro(ci, e);
      const int ci_active_gravity = cell_is_active_gravity(ci, e);
      const int ci_active_black_holes = cell_is_active_black_holes(ci, e);
      const int ci_active_sinks =
          cell_is_active_sinks(ci, e) || ci_active_hydro;
      const int ci_active_stars = cell_need_activating_stars(
          ci, e, with_star_formation, with_star_formation_sink);

      /* Activate the hydro drift */
      if (t_type == task_type_self && t_subtype == task_subtype_density) {
        if (ci_active_hydro) {
          scheduler_activate(s, t);
          cell_activate_drift_part(ci, s);
          if (with_timestep_limiter) cell_activate_limiter(ci, s);
#ifdef SHADOWFAX_NEW_SPH
          /* If cell is split further, we must activate the sorts */
          if (ci->split) {
            double shift[3] = {0., 0., 0.};
            int sid;
            for (int k = 0; k < 8; k++) {
              if (ci->progeny[k] != NULL) {
                for (int l = k + 1; l < 8; l++) {
                  if (ci->progeny[l] != NULL) {
                    /* Activate sort for this direction */
                    sid = space_getsid(e->s, &ci->progeny[k], &ci->progeny[l], shift);
                    atomic_or(&ci->hydro.requires_sorts, 1 << sid);
                    ci->hydro.dx_max_sort_old = ci->hydro.dx_max_sort;
                    cell_activate_hydro_sorts(ci, sid, s);
                  }
                }
              }
            }
          }
#endif
        }
      }

      /* Store current values of dx_max and h_max. */
      else if (t_type == task_type_sub_self &&
               t_subtype == task_subtype_density) {
        if (ci_active_hydro) {
          scheduler_activate(s, t);
          cell_activate_subcell_hydro_tasks(ci, NULL, s, with_timestep_limiter);
          if (with_timestep_limiter) cell_activate_limiter(ci, s);
        }
      }

      else if (t_type == task_type_self && t_subtype == task_subtype_force) {
        if (ci_active_hydro) scheduler_activate(s, t);
      }

      else if (t_type == task_type_sub_self &&
               t_subtype == task_subtype_force) {
        if (ci_active_hydro) scheduler_activate(s, t);
      }

      else if (t->type == task_type_self &&
               t->subtype == task_subtype_limiter) {
        if (ci_active_hydro) scheduler_activate(s, t);
      }

      else if (t->type == task_type_sub_self &&
               t->subtype == task_subtype_limiter) {
        if (ci_active_hydro) scheduler_activate(s, t);
      }

      else if (t_type == task_type_self && t_subtype == task_subtype_gradient) {
        if (ci_active_hydro) scheduler_activate(s, t);
      }

      else if (t_type == task_type_sub_self &&
               t_subtype == task_subtype_gradient) {
        if (ci_active_hydro) scheduler_activate(s, t);
      }

      /* Activate the star density */
      else if (t_type == task_type_self &&
               t_subtype == task_subtype_stars_density) {
        if (ci_active_stars) {
          scheduler_activate(s, t);
          cell_activate_drift_part(ci, s);
          cell_activate_drift_spart(ci, s);
          if (with_timestep_sync) cell_activate_sync_part(ci, s);
        }
      }

      /* Store current values of dx_max and h_max. */
      else if (t_type == task_type_sub_self &&
               t_subtype == task_subtype_stars_density) {
        if (ci_active_stars) {
          scheduler_activate(s, t);
          cell_activate_subcell_stars_tasks(ci, NULL, s, with_star_formation,
                                            with_star_formation_sink,
                                            with_timestep_sync);
        }
      }

      else if (t_type == task_type_self &&
               t_subtype == task_subtype_stars_prep1) {
        if (ci_active_stars) {
          scheduler_activate(s, t);
        }
      }

      else if (t_type == task_type_sub_self &&
               t_subtype == task_subtype_stars_prep1) {
        if (ci_active_stars) scheduler_activate(s, t);
      }

      else if (t_type == task_type_self &&
               t_subtype == task_subtype_stars_prep2) {
        if (ci_active_stars) {
          scheduler_activate(s, t);
        }
      }

      else if (t_type == task_type_sub_self &&
               t_subtype == task_subtype_stars_prep2) {
        if (ci_active_stars) scheduler_activate(s, t);
      }

      else if (t_type == task_type_self &&
               t_subtype == task_subtype_stars_feedback) {
        if (ci_active_stars) {
          scheduler_activate(s, t);
        }
      }

      else if (t_type == task_type_sub_self &&
               t_subtype == task_subtype_stars_feedback) {
        if (ci_active_stars) scheduler_activate(s, t);
      }

      /* Activate the sink formation */
      else if (t_type == task_type_self &&
               t_subtype == task_subtype_sink_compute_formation) {
        if (ci_active_sinks) {
          scheduler_activate(s, t);
          cell_activate_drift_part(ci, s);
          cell_activate_drift_sink(ci, s);
          cell_activate_sink_formation_tasks(ci->top, s);
          if (with_timestep_sync) cell_activate_sync_part(ci, s);
        }
      }

      /* Store current values of dx_max and h_max. */
      else if (t_type == task_type_sub_self &&
               t_subtype == task_subtype_sink_compute_formation) {
        if (ci_active_sinks) {
          scheduler_activate(s, t);
          cell_activate_subcell_sinks_tasks(ci, NULL, s, with_timestep_sync);
        }
      }

      /* Activate the sink merger */
      else if (t_type == task_type_self &&
               t_subtype == task_subtype_sink_merger) {
        if (ci_active_sinks) {
          scheduler_activate(s, t);
        }
      }

      else if (t_type == task_type_sub_self &&
               t_subtype == task_subtype_sink_merger) {
        if (ci_active_sinks) {
          scheduler_activate(s, t);
        }
      }

      /* Activate the sink accretion */
      else if (t_type == task_type_self &&
               t_subtype == task_subtype_sink_accretion) {
        if (ci_active_sinks) {
          scheduler_activate(s, t);
        }
      }

      else if (t_type == task_type_sub_self &&
               t_subtype == task_subtype_sink_accretion) {
        if (ci_active_sinks) {
          scheduler_activate(s, t);
        }
      }

      /* Activate the black hole density */
      else if (t_type == task_type_self &&
               t_subtype == task_subtype_bh_density) {
        if (ci_active_black_holes) {
          scheduler_activate(s, t);
          cell_activate_drift_part(ci, s);
          cell_activate_drift_bpart(ci, s);
        }
      }

      /* Store current values of dx_max and h_max. */
      else if (t_type == task_type_sub_self &&
               t_subtype == task_subtype_bh_density) {
        if (ci_active_black_holes) {
          scheduler_activate(s, t);
          cell_activate_subcell_black_holes_tasks(ci, NULL, s,
                                                  with_timestep_sync);
        }
      }

      else if (t_type == task_type_self &&
               t_subtype == task_subtype_bh_swallow) {
        if (ci_active_black_holes) {
          scheduler_activate(s, t);
        }
      }

      else if (t_type == task_type_sub_self &&
               t_subtype == task_subtype_bh_swallow) {
        if (ci_active_black_holes) scheduler_activate(s, t);
      }

      else if (t_type == task_type_self &&
               t_subtype == task_subtype_do_gas_swallow) {
        if (ci_active_black_holes) {
          scheduler_activate(s, t);
        }
      }

      else if (t_type == task_type_sub_self &&
               t_subtype == task_subtype_do_gas_swallow) {
        if (ci_active_black_holes) scheduler_activate(s, t);
      }

      else if (t_type == task_type_self &&
               t_subtype == task_subtype_do_bh_swallow) {
        if (ci_active_black_holes) {
          scheduler_activate(s, t);
        }
      }

      else if (t_type == task_type_sub_self &&
               t_subtype == task_subtype_do_bh_swallow) {
        if (ci_active_black_holes) scheduler_activate(s, t);
      }

      else if (t_type == task_type_self &&
               t_subtype == task_subtype_bh_feedback) {
        if (ci_active_black_holes) {
          scheduler_activate(s, t);
        }
      }

      else if (t_type == task_type_sub_self &&
               t_subtype == task_subtype_bh_feedback) {
        if (ci_active_black_holes) scheduler_activate(s, t);
      }

      /* Activate the gravity drift */
      else if (t_type == task_type_self && t_subtype == task_subtype_grav) {
        if (ci_active_gravity) {
          scheduler_activate(s, t);
          cell_activate_subcell_grav_tasks(t->ci, NULL, s);
        }
      }

      /* Activate the gravity drift */
      else if (t_type == task_type_self &&
               t_subtype == task_subtype_external_grav) {
        if (ci_active_gravity) {
          scheduler_activate(s, t);
          cell_activate_drift_gpart(t->ci, s);
        }
      }

      /* Activate RT tasks */
      else if (t_subtype == task_subtype_rt_gradient ||
               t_subtype == task_subtype_rt_transport) {
        if (ci_active_hydro) scheduler_activate(s, t);
      }

#ifdef SWIFT_DEBUG_CHECKS
      else {
        error("Invalid task type / sub-type encountered");
      }
#endif
    }

    /* Pair? */
    else if (t_type == task_type_pair || t_type == task_type_sub_pair) {

      /* Local pointers. */
      struct cell *ci = t->ci;
      struct cell *cj = t->cj;
#ifdef WITH_MPI
      const int ci_nodeID = ci->nodeID;
      const int cj_nodeID = cj->nodeID;
#else
      const int ci_nodeID = nodeID;
      const int cj_nodeID = nodeID;
#endif
      const int ci_active_hydro = cell_is_active_hydro(ci, e);
      const int cj_active_hydro = cell_is_active_hydro(cj, e);

      const int ci_active_gravity = cell_is_active_gravity(ci, e);
      const int cj_active_gravity = cell_is_active_gravity(cj, e);

      const int ci_active_black_holes = cell_is_active_black_holes(ci, e);
      const int cj_active_black_holes = cell_is_active_black_holes(cj, e);

      const int ci_active_sinks =
          cell_is_active_sinks(ci, e) || ci_active_hydro;
      const int cj_active_sinks =
          cell_is_active_sinks(cj, e) || cj_active_hydro;

      const int ci_active_stars = cell_need_activating_stars(
          ci, e, with_star_formation, with_star_formation_sink);
      const int cj_active_stars = cell_need_activating_stars(
          cj, e, with_star_formation, with_star_formation_sink);

      /* Only activate tasks that involve a local active cell. */
      if ((t_subtype == task_subtype_density ||
           t_subtype == task_subtype_gradient ||
           t_subtype == task_subtype_limiter ||
           t_subtype == task_subtype_force) &&
          ((ci_active_hydro && ci_nodeID == nodeID) ||
           (cj_active_hydro && cj_nodeID == nodeID))) {

        scheduler_activate(s, t);

        /* Set the correct sorting flags */
        if (t_type == task_type_pair && t_subtype == task_subtype_density) {

          /* Store some values. */
          atomic_or(&ci->hydro.requires_sorts, 1 << t->flags);
          atomic_or(&cj->hydro.requires_sorts, 1 << t->flags);
          ci->hydro.dx_max_sort_old = ci->hydro.dx_max_sort;
          cj->hydro.dx_max_sort_old = cj->hydro.dx_max_sort;

          /* Activate the hydro drift tasks. */
          if (ci_nodeID == nodeID) cell_activate_drift_part(ci, s);
          if (cj_nodeID == nodeID) cell_activate_drift_part(cj, s);

          /* And the limiter */
          if (ci_nodeID == nodeID && with_timestep_limiter)
            cell_activate_limiter(ci, s);
          if (cj_nodeID == nodeID && with_timestep_limiter)
            cell_activate_limiter(cj, s);

          /* Check the sorts and activate them if needed. */
          cell_activate_hydro_sorts(ci, t->flags, s);
          cell_activate_hydro_sorts(cj, t->flags, s);

        }

        /* Store current values of dx_max and h_max. */
        else if (t_type == task_type_sub_pair &&
                 t_subtype == task_subtype_density) {
          cell_activate_subcell_hydro_tasks(t->ci, t->cj, s,
                                            with_timestep_limiter);
        }
      }
#if (defined(SHADOWFAX_NEW_SPH) || defined(GIZMO_MFV_SPH)) && defined(WITH_MPI)
      /* Additionally activate the gradient and force pair tasks between
         * inactive local and active remote cells */
      if ((ci_nodeID != nodeID && cj_nodeID == nodeID && ci_active_hydro && !cj_active_hydro)
          || (ci_nodeID == nodeID && cj_nodeID != nodeID && !ci_active_hydro && cj_active_hydro)) {

        if (t_subtype == task_subtype_force) {
          scheduler_activate(s, t);

//          {
//#include <unistd.h>
//            volatile int i = 0;
//            while (i == 0) {
//              sleep(1);
//            }
//          }

          /* Set the correct sorting flags */
          if (t_type == task_type_pair) {
            /* Store some values. */
            atomic_or(&ci->hydro.requires_sorts, 1 << t->flags);
            atomic_or(&cj->hydro.requires_sorts, 1 << t->flags);
            ci->hydro.dx_max_sort_old = ci->hydro.dx_max_sort;
            cj->hydro.dx_max_sort_old = cj->hydro.dx_max_sort;

            /* Activate the hydro drift tasks. */
            if (ci_nodeID == nodeID) cell_activate_drift_part(ci, s);
            if (cj_nodeID == nodeID) cell_activate_drift_part(cj, s);

            /* And the limiter */
            if (ci_nodeID == nodeID && with_timestep_limiter)
              cell_activate_limiter(ci, s);
            if (cj_nodeID == nodeID && with_timestep_limiter)
              cell_activate_limiter(cj, s);

            /* Check the sorts and activate them if needed. */
            cell_activate_hydro_sorts(ci, t->flags, s);
            cell_activate_hydro_sorts(cj, t->flags, s);

          }

          /* Store current values of dx_max and h_max. */
          else if (t_type == task_type_sub_pair) {
            cell_activate_subcell_hydro_tasks(t->ci, t->cj, s,
                                              with_timestep_limiter);
          }
        }
#ifdef EXTRA_HYDRO_LOOP
        else if (t_subtype == task_subtype_gradient) {
          scheduler_activate(s, t);
          /* Drift already activated in force branch */
        }
#endif
      }
#endif

      /* Stars density */
      else if ((t_subtype == task_subtype_stars_density) &&
               (ci_active_stars || cj_active_stars) &&
               (ci_nodeID == nodeID || cj_nodeID == nodeID)) {

        scheduler_activate(s, t);

        /* Set the correct sorting flags */
        if (t_type == task_type_pair) {

          /* Add stars_in dependencies for each cell that is part of
           * a pair task as to not miss any dependencies */
          if (ci_nodeID == nodeID)
            scheduler_activate(s, ci->hydro.super->stars.stars_in);
          if (cj_nodeID == nodeID)
            scheduler_activate(s, cj->hydro.super->stars.stars_in);

          /* Do ci */
          if (ci_active_stars) {

            /* stars for ci */
            atomic_or(&ci->stars.requires_sorts, 1 << t->flags);
            ci->stars.dx_max_sort_old = ci->stars.dx_max_sort;

            /* hydro for cj */
            atomic_or(&cj->hydro.requires_sorts, 1 << t->flags);
            cj->hydro.dx_max_sort_old = cj->hydro.dx_max_sort;

            /* Activate the drift tasks. */
            if (ci_nodeID == nodeID) cell_activate_drift_spart(ci, s);
            if (cj_nodeID == nodeID) cell_activate_drift_part(cj, s);
            if (cj_nodeID == nodeID && with_timestep_sync)
              cell_activate_sync_part(cj, s);

            /* Check the sorts and activate them if needed. */
            cell_activate_hydro_sorts(cj, t->flags, s);
            cell_activate_stars_sorts(ci, t->flags, s);
          }

          /* Do cj */
          if (cj_active_stars) {

            /* hydro for ci */
            atomic_or(&ci->hydro.requires_sorts, 1 << t->flags);
            ci->hydro.dx_max_sort_old = ci->hydro.dx_max_sort;

            /* stars for cj */
            atomic_or(&cj->stars.requires_sorts, 1 << t->flags);
            cj->stars.dx_max_sort_old = cj->stars.dx_max_sort;

            /* Activate the drift tasks. */
            if (ci_nodeID == nodeID) cell_activate_drift_part(ci, s);
            if (cj_nodeID == nodeID) cell_activate_drift_spart(cj, s);
            if (ci_nodeID == nodeID && with_timestep_sync)
              cell_activate_sync_part(ci, s);

            /* Check the sorts and activate them if needed. */
            cell_activate_hydro_sorts(ci, t->flags, s);
            cell_activate_stars_sorts(cj, t->flags, s);
          }
        }

        /* Store current values of dx_max and h_max. */
        else if (t_type == task_type_sub_pair &&
                 t_subtype == task_subtype_stars_density) {

          /* Add stars_in dependencies for each cell that is part of
           * a pair/sub_pair task as to not miss any dependencies */
          if (ci_nodeID == nodeID)
            scheduler_activate(s, ci->hydro.super->stars.stars_in);
          if (cj_nodeID == nodeID)
            scheduler_activate(s, cj->hydro.super->stars.stars_in);

          cell_activate_subcell_stars_tasks(ci, cj, s, with_star_formation,
                                            with_star_formation_sink,
                                            with_timestep_sync);
        }
      }

      /* Stars prep1 */
      else if (t_subtype == task_subtype_stars_prep1) {

        /* We only want to activate the task if the cell is active and is
           going to update some gas on the *local* node */
        if ((ci_nodeID == nodeID && cj_nodeID == nodeID) &&
            (ci_active_stars || cj_active_stars)) {

          scheduler_activate(s, t);

          /* If there are active sparts in ci, activate hydro ghost in cj */
          if (ci_active_stars)
            scheduler_activate(s, cj->hydro.super->hydro.prep1_ghost);
          /* If there are active sparts in cj, activate hydro ghost in ci */
          if (cj_active_stars)
            scheduler_activate(s, ci->hydro.super->hydro.prep1_ghost);

        } else if ((ci_nodeID == nodeID && cj_nodeID != nodeID) &&
                   (cj_active_stars)) {

          scheduler_activate(s, t);
          /* If there are active sparts in cj, activate hydro ghost in ci */
          scheduler_activate(s, ci->hydro.super->hydro.prep1_ghost);

        } else if ((ci_nodeID != nodeID && cj_nodeID == nodeID) &&
                   (ci_active_stars)) {

          scheduler_activate(s, t);
          /* If there are active sparts in ci, activate hydro ghost in cj */
          scheduler_activate(s, cj->hydro.super->hydro.prep1_ghost);
        }
      }

      /* Stars prep2 */
      else if (t_subtype == task_subtype_stars_prep2) {

        /* We only want to activate the task if the cell is active and is
           going to update some sparts on the *local* node */
        if ((ci_nodeID == nodeID && cj_nodeID == nodeID) &&
            (ci_active_stars || cj_active_stars)) {

          scheduler_activate(s, t);

        } else if ((ci_nodeID == nodeID && cj_nodeID != nodeID) &&
                   (ci_active_stars)) {

          scheduler_activate(s, t);

        } else if ((ci_nodeID != nodeID && cj_nodeID == nodeID) &&
                   (cj_active_stars)) {

          scheduler_activate(s, t);
        }
      }

      /* Stars feedback */
      else if (t_subtype == task_subtype_stars_feedback) {

        /* We only want to activate the task if the cell is active and is
           going to update some gas on the *local* node */
        if ((ci_nodeID == nodeID && cj_nodeID == nodeID) &&
            (ci_active_stars || cj_active_stars)) {

          scheduler_activate(s, t);

        } else if ((ci_nodeID == nodeID && cj_nodeID != nodeID) &&
                   (cj_active_stars)) {

          scheduler_activate(s, t);

        } else if ((ci_nodeID != nodeID && cj_nodeID == nodeID) &&
                   (ci_active_stars)) {

          scheduler_activate(s, t);
        }

        if (t->type == task_type_pair || t->type == task_type_sub_pair) {
          /* Add stars_out dependencies for each cell that is part of
           * a pair/sub_pair task as to not miss any dependencies */
          if (ci_nodeID == nodeID)
            scheduler_activate(s, ci->hydro.super->stars.stars_out);
          if (cj_nodeID == nodeID)
            scheduler_activate(s, cj->hydro.super->stars.stars_out);
        }
      }

      /* Black_Holes density */
      else if ((t_subtype == task_subtype_bh_density ||
                t_subtype == task_subtype_bh_swallow ||
                t_subtype == task_subtype_do_gas_swallow ||
                t_subtype == task_subtype_do_bh_swallow ||
                t_subtype == task_subtype_bh_feedback) &&
               (ci_active_black_holes || cj_active_black_holes) &&
               (ci_nodeID == nodeID || cj_nodeID == nodeID)) {

        scheduler_activate(s, t);

        /* Set the correct drifting flags */
        if (t_type == task_type_pair && t_subtype == task_subtype_bh_density) {
          if (ci_nodeID == nodeID) cell_activate_drift_bpart(ci, s);
          if (ci_nodeID == nodeID) cell_activate_drift_part(ci, s);

          if (cj_nodeID == nodeID) cell_activate_drift_part(cj, s);
          if (cj_nodeID == nodeID) cell_activate_drift_bpart(cj, s);

          /* Activate bh_in for each cell that is part of
           * a pair task as to not miss any dependencies */
          if (ci_nodeID == nodeID)
            scheduler_activate(s, ci->hydro.super->black_holes.black_holes_in);
          if (cj_nodeID == nodeID)
            scheduler_activate(s, cj->hydro.super->black_holes.black_holes_in);
        }

        if ((t_type == task_type_pair || t_type == task_type_sub_pair) &&
            t_subtype == task_subtype_bh_feedback) {
          /* Add bh_out dependencies for each cell that is part of
           * a pair/sub_pair task as to not miss any dependencies */
          if (ci_nodeID == nodeID)
            scheduler_activate(s, ci->hydro.super->black_holes.black_holes_out);
          if (cj_nodeID == nodeID)
            scheduler_activate(s, cj->hydro.super->black_holes.black_holes_out);
        }

        /* Store current values of dx_max and h_max. */
        else if (t_type == task_type_sub_pair &&
                 t_subtype == task_subtype_bh_density) {
          cell_activate_subcell_black_holes_tasks(ci, cj, s,
                                                  with_timestep_sync);
          /* Activate bh_in for each cell that is part of
           * a sub_pair task as to not miss any dependencies */
          if (ci_nodeID == nodeID)
            scheduler_activate(s, ci->hydro.super->black_holes.black_holes_in);
          if (cj_nodeID == nodeID)
            scheduler_activate(s, cj->hydro.super->black_holes.black_holes_in);
        }
      }

      /* Gravity */
      else if ((t_subtype == task_subtype_grav) &&
               ((ci_active_gravity && ci_nodeID == nodeID) ||
                (cj_active_gravity && cj_nodeID == nodeID))) {

        scheduler_activate(s, t);

        if (t_type == task_type_pair && t_subtype == task_subtype_grav) {
          /* Activate the gravity drift */
          cell_activate_subcell_grav_tasks(t->ci, t->cj, s);
        }

#ifdef SWIFT_DEBUG_CHECKS
        else if (t_type == task_type_sub_pair &&
                 t_subtype == task_subtype_grav) {
          error("Invalid task sub-type encountered");
        }
#endif
      }

      /* Sink formation */
      else if ((t_subtype == task_subtype_sink_compute_formation ||
                t_subtype == task_subtype_sink_merger ||
                t_subtype == task_subtype_sink_accretion) &&
               (ci_active_sinks || cj_active_sinks) &&
               (ci_nodeID == nodeID || cj_nodeID == nodeID)) {

        scheduler_activate(s, t);

        /* Set the correct sorting flags */
        if (t_type == task_type_pair &&
            t_subtype == task_subtype_sink_compute_formation) {

          /* Activate the sink drift for the sink merger */
          if (ci_nodeID == nodeID) {
            cell_activate_drift_sink(ci, s);
            cell_activate_sink_formation_tasks(ci->top, s);
            /* Activate all sink_in tasks for each cell involved
             * in pair type tasks */
            scheduler_activate(s, ci->hydro.super->sinks.sink_in);
          }

          if (cj_nodeID == nodeID) {
            cell_activate_drift_sink(cj, s);
            if (ci->top != cj->top) {
              cell_activate_sink_formation_tasks(cj->top, s);
            }
            /* Activate all sink_in tasks for each cell involved
             * in pair type tasks */
            scheduler_activate(s, cj->hydro.super->sinks.sink_in);
          }

          /* Do ci */
          if (ci_active_sinks) {

            /* hydro for cj */
            atomic_or(&cj->hydro.requires_sorts, 1 << t->flags);
            cj->hydro.dx_max_sort_old = cj->hydro.dx_max_sort;

            /* Activate the drift tasks. */
            if (cj_nodeID == nodeID) cell_activate_drift_part(cj, s);
            if (cj_nodeID == nodeID && with_timestep_sync)
              cell_activate_sync_part(cj, s);

            /* Check the sorts and activate them if needed. */
            cell_activate_hydro_sorts(cj, t->flags, s);
          }

          /* Do cj */
          if (cj_active_sinks) {

            /* hydro for ci */
            atomic_or(&ci->hydro.requires_sorts, 1 << t->flags);
            ci->hydro.dx_max_sort_old = ci->hydro.dx_max_sort;

            /* Activate the drift tasks. */
            /* Activate the sink drift for the merger */
            if (ci_nodeID == nodeID) cell_activate_drift_part(ci, s);
            if (ci_nodeID == nodeID && with_timestep_sync)
              cell_activate_sync_part(ci, s);

            /* Check the sorts and activate them if needed. */
            cell_activate_hydro_sorts(ci, t->flags, s);
          }
        }

        else if (t_type == task_type_sub_pair &&
                 t_subtype == task_subtype_sink_compute_formation) {
          /* Activate all sink_in tasks for each cell involved
           * in sub_pair type tasks */
          if (ci_nodeID == nodeID)
            scheduler_activate(s, ci->hydro.super->sinks.sink_in);
          if (cj_nodeID == nodeID)
            scheduler_activate(s, cj->hydro.super->sinks.sink_in);

          /* Store current values of dx_max and h_max. */
          cell_activate_subcell_sinks_tasks(ci, cj, s, with_timestep_sync);
        }

        else if ((t_type == task_type_pair || t_type == task_type_sub_pair) &&
                 t_subtype == task_subtype_sink_accretion) {
          /* Activate sinks_out for each cell that is part of
           * a pair/sub_pair task as to not miss any dependencies */
          if (ci_nodeID == nodeID)
            scheduler_activate(s, ci->hydro.super->sinks.sink_out);
          if (cj_nodeID == nodeID)
            scheduler_activate(s, cj->hydro.super->sinks.sink_out);
        }
      }

      /* RT gradient and transport tasks */
      else if (t_subtype == task_subtype_rt_gradient) {
        /* We only want to activate the task if the cell is active and is
           going to update some gas on the *local* node */

        if ((ci_nodeID == nodeID && ci_active_hydro) ||
            (cj_nodeID == nodeID && cj_active_hydro)) {

          /* The gradient and transport task subtypes mirror the hydro tasks.
           * Therefore all the (subcell) sorts and drifts should already have
           * been activated properly in the hydro part of the activation. */
          scheduler_activate(s, t);
        }
      }

      else if (t_subtype == task_subtype_rt_transport) {
        /* We only want to activate the task if the cell is active and is
           going to update some gas on the *local* node */

        if ((ci_nodeID == nodeID && ci_active_hydro) ||
            (cj_nodeID == nodeID && cj_active_hydro)) {

          /* The gradient and transport task subtypes mirror the hydro tasks.
           * Therefore all the (subcell) sorts and drifts should already have
           * been activated properly in the hydro part of the activation. */
          scheduler_activate(s, t);

          if (t_type == task_type_pair || t_type == task_type_sub_pair) {
            /* Activate transport_out for each cell that is part of
             * a pair/sub_pair task as to not miss any dependencies */
            if (ci_nodeID == nodeID)
              scheduler_activate(s, ci->hydro.super->hydro.rt_transport_out);
            if (cj_nodeID == nodeID)
              scheduler_activate(s, cj->hydro.super->hydro.rt_transport_out);
          }
        }
      }

      /* Only interested in density tasks as of here. */
      if (t_subtype == task_subtype_density) {

        /* Too much particle movement? */
        if (cell_need_rebuild_for_hydro_pair(ci, cj)) *rebuild_space = 1;

#ifdef WITH_MPI
#if defined(SHADOWFAX_NEW_SPH) || defined(GIZMO_MFV_SPH)
        /* Activate the send/recv tasks if one of the cells is not local. */
        if (ci_nodeID != nodeID) { /* cj local, ci remote */
          /* Check that at least one of the cells is local */
          assert(cj_nodeID == nodeID);

          /* If at least one of the cells is active, we need to exchange data */
          if (ci_active_hydro || cj_active_hydro) {
            /* Main recieve tasks */
            scheduler_activate_recv(s, ci->mpi.recv, task_subtype_xv);
            /* If the remote cell is active, we need to recieve more stuff */
            if (ci_active_hydro) {
              scheduler_activate_recv(s, ci->mpi.recv, task_subtype_rho);
#ifdef EXTRA_HYDRO_LOOP
              scheduler_activate_recv(s, ci->mpi.recv, task_subtype_gradient);
#endif
            }

            /* Main send tasks (send cj data to proxy on remote) */
            struct link *l = scheduler_activate_send(
                s, cj->mpi.send, task_subtype_xv, ci_nodeID);

            /* Drift the cell which will be sent at the level at which it is
               sent, i.e. drift the cell specified in the send task (l->t)
               itself. */
            cell_activate_drift_part(l->t->ci, s);
            /* If the local cell is active, more stuff will be needed */
            if (cj_active_hydro) {
              scheduler_activate_send(s, cj->mpi.send, task_subtype_rho,
                                      ci_nodeID);
#ifdef EXTRA_HYDRO_LOOP
              scheduler_activate_send(s, cj->mpi.send, task_subtype_gradient,
                                      ci_nodeID);
#endif
            }
#ifdef SHADOWFAX_NEW_SPH
            /* Voronoi face info and faces */
            if (ci_active_hydro) {
              scheduler_activate_recv(s, ci->mpi.recv, task_subtype_face_info);
              scheduler_activate_recv(s, ci->mpi.recv, task_subtype_faces);
            }
            if (cj_active_hydro) {
              scheduler_activate_send(s, cj->mpi.send, task_subtype_face_info, ci_nodeID);
              scheduler_activate_send(s, cj->mpi.send, task_subtype_faces, ci_nodeID);
            }
#endif
            /* Limiter tasks */
            if (ci_active_hydro && with_timestep_limiter) {
              scheduler_activate_recv(s, ci->mpi.recv, task_subtype_limiter);
              scheduler_activate_unpack(s, ci->mpi.unpack, task_subtype_limiter);
            }
            if (cj_active_hydro && with_timestep_limiter) {
              scheduler_activate_send(s, cj->mpi.send, task_subtype_limiter,
                                      ci_nodeID);
              scheduler_activate_pack(s, cj->mpi.pack, task_subtype_limiter,
                                      ci_nodeID);
            }

            /* ti_end tasks */
            if (ci_active_hydro) {
              scheduler_activate_recv(s, ci->mpi.recv, task_subtype_tend_part);
            }
            if (cj_active_hydro) {
              scheduler_activate_send(s, cj->mpi.send, task_subtype_tend_part,
                                      ci_nodeID);
            }

            /* Propagating new star counts? */
            if (with_star_formation_sink) error("TODO");
            if (with_star_formation && with_feedback) {
              if (ci_active_hydro && ci->hydro.count > 0) {
                scheduler_activate_recv(s, ci->mpi.recv, task_subtype_sf_counts);
                scheduler_activate_recv(s, ci->mpi.recv, task_subtype_tend_spart);
              }
              if (cj_active_hydro && cj->hydro.count > 0) {
                scheduler_activate_send(s, cj->mpi.send, task_subtype_sf_counts,
                                        ci_nodeID);
                scheduler_activate_send(s, cj->mpi.send, task_subtype_tend_spart,
                                        ci_nodeID);
              }
            }
          }
        } else if (cj_nodeID != nodeID) { /* ci local, cj remote */
          /* Check that at least one of the cells is local */
          assert(ci_nodeID == nodeID);

          /* If at least one of the cells is active, we need to exchange data */
          if (ci_active_hydro || cj_active_hydro) {
            /* Main recieve tasks */
            scheduler_activate_recv(s, cj->mpi.recv, task_subtype_xv);
            /* If the remote cell is active, we need to recieve more stuff */
            if (cj_active_hydro) {
              scheduler_activate_recv(s, cj->mpi.recv, task_subtype_rho);
#ifdef EXTRA_HYDRO_LOOP
              scheduler_activate_recv(s, cj->mpi.recv, task_subtype_gradient);
#endif
            }

            /* Main send tasks (send ci data to proxy on remote) */
            struct link *l = scheduler_activate_send(
                s, ci->mpi.send, task_subtype_xv, cj_nodeID);

            /* Drift the cell which will be sent at the level at which it is
               sent, i.e. drift the cell specified in the send task (l->t)
               itself. */
            cell_activate_drift_part(l->t->ci, s);
            /* If the local cell is active, more stuff will be needed */
            if (ci_active_hydro) {
              scheduler_activate_send(s, ci->mpi.send, task_subtype_rho,
                                      cj_nodeID);
#ifdef EXTRA_HYDRO_LOOP
              scheduler_activate_send(s, ci->mpi.send, task_subtype_gradient,
                                      cj_nodeID);
#endif
            }
#ifdef SHADOWFAX_NEW_SPH
            /* Voronoi face info and faces */
            if (cj_active_hydro) {
              scheduler_activate_recv(s, cj->mpi.recv, task_subtype_face_info);
              scheduler_activate_recv(s, cj->mpi.recv, task_subtype_faces);
            }
            if (ci_active_hydro) {
              scheduler_activate_send(s, ci->mpi.send, task_subtype_face_info, cj_nodeID);
              scheduler_activate_send(s, ci->mpi.send, task_subtype_faces, cj_nodeID);
            }
#endif
            /* Limiter tasks */
            if (cj_active_hydro && with_timestep_limiter) {
              scheduler_activate_recv(s, cj->mpi.recv, task_subtype_limiter);
              scheduler_activate_unpack(s, cj->mpi.unpack, task_subtype_limiter);
            }
            if (ci_active_hydro && with_timestep_limiter) {
              scheduler_activate_send(s, ci->mpi.send, task_subtype_limiter,
                                      cj_nodeID);
              scheduler_activate_pack(s, ci->mpi.pack, task_subtype_limiter,
                                      cj_nodeID);
            }

            /* ti_end tasks */
            if (cj_active_hydro) {
              scheduler_activate_recv(s, cj->mpi.recv, task_subtype_tend_part);
            }
            if (ci_active_hydro) {
              scheduler_activate_send(s, ci->mpi.send, task_subtype_tend_part,
                                      cj_nodeID);
            }

            /* Propagating new star counts? */
            if (with_star_formation_sink) error("TODO");
            if (with_star_formation && with_feedback) {
              if (cj_active_hydro && cj->hydro.count > 0) {
                scheduler_activate_recv(s, cj->mpi.recv, task_subtype_sf_counts);
                scheduler_activate_recv(s, cj->mpi.recv, task_subtype_tend_spart);
              }
              if (ci_active_hydro && ci->hydro.count > 0) {
                scheduler_activate_send(s, ci->mpi.send, task_subtype_sf_counts,
                                        cj_nodeID);
                scheduler_activate_send(s, ci->mpi.send, task_subtype_tend_spart,
                                        cj_nodeID);
              }
            }
          }
        }
#else
        /* Activate the send/recv tasks. */
        if (ci_nodeID != nodeID) {

          /* If the local cell is active, receive data from the foreign cell. */
          if (cj_active_hydro) {
            scheduler_activate_recv(s, ci->mpi.recv, task_subtype_xv);
            if (ci_active_hydro) {
              scheduler_activate_recv(s, ci->mpi.recv, task_subtype_rho);
#ifdef EXTRA_HYDRO_LOOP
              scheduler_activate_recv(s, ci->mpi.recv, task_subtype_gradient);
#endif
            }
          }

          /* If the foreign cell is active, we want its particles for the
           * limiter */
          if (ci_active_hydro && with_timestep_limiter) {
            scheduler_activate_recv(s, ci->mpi.recv, task_subtype_limiter);
            scheduler_activate_unpack(s, ci->mpi.unpack, task_subtype_limiter);
          }

          /* Is the foreign cell active and will need stuff from us? */
          if (ci_active_hydro) {
            struct link *l = scheduler_activate_send(
                s, cj->mpi.send, task_subtype_xv, ci_nodeID);

            /* Drift the cell which will be sent at the level at which it is
               sent, i.e. drift the cell specified in the send task (l->t)
               itself. */
            cell_activate_drift_part(l->t->ci, s);

            /* If the local cell is also active, more stuff will be needed. */
            if (cj_active_hydro) {
              scheduler_activate_send(s, cj->mpi.send, task_subtype_rho,
                                      ci_nodeID);

#ifdef EXTRA_HYDRO_LOOP
              scheduler_activate_send(s, cj->mpi.send, task_subtype_gradient,
                                      ci_nodeID);
#endif
            }
          }

          /* If the local cell is active, send its particles for the limiting.
           */
          if (cj_active_hydro && with_timestep_limiter) {
            scheduler_activate_send(s, cj->mpi.send, task_subtype_limiter,
                                    ci_nodeID);
            scheduler_activate_pack(s, cj->mpi.pack, task_subtype_limiter,
                                    ci_nodeID);
          }

          /* Propagating new star counts? */
          if (with_star_formation_sink) error("TODO");
          if (with_star_formation && with_feedback) {
            if (ci_active_hydro && ci->hydro.count > 0) {
              scheduler_activate_recv(s, ci->mpi.recv, task_subtype_sf_counts);
            }
            if (cj_active_hydro && cj->hydro.count > 0) {
              scheduler_activate_send(s, cj->mpi.send, task_subtype_sf_counts,
                                      ci_nodeID);
            }
          }

        } else if (cj_nodeID != nodeID) {

          /* If the local cell is active, receive data from the foreign cell. */
          if (ci_active_hydro) {

            scheduler_activate_recv(s, cj->mpi.recv, task_subtype_xv);
            if (cj_active_hydro) {
              scheduler_activate_recv(s, cj->mpi.recv, task_subtype_rho);
#ifdef EXTRA_HYDRO_LOOP
              scheduler_activate_recv(s, cj->mpi.recv, task_subtype_gradient);
#endif
            }
          }

          /* If the foreign cell is active, we want its particles for the
           * limiter */
          if (cj_active_hydro && with_timestep_limiter) {
            scheduler_activate_recv(s, cj->mpi.recv, task_subtype_limiter);
            scheduler_activate_unpack(s, cj->mpi.unpack, task_subtype_limiter);
          }

          /* Is the foreign cell active and will need stuff from us? */
          if (cj_active_hydro) {

            struct link *l = scheduler_activate_send(
                s, ci->mpi.send, task_subtype_xv, cj_nodeID);

            /* Drift the cell which will be sent at the level at which it is
               sent, i.e. drift the cell specified in the send task (l->t)
               itself. */
            cell_activate_drift_part(l->t->ci, s);

            /* If the local cell is also active, more stuff will be needed. */
            if (ci_active_hydro) {

              scheduler_activate_send(s, ci->mpi.send, task_subtype_rho,
                                      cj_nodeID);

#ifdef EXTRA_HYDRO_LOOP
              scheduler_activate_send(s, ci->mpi.send, task_subtype_gradient,
                                      cj_nodeID);
#endif
            }
          }

          /* If the local cell is active, send its particles for the limiting.
           */
          if (ci_active_hydro && with_timestep_limiter) {
            scheduler_activate_send(s, ci->mpi.send, task_subtype_limiter,
                                    cj_nodeID);
            scheduler_activate_pack(s, ci->mpi.pack, task_subtype_limiter,
                                    cj_nodeID);
          }

          /* Propagating new star counts? */
          if (with_star_formation_sink) error("TODO");
          if (with_star_formation && with_feedback) {
            if (cj_active_hydro && cj->hydro.count > 0) {
              scheduler_activate_recv(s, cj->mpi.recv, task_subtype_sf_counts);
            }
            if (ci_active_hydro && ci->hydro.count > 0) {
              scheduler_activate_send(s, ci->mpi.send, task_subtype_sf_counts,
                                      cj_nodeID);
            }
          }
        }
#endif
#endif
      }

      /* Only interested in stars_density tasks as of here. */
      else if (t->subtype == task_subtype_stars_density) {

        /* Too much particle movement? */
        if (cell_need_rebuild_for_stars_pair(ci, cj)) *rebuild_space = 1;
        if (cell_need_rebuild_for_stars_pair(cj, ci)) *rebuild_space = 1;

#ifdef WITH_MPI
        /* Activate the send/recv tasks. */
        if (ci_nodeID != nodeID) {

          if (cj_active_stars) {
            scheduler_activate_recv(s, ci->mpi.recv, task_subtype_xv);
            scheduler_activate_recv(s, ci->mpi.recv, task_subtype_rho);
#ifdef EXTRA_STAR_LOOPS
            scheduler_activate_recv(s, ci->mpi.recv, task_subtype_part_prep1);
#endif

            /* If the local cell is active, more stuff will be needed. */
            scheduler_activate_send(s, cj->mpi.send, task_subtype_spart_density,
                                    ci_nodeID);
#ifdef EXTRA_STAR_LOOPS
            scheduler_activate_send(s, cj->mpi.send, task_subtype_spart_prep2,
                                    ci_nodeID);
#endif
            cell_activate_drift_spart(cj, s);
          }

          if (ci_active_stars) {
            scheduler_activate_recv(s, ci->mpi.recv,
                                    task_subtype_spart_density);
#ifdef EXTRA_STAR_LOOPS
            scheduler_activate_recv(s, ci->mpi.recv, task_subtype_spart_prep2);
#endif

            /* Is the foreign cell active and will need stuff from us? */
            scheduler_activate_send(s, cj->mpi.send, task_subtype_xv,
                                    ci_nodeID);
            scheduler_activate_send(s, cj->mpi.send, task_subtype_rho,
                                    ci_nodeID);
#ifdef EXTRA_STAR_LOOPS
            scheduler_activate_send(s, cj->mpi.send, task_subtype_part_prep1,
                                    ci_nodeID);
#endif

            /* Drift the cell which will be sent; note that not all sent
               particles will be drifted, only those that are needed. */
            cell_activate_drift_part(cj, s);
          }

        } else if (cj_nodeID != nodeID) {

          /* If the local cell is active, receive data from the foreign cell. */
          if (ci_active_stars) {
            scheduler_activate_recv(s, cj->mpi.recv, task_subtype_xv);
            scheduler_activate_recv(s, cj->mpi.recv, task_subtype_rho);
#ifdef EXTRA_STAR_LOOPS
            scheduler_activate_recv(s, cj->mpi.recv, task_subtype_part_prep1);
#endif

            /* If the local cell is active, more stuff will be needed. */
            scheduler_activate_send(s, ci->mpi.send, task_subtype_spart_density,
                                    cj_nodeID);
#ifdef EXTRA_STAR_LOOPS
            scheduler_activate_send(s, ci->mpi.send, task_subtype_spart_prep2,
                                    cj_nodeID);
#endif
            cell_activate_drift_spart(ci, s);
          }

          if (cj_active_stars) {
            scheduler_activate_recv(s, cj->mpi.recv,
                                    task_subtype_spart_density);
#ifdef EXTRA_STAR_LOOPS
            scheduler_activate_recv(s, cj->mpi.recv, task_subtype_spart_prep2);
#endif

            /* Is the foreign cell active and will need stuff from us? */
            scheduler_activate_send(s, ci->mpi.send, task_subtype_xv,
                                    cj_nodeID);
            scheduler_activate_send(s, ci->mpi.send, task_subtype_rho,
                                    cj_nodeID);
#ifdef EXTRA_STAR_LOOPS
            scheduler_activate_send(s, ci->mpi.send, task_subtype_part_prep1,
                                    cj_nodeID);
#endif

            /* Drift the cell which will be sent; note that not all sent
               particles will be drifted, only those that are needed. */
            cell_activate_drift_part(ci, s);
          }
        }
#endif
      }

      /* Only interested in sink_compute_formation tasks as of here. */
      else if (t->subtype == task_subtype_sink_compute_formation) {

        /* Too much particle movement? */
        if (cell_need_rebuild_for_sinks_pair(ci, cj)) *rebuild_space = 1;
        if (cell_need_rebuild_for_sinks_pair(cj, ci)) *rebuild_space = 1;

#ifdef WITH_MPI
        error("TODO");
#endif
      }

      /* Only interested in black hole density tasks as of here. */
      else if (t->subtype == task_subtype_bh_density) {

        /* Too much particle movement? */
        if (cell_need_rebuild_for_black_holes_pair(ci, cj)) *rebuild_space = 1;
        if (cell_need_rebuild_for_black_holes_pair(cj, ci)) *rebuild_space = 1;

        scheduler_activate(s, ci->hydro.super->black_holes.swallow_ghost_0);
        scheduler_activate(s, cj->hydro.super->black_holes.swallow_ghost_0);

#ifdef WITH_MPI
        /* Activate the send/recv tasks. */
        if (ci_nodeID != nodeID) {

          /* Receive the foreign parts to compute BH accretion rates and do the
           * swallowing */
          scheduler_activate_recv(s, ci->mpi.recv, task_subtype_rho);
          scheduler_activate_recv(s, ci->mpi.recv, task_subtype_part_swallow);
          scheduler_activate_recv(s, ci->mpi.recv, task_subtype_bpart_merger);

          /* Send the local BHs to tag the particles to swallow and to do
           * feedback */
          scheduler_activate_send(s, cj->mpi.send, task_subtype_bpart_rho,
                                  ci_nodeID);
          scheduler_activate_send(s, cj->mpi.send, task_subtype_bpart_feedback,
                                  ci_nodeID);

          /* Drift before you send */
          cell_activate_drift_bpart(cj, s);

          /* Receive the foreign BHs to tag particles to swallow and for
           * feedback */
          scheduler_activate_recv(s, ci->mpi.recv, task_subtype_bpart_rho);
          scheduler_activate_recv(s, ci->mpi.recv, task_subtype_bpart_feedback);

          /* Send the local part information */
          scheduler_activate_send(s, cj->mpi.send, task_subtype_rho, ci_nodeID);
          scheduler_activate_send(s, cj->mpi.send, task_subtype_part_swallow,
                                  ci_nodeID);
          scheduler_activate_send(s, cj->mpi.send, task_subtype_bpart_merger,
                                  ci_nodeID);

          /* Drift the cell which will be sent; note that not all sent
             particles will be drifted, only those that are needed. */
          cell_activate_drift_part(cj, s);

        } else if (cj_nodeID != nodeID) {

          /* Receive the foreign parts to compute BH accretion rates and do the
           * swallowing */
          scheduler_activate_recv(s, cj->mpi.recv, task_subtype_rho);
          scheduler_activate_recv(s, cj->mpi.recv, task_subtype_part_swallow);
          scheduler_activate_recv(s, cj->mpi.recv, task_subtype_bpart_merger);

          /* Send the local BHs to tag the particles to swallow and to do
           * feedback */
          scheduler_activate_send(s, ci->mpi.send, task_subtype_bpart_rho,
                                  cj_nodeID);
          scheduler_activate_send(s, ci->mpi.send, task_subtype_bpart_feedback,
                                  cj_nodeID);

          /* Drift before you send */
          cell_activate_drift_bpart(ci, s);

          /* Receive the foreign BHs to tag particles to swallow and for
           * feedback */
          scheduler_activate_recv(s, cj->mpi.recv, task_subtype_bpart_rho);
          scheduler_activate_recv(s, cj->mpi.recv, task_subtype_bpart_feedback);

          /* Send the local part information */
          scheduler_activate_send(s, ci->mpi.send, task_subtype_rho, cj_nodeID);
          scheduler_activate_send(s, ci->mpi.send, task_subtype_part_swallow,
                                  cj_nodeID);
          scheduler_activate_send(s, ci->mpi.send, task_subtype_bpart_merger,
                                  cj_nodeID);

          /* Drift the cell which will be sent; note that not all sent
             particles will be drifted, only those that are needed. */
          cell_activate_drift_part(ci, s);
        }
#endif
      }

      /* Only interested in gravity tasks as of here. */
      else if (t_subtype == task_subtype_grav) {

#ifdef WITH_MPI
        /* Activate the send/recv tasks. */
        if (ci_nodeID != nodeID) {

          /* If the local cell is active, receive data from the foreign cell. */
          if (cj_active_gravity)
            scheduler_activate_recv(s, ci->mpi.recv, task_subtype_gpart);

          /* Is the foreign cell active and will need stuff from us? */
          if (ci_active_gravity) {

            struct link *l = scheduler_activate_send(
                s, cj->mpi.send, task_subtype_gpart, ci_nodeID);

            /* Drift the cell which will be sent at the level at which it is
               sent, i.e. drift the cell specified in the send task (l->t)
               itself. */
            cell_activate_drift_gpart(l->t->ci, s);
          }

        } else if (cj_nodeID != nodeID) {

          /* If the local cell is active, receive data from the foreign cell. */
          if (ci_active_gravity)
            scheduler_activate_recv(s, cj->mpi.recv, task_subtype_gpart);

          /* Is the foreign cell active and will need stuff from us? */
          if (cj_active_gravity) {

            struct link *l = scheduler_activate_send(
                s, ci->mpi.send, task_subtype_gpart, cj_nodeID);

            /* Drift the cell which will be sent at the level at which it is
               sent, i.e. drift the cell specified in the send task (l->t)
               itself. */
            cell_activate_drift_gpart(l->t->ci, s);
          }
        }
#endif
      } /* Only interested in RT tasks as of here. */

      else if (t->subtype == task_subtype_rt_gradient) {

#ifdef WITH_MPI
        /* Activate the send/recv tasks. */
        if (ci_nodeID != nodeID) {

          /* If the local cell is active, receive data from the foreign cell. */
          if (cj_active_hydro) {
            scheduler_activate_recv(s, ci->mpi.recv, task_subtype_rt_gradient);

            if (ci_active_hydro) {
              /* We only need updates later on if the other cell is active as
               * well */
              scheduler_activate_recv(s, ci->mpi.recv,
                                      task_subtype_rt_transport);
            }
          }

          /* Is the foreign cell active and will need stuff from us? */
          if (ci_active_hydro) {

            scheduler_activate_send(s, cj->mpi.send, task_subtype_rt_gradient,
                                    ci_nodeID);

            /* Drift the cell which will be sent; note that not all sent
               particles will be drifted, only those that are needed. */
            cell_activate_drift_part(cj, s);

            if (cj_active_hydro) {
              scheduler_activate_send(s, cj->mpi.send,
                                      task_subtype_rt_transport, ci_nodeID);
            }
          }

        } else if (cj_nodeID != nodeID) {

          /* If the local cell is active, receive data from the foreign cell. */
          if (ci_active_hydro) {
            scheduler_activate_recv(s, cj->mpi.recv, task_subtype_rt_gradient);

            if (cj_active_hydro) {
              /* We only need updates later on if the other cell is active as
               * well */
              scheduler_activate_recv(s, cj->mpi.recv,
                                      task_subtype_rt_transport);
            }
          }

          /* Is the foreign cell active and will need stuff from us? */
          if (cj_active_hydro) {

            scheduler_activate_send(s, ci->mpi.send, task_subtype_rt_gradient,
                                    cj_nodeID);

            /* Drift the cell which will be sent; note that not all sent
               particles will be drifted, only those that are needed. */
            cell_activate_drift_part(ci, s);

            if (ci_active_hydro) {
              /* We only need updates later on if the other cell is active as
               * well */
              scheduler_activate_send(s, ci->mpi.send,
                                      task_subtype_rt_transport, cj_nodeID);
            }
          }
        }
#endif
      }
    }

    /* End force for hydro ? */
    else if (t_type == task_type_end_hydro_force) {

      if (cell_is_active_hydro(t->ci, e)) scheduler_activate(s, t);
    }

    /* End force for gravity ? */
    else if (t_type == task_type_end_grav_force) {

      if (cell_is_active_gravity(t->ci, e)) scheduler_activate(s, t);
    }

    /* Activate the weighting task for neutrinos */
    else if (t_type == task_type_neutrino_weight) {
      if (cell_is_active_gravity(t->ci, e)) {
        scheduler_activate(s, t);
      }
    }

    /* Kick ? */
    else if (t_type == task_type_kick1 || t_type == task_type_kick2) {

      if (cell_is_active_hydro(t->ci, e) || cell_is_active_gravity(t->ci, e) ||
          cell_is_active_stars(t->ci, e) || cell_is_active_sinks(t->ci, e) ||
          cell_is_active_black_holes(t->ci, e))
        scheduler_activate(s, t);
    }

    /* Hydro ghost tasks ? */
    else if (t_type == task_type_ghost || t_type == task_type_extra_ghost ||
             t_type == task_type_ghost_in || t_type == task_type_ghost_out) {
      if (cell_is_active_hydro(t->ci, e)) scheduler_activate(s, t);
    }

    /* csds tasks ? */
    else if (t->type == task_type_csds) {
      if (cell_is_active_hydro(t->ci, e) || cell_is_active_gravity(t->ci, e) ||
          cell_is_active_stars(t->ci, e))
        scheduler_activate(s, t);
    }

    /* Gravity stuff ? */
    else if (t_type == task_type_grav_down ||
             t_type == task_type_grav_long_range ||
             t_type == task_type_init_grav ||
             t_type == task_type_init_grav_out ||
             t_type == task_type_drift_gpart_out ||
             t_type == task_type_grav_down_in) {
      if (cell_is_active_gravity(t->ci, e)) scheduler_activate(s, t);
    }

    /* Multipole - Multipole interaction task */
    else if (t_type == task_type_grav_mm) {

      /* Local pointers. */
      const struct cell *ci = t->ci;
      const struct cell *cj = t->cj;
#ifdef WITH_MPI
      const int ci_nodeID = ci->nodeID;
      const int cj_nodeID = (cj != NULL) ? cj->nodeID : -1;
#else
      const int ci_nodeID = nodeID;
      const int cj_nodeID = nodeID;
#endif
      const int ci_active_gravity = cell_is_active_gravity_mm(ci, e);
      const int cj_active_gravity = cell_is_active_gravity_mm(cj, e);

      if ((ci_active_gravity && ci_nodeID == nodeID) ||
          (cj_active_gravity && cj_nodeID == nodeID))
        scheduler_activate(s, t);
    }

    /* Star ghost tasks ? */
    else if (t_type == task_type_stars_ghost ||
             t_type == task_type_stars_prep_ghost1 ||
             t_type == task_type_hydro_prep_ghost1 ||
             t_type == task_type_stars_prep_ghost2) {
      if (cell_need_activating_stars(t->ci, e, with_star_formation,
                                     with_star_formation_sink))
        scheduler_activate(s, t);
    }

    /* Feedback implicit tasks? */
    else if (t_type == task_type_stars_in || t_type == task_type_stars_out) {
      if (cell_need_activating_stars(t->ci, e, with_star_formation,
                                     with_star_formation_sink))
        scheduler_activate(s, t);
    }

    /* Sink implicit tasks? */
    else if (t_type == task_type_sink_in || t_type == task_type_sink_out ||
             t_type == task_type_sink_ghost) {
      if (cell_is_active_sinks(t->ci, e) || cell_is_active_hydro(t->ci, e))
        scheduler_activate(s, t);
    }

    /* Black hole ghost tasks ? */
    else if (t_type == task_type_bh_density_ghost ||
             t_type == task_type_bh_swallow_ghost1 ||
             t_type == task_type_bh_swallow_ghost2 ||
             t_type == task_type_bh_swallow_ghost3) {
      if (cell_is_active_black_holes(t->ci, e)) scheduler_activate(s, t);
    }

    /* Black holes implicit tasks? */
    else if (t_type == task_type_bh_in || t_type == task_type_bh_out) {
      if (cell_is_active_black_holes(t->ci, e)) scheduler_activate(s, t);
    }

    /* Time-step or time-step collection? */
    else if (t_type == task_type_timestep || t_type == task_type_collect) {
      t->ci->hydro.updated = 0;
      t->ci->grav.updated = 0;
      t->ci->stars.updated = 0;
      t->ci->sinks.updated = 0;
      t->ci->black_holes.updated = 0;

      if (!cell_is_empty(t->ci)) {
        if (cell_is_active_hydro(t->ci, e) ||
            cell_is_active_gravity(t->ci, e) ||
            cell_is_active_stars(t->ci, e) || cell_is_active_sinks(t->ci, e) ||
            cell_is_active_black_holes(t->ci, e))
          scheduler_activate(s, t);
      }
    }

    else if ((t_type == task_type_send && t_subtype == task_subtype_tend) ||
             (t_type == task_type_recv && t_subtype == task_subtype_tend)) {
      if (!cell_is_empty(t->ci)) {
        scheduler_activate(s, t);
      }
    }

    /* Subgrid tasks: cooling */
    else if (t_type == task_type_cooling || t_type == task_type_cooling_in ||
             t_type == task_type_cooling_out) {
      if (cell_is_active_hydro(t->ci, e)) scheduler_activate(s, t);
    }

    /* Subgrid tasks: star formation */
    else if (t_type == task_type_star_formation) {
      if (cell_is_active_hydro(t->ci, e)) {
        cell_activate_star_formation_tasks(t->ci, s, with_feedback);
        cell_activate_super_spart_drifts(t->ci, s);
      }
    }

    /* Subgrid tasks: star formation from sinks */
    else if (t_type == task_type_star_formation_sink) {
      if (cell_is_active_hydro(t->ci, e) || cell_is_active_sinks(t->ci, e)) {
        cell_activate_star_formation_sink_tasks(t->ci, s, with_feedback);
        cell_activate_super_spart_drifts(t->ci, s);
      }
    }

    /* Radiative transfer implicit tasks */
    else if (t->type == task_type_rt_in) {
      if (cell_is_active_hydro(t->ci, e) ||
          cell_need_activating_stars(t->ci, e, with_star_formation,
                                     with_star_formation_sink))
        scheduler_activate(s, t);
    }

    else if (t->type == task_type_rt_ghost1 || t->type == task_type_rt_ghost2 ||
             t->type == task_type_rt_transport_out ||
             t->type == task_type_rt_tchem || t->type == task_type_rt_out) {
      if (cell_is_active_hydro(t->ci, e)) scheduler_activate(s, t);
    }

    /* Subgrid tasks: sink formation */
    else if (t_type == task_type_sink_formation) {
      if (with_star_formation_sink && t->ci->hydro.count > 0 &&
          cell_is_active_hydro(t->ci, e)) {
        cell_activate_sink_formation_tasks(t->ci, s);
        cell_activate_super_sink_drifts(t->ci, s);
      }
    }
  }
}

/**
 * @brief Mark tasks to be un-skipped and set the sort flags accordingly.
 *
 * @return 1 if the space has to be rebuilt, 0 otherwise.
 */
int engine_marktasks(struct engine *e) {

  struct scheduler *s = &e->sched;
  const ticks tic = getticks();
  int rebuild_space = 0;

  /* Run through the tasks and mark as skip or not. */
  size_t extra_data[3] = {(size_t)e, (size_t)rebuild_space, (size_t)&e->sched};
  threadpool_map(&e->threadpool, engine_marktasks_mapper, s->tasks, s->nr_tasks,
                 sizeof(struct task), threadpool_auto_chunk_size, extra_data);
  rebuild_space = extra_data[1];

  if (e->verbose)
    message("took %.3f %s.", clocks_from_ticks(getticks() - tic),
            clocks_getunit());

  /* All is well... */
  return rebuild_space;
}<|MERGE_RESOLUTION|>--- conflicted
+++ resolved
@@ -52,11 +52,7 @@
 #include "error.h"
 #include "feedback.h"
 #include "proxy.h"
-<<<<<<< HEAD
-#include "rt_active.h"
 #include "space_getsid.h"
-=======
->>>>>>> b00d983a
 #include "timers.h"
 
 /**
