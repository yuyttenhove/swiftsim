/*******************************************************************************
 * This file is part of SWIFT.
 * Coypright (c) 2018 Matthieu Schaller (schaller@strw.leidenuniv.nl)
 *
 * This program is free software: you can redistribute it and/or modify
 * it under the terms of the GNU Lesser General Public License as published
 * by the Free Software Foundation, either version 3 of the License, or
 * (at your option) any later version.
 *
 * This program is distributed in the hope that it will be useful,
 * but WITHOUT ANY WARRANTY; without even the implied warranty of
 * MERCHANTABILITY or FITNESS FOR A PARTICULAR PURPOSE.  See the
 * GNU General Public License for more details.
 *
 * You should have received a copy of the GNU Lesser General Public License
 * along with this program.  If not, see <http://www.gnu.org/licenses/>.
 *
 ******************************************************************************/
#ifndef SWIFT_DEFAULT_BLACK_HOLES_PROPERTIES_H
#define SWIFT_DEFAULT_BLACK_HOLES_PROPERTIES_H

#include "chemistry.h"
#include "hydro_properties.h"

/**
 * @brief Properties of the black hole scheme.
 *
 * In this default scheme, we only have the properties
 * required by the neighbour search.
 */
struct black_holes_props {

  /*! Resolution parameter */
  float eta_neighbours;

  /*! Target weightd number of neighbours (for info only)*/
  float target_neighbours;

  /*! Smoothing length tolerance */
  float h_tolerance;

  /*! Tolerance on neighbour number  (for info only)*/
  float delta_neighbours;

  /*! Maximal number of iterations to converge h */
  int max_smoothing_iterations;

  /*! Maximal change of h over one time-step */
  float log_max_h_change;

<<<<<<< HEAD
  /*! Use nibbling? */
  int use_nibbling;
  
=======
  /*! Use nibbling? (Always set to 0 in the default model) */
  int use_nibbling;
>>>>>>> ba201ba2
};

/**
 * @brief Initialise the black hole properties from the parameter file.
 *
 * We read the defaults from the hydro properties.
 *
 * @param bp The #black_holes_props.
 * @param phys_const The physical constants in the internal unit system.
 * @param us The internal unit system.
 * @param params The parsed parameters.
 * @param hydro_props The already read-in properties of the hydro scheme.
 * @param cosmo The cosmological model.
 */
static INLINE void black_holes_props_init(struct black_holes_props *bp,
                                          const struct phys_const *phys_const,
                                          const struct unit_system *us,
                                          struct swift_params *params,
                                          const struct hydro_props *hydro_props,
                                          const struct cosmology *cosmo) {

  /* Kernel properties */
  bp->eta_neighbours = parser_get_opt_param_float(
      params, "BlackHoles:resolution_eta", hydro_props->eta_neighbours);

  /* Tolerance for the smoothing length Newton-Raphson scheme */
  bp->h_tolerance = parser_get_opt_param_float(params, "BlackHoles:h_tolerance",
                                               hydro_props->h_tolerance);

  /* Get derived properties */
  bp->target_neighbours = pow_dimension(bp->eta_neighbours) * kernel_norm;
  const float delta_eta = bp->eta_neighbours * (1.f + bp->h_tolerance);
  bp->delta_neighbours =
      (pow_dimension(delta_eta) - pow_dimension(bp->eta_neighbours)) *
      kernel_norm;

  /* Number of iterations to converge h */
  bp->max_smoothing_iterations =
      parser_get_opt_param_int(params, "BlackHoles:max_ghost_iterations",
                               hydro_props->max_smoothing_iterations);

  /* Time integration properties */
  const float max_volume_change =
      parser_get_opt_param_float(params, "BlackHoles:max_volume_change", -1);
  if (max_volume_change == -1)
    bp->log_max_h_change = hydro_props->log_max_h_change;
  else
    bp->log_max_h_change = logf(powf(max_volume_change, hydro_dimension_inv));

<<<<<<< HEAD
=======
  /* No nibbling in this default model! */
>>>>>>> ba201ba2
  bp->use_nibbling = 0;
}

/**
 * @brief Write a black_holes_props struct to the given FILE as a stream of
 * bytes.
 *
 * @param props the black hole properties struct
 * @param stream the file stream
 */
INLINE static void black_holes_struct_dump(
    const struct black_holes_props *props, FILE *stream) {
  restart_write_blocks((void *)props, sizeof(struct black_holes_props), 1,
                       stream, "black_holes props", "black holes props");
}

/**
 * @brief Restore a black_holes_props struct from the given FILE as a stream of
 * bytes.
 *
 * @param props the black hole properties struct
 * @param stream the file stream
 */
INLINE static void black_holes_struct_restore(
    const struct black_holes_props *props, FILE *stream) {
  restart_read_blocks((void *)props, sizeof(struct black_holes_props), 1,
                      stream, NULL, "black holes props");
}

#endif /* SWIFT_DEFAULT_BLACK_HOLES_PROPERTIES_H */<|MERGE_RESOLUTION|>--- conflicted
+++ resolved
@@ -48,14 +48,8 @@
   /*! Maximal change of h over one time-step */
   float log_max_h_change;
 
-<<<<<<< HEAD
-  /*! Use nibbling? */
-  int use_nibbling;
-  
-=======
   /*! Use nibbling? (Always set to 0 in the default model) */
   int use_nibbling;
->>>>>>> ba201ba2
 };
 
 /**
@@ -105,10 +99,7 @@
   else
     bp->log_max_h_change = logf(powf(max_volume_change, hydro_dimension_inv));
 
-<<<<<<< HEAD
-=======
   /* No nibbling in this default model! */
->>>>>>> ba201ba2
   bp->use_nibbling = 0;
 }
 
