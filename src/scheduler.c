/*******************************************************************************
 * This file is part of SWIFT.
 * Copyright (c) 2012 Pedro Gonnet (pedro.gonnet@durham.ac.uk)
 *                    Matthieu Schaller (matthieu.schaller@durham.ac.uk)
 *               2016 Peter W. Draper (p.w.draper@durham.ac.uk)
 *
 * This program is free software: you can redistribute it and/or modify
 * it under the terms of the GNU Lesser General Public License as published
 * by the Free Software Foundation, either version 3 of the License, or
 * (at your option) any later version.
 *
 * This program is distributed in the hope that it will be useful,
 * but WITHOUT ANY WARRANTY; without even the implied warranty of
 * MERCHANTABILITY or FITNESS FOR A PARTICULAR PURPOSE.  See the
 * GNU General Public License for more details.
 *
 * You should have received a copy of the GNU Lesser General Public License
 * along with this program.  If not, see <http://www.gnu.org/licenses/>.
 *
 ******************************************************************************/

/* Config parameters. */
#include "../config.h"

/* Some standard headers. */
#include <limits.h>
#include <math.h>
#include <pthread.h>
#include <stdio.h>
#include <stdlib.h>
#include <string.h>

/* MPI headers. */
#ifdef WITH_MPI
#include <mpi.h>
#endif

/* This object's header. */
#include "scheduler.h"

/* Local headers. */
#include "atomic.h"
#include "cycle.h"
#include "engine.h"
#include "error.h"
#include "intrinsics.h"
#include "kernel_hydro.h"
#include "queue.h"
#include "sort_part.h"
#include "space.h"
#include "task.h"
#include "timers.h"
#include "version.h"

/**
 * @brief Re-set the list of active tasks.
 */
void scheduler_clear_active(struct scheduler *s) { s->active_count = 0; }

/**
 * @brief Add an unlock_task to the given task.
 *
 * @param s The #scheduler.
 * @param ta The unlocking #task.
 * @param tb The #task that will be unlocked.
 */
void scheduler_addunlock(struct scheduler *s, struct task *ta,
                         struct task *tb) {
#ifdef SWIFT_DEBUG_CHECKS
  if (ta == NULL) error("Unlocking task is NULL.");
  if (tb == NULL) error("Unlocked task is NULL.");
#endif

  /* Get an index at which to store this unlock. */
  const int ind = atomic_inc(&s->nr_unlocks);

  /* Does the buffer need to be grown? */
  if (ind == s->size_unlocks) {
    /* Allocate the new buffer. */
    struct task **unlocks_new;
    int *unlock_ind_new;
    const int size_unlocks_new = s->size_unlocks * 2;
    if ((unlocks_new = (struct task **)malloc(sizeof(struct task *) *
                                              size_unlocks_new)) == NULL ||
        (unlock_ind_new = (int *)malloc(sizeof(int) * size_unlocks_new)) ==
            NULL)
      error("Failed to re-allocate unlocks.");

    /* Wait for all writes to the old buffer to complete. */
    while (s->completed_unlock_writes < ind)
      ;

    /* Copy the buffers. */
    memcpy(unlocks_new, s->unlocks, sizeof(struct task *) * ind);
    memcpy(unlock_ind_new, s->unlock_ind, sizeof(int) * ind);
    free(s->unlocks);
    free(s->unlock_ind);
    s->unlocks = unlocks_new;
    s->unlock_ind = unlock_ind_new;

    /* Publish the new buffer size. */
    s->size_unlocks = size_unlocks_new;
  }

  /* Wait for there to actually be space at my index. */
  while (ind > s->size_unlocks)
    ;

  /* Write the unlock to the scheduler. */
  s->unlocks[ind] = tb;
  s->unlock_ind[ind] = ta - s->tasks;
  atomic_inc(&s->completed_unlock_writes);
}

/**
 * @brief Write a dot file with the task dependencies.
 *
 * Run plot_task_dependencies.sh for an example of how to use it
 * to generate the figure.
 *
 * @param s The #scheduler we are working in.
 * @param verbose Are we verbose about this?
 */
void scheduler_write_dependencies(struct scheduler *s, int verbose) {

  const ticks tic = getticks();

  /* Conservative number of dependencies per task type */
  const int max_nber_dep = 128;

  /* Number of possible relations between tasks */
  const int nber_relation =
      2 * task_type_count * task_subtype_count * max_nber_dep;

  /* To get the table of max_nber_dep for a task:
   * ind = (ta * task_subtype_count + sa) * max_nber_dep * 2
   * where ta is the value of task_type and sa is the value of
   * task_subtype  */
  int *table = malloc(nber_relation * sizeof(int));
  if (table == NULL)
    error("Error allocating memory for task-dependency graph.");

  /* Reset everything */
  for (int i = 0; i < nber_relation; i++) table[i] = -1;

  /* Create file */
  char filename[200] = "dependency_graph.dot";
  FILE *f = fopen(filename, "w");
  if (f == NULL) error("Error opening dependency graph file.");

  /* Write header */
  fprintf(f, "digraph task_dep {\n");
  fprintf(f, "label=\"Task dependencies for SWIFT %s\"", git_revision());
  fprintf(f, "\t compound=true;\n");
  fprintf(f, "\t ratio=0.66;\n");
  fprintf(f, "\t node[nodesep=0.15];\n");

  /* loop over all tasks */
  for (int i = 0; i < s->nr_tasks; i++) {
    const struct task *ta = &s->tasks[i];

    /* and their dependencies */
    for (int j = 0; j < ta->nr_unlock_tasks; j++) {
      const struct task *tb = ta->unlock_tasks[j];

      /* check if dependency already written */
      int written = 0;

      /* Current index */
      int ind = ta->type * task_subtype_count + ta->subtype;
      ind *= 2 * max_nber_dep;

      int k = 0;
      int *cur = &table[ind];
      while (k < max_nber_dep) {

        /* not written yet */
        if (cur[0] == -1) {
          cur[0] = tb->type;
          cur[1] = tb->subtype;
          break;
        }

        /* already written */
        if (cur[0] == tb->type && cur[1] == tb->subtype) {
          written = 1;
          break;
        }

        k += 1;
        cur = &cur[3];
      }

      /* max_nber_dep is too small */
      if (k == max_nber_dep)
        error("Not enough memory, please increase max_nber_dep");

      /* Not written yet => write it */
      if (!written) {

        /* text to write */
        char ta_name[200];
        char tb_name[200];

        /* construct line */
        if (ta->subtype == task_subtype_none)
          sprintf(ta_name, "%s", taskID_names[ta->type]);
        else
          sprintf(ta_name, "\"%s %s\"", taskID_names[ta->type],
                  subtaskID_names[ta->subtype]);

        if (tb->subtype == task_subtype_none)
          sprintf(tb_name, "%s", taskID_names[tb->type]);
        else
          sprintf(tb_name, "\"%s %s\"", taskID_names[tb->type],
                  subtaskID_names[tb->subtype]);

        /* Write to the ffile */
        fprintf(f, "\t %s->%s;\n", ta_name, tb_name);
      }
    }
  }

  /* Be clean */
  fprintf(f, "}");
  fclose(f);
  free(table);

  if (verbose)
    message("Printing task graph took %.3f %s.",
            clocks_from_ticks(getticks() - tic), clocks_getunit());
}

/**
 * @brief Split a hydrodynamic task if too large.
 *
 * @param t The #task
 * @param s The #scheduler we are working in.
 */
static void scheduler_splittask_hydro(struct task *t, struct scheduler *s) {

  /* Iterate on this task until we're done with it. */
  int redo = 1;
  while (redo) {

    /* Reset the redo flag. */
    redo = 0;

    /* Non-splittable task? */
    if ((t->ci == NULL) || (t->type == task_type_pair && t->cj == NULL) ||
        t->ci->count == 0 || (t->cj != NULL && t->cj->count == 0)) {
      t->type = task_type_none;
      t->subtype = task_subtype_none;
      t->cj = NULL;
      t->skip = 1;
      break;
    }

    /* Self-interaction? */
    if (t->type == task_type_self) {

      /* Get a handle on the cell involved. */
      struct cell *ci = t->ci;

      /* Foreign task? */
      if (ci->nodeID != s->nodeID) {
        t->skip = 1;
        break;
      }

      /* Is this cell even split and the task does not violate h ? */
      if (cell_can_split_self_task(ci)) {

        /* Make a sub? */
        if (scheduler_dosub && ci->count < space_subsize_self) {

          /* convert to a self-subtask. */
          t->type = task_type_sub_self;

          /* Otherwise, make tasks explicitly. */
        } else {

          /* Take a step back (we're going to recycle the current task)... */
          redo = 1;

          /* Add the self tasks. */
          int first_child = 0;
          while (ci->progeny[first_child] == NULL) first_child++;
          t->ci = ci->progeny[first_child];
          for (int k = first_child + 1; k < 8; k++)
            if (ci->progeny[k] != NULL && ci->progeny[k]->count)
              scheduler_splittask_hydro(
                  scheduler_addtask(s, task_type_self, t->subtype, 0, 0,
                                    ci->progeny[k], NULL),
                  s);

          /* Make a task for each pair of progeny */
          for (int j = 0; j < 8; j++)
            if (ci->progeny[j] != NULL && ci->progeny[j]->count)
              for (int k = j + 1; k < 8; k++)
                if (ci->progeny[k] != NULL && ci->progeny[k]->count)
                  scheduler_splittask_hydro(
                      scheduler_addtask(s, task_type_pair, t->subtype,
                                        sub_sid_flag[j][k], 0, ci->progeny[j],
                                        ci->progeny[k]),
                      s);
        }
      } /* Cell is split */

    } /* Self interaction */

    /* Pair interaction? */
    else if (t->type == task_type_pair) {

      /* Get a handle on the cells involved. */
      struct cell *ci = t->ci;
      struct cell *cj = t->cj;

      /* Foreign task? */
      if (ci->nodeID != s->nodeID && cj->nodeID != s->nodeID) {
        t->skip = 1;
        break;
      }

      /* Get the sort ID, use space_getsid and not t->flags
         to make sure we get ci and cj swapped if needed. */
      double shift[3];
      const int sid = space_getsid(s->space, &ci, &cj, shift);

      /* Should this task be split-up? */
      if (cell_can_split_pair_task(ci) && cell_can_split_pair_task(cj)) {

        /* Replace by a single sub-task? */
        if (scheduler_dosub && /* Use division to avoid integer overflow. */
            ci->count * sid_scale[sid] < space_subsize_pair / cj->count &&
            !sort_is_corner(sid)) {

          /* Make this task a sub task. */
          t->type = task_type_sub_pair;

          /* Otherwise, split it. */
        } else {

          /* Take a step back (we're going to recycle the current task)... */
          redo = 1;

          /* For each different sorting type... */
          switch (sid) {

            case 0: /* (  1 ,  1 ,  1 ) */
              t->ci = ci->progeny[7];
              t->cj = cj->progeny[0];
              t->flags = 0;
              break;

            case 1: /* (  1 ,  1 ,  0 ) */
              t->ci = ci->progeny[6];
              t->cj = cj->progeny[0];
              t->flags = 1;
              scheduler_splittask_hydro(
                  scheduler_addtask(s, task_type_pair, t->subtype, 1, 0,
                                    ci->progeny[7], cj->progeny[1]),
                  s);
              scheduler_splittask_hydro(
                  scheduler_addtask(s, task_type_pair, t->subtype, 0, 0,
                                    ci->progeny[6], cj->progeny[1]),
                  s);
              scheduler_splittask_hydro(
                  scheduler_addtask(s, task_type_pair, t->subtype, 2, 0,
                                    ci->progeny[7], cj->progeny[0]),
                  s);
              break;

            case 2: /* (  1 ,  1 , -1 ) */
              t->ci = ci->progeny[6];
              t->cj = cj->progeny[1];
              t->flags = 2;
              break;

            case 3: /* (  1 ,  0 ,  1 ) */
              t->ci = ci->progeny[5];
              t->cj = cj->progeny[0];
              t->flags = 3;
              scheduler_splittask_hydro(
                  scheduler_addtask(s, task_type_pair, t->subtype, 3, 0,
                                    ci->progeny[7], cj->progeny[2]),
                  s);
              scheduler_splittask_hydro(
                  scheduler_addtask(s, task_type_pair, t->subtype, 0, 0,
                                    ci->progeny[5], cj->progeny[2]),
                  s);
              scheduler_splittask_hydro(
                  scheduler_addtask(s, task_type_pair, t->subtype, 6, 0,
                                    ci->progeny[7], cj->progeny[0]),
                  s);
              break;

            case 4: /* (  1 ,  0 ,  0 ) */
              t->ci = ci->progeny[4];
              t->cj = cj->progeny[0];
              t->flags = 4;
              scheduler_splittask_hydro(
                  scheduler_addtask(s, task_type_pair, t->subtype, 5, 0,
                                    ci->progeny[5], cj->progeny[0]),
                  s);
              scheduler_splittask_hydro(
                  scheduler_addtask(s, task_type_pair, t->subtype, 7, 0,
                                    ci->progeny[6], cj->progeny[0]),
                  s);
              scheduler_splittask_hydro(
                  scheduler_addtask(s, task_type_pair, t->subtype, 8, 0,
                                    ci->progeny[7], cj->progeny[0]),
                  s);
              scheduler_splittask_hydro(
                  scheduler_addtask(s, task_type_pair, t->subtype, 3, 0,
                                    ci->progeny[4], cj->progeny[1]),
                  s);
              scheduler_splittask_hydro(
                  scheduler_addtask(s, task_type_pair, t->subtype, 4, 0,
                                    ci->progeny[5], cj->progeny[1]),
                  s);
              scheduler_splittask_hydro(
                  scheduler_addtask(s, task_type_pair, t->subtype, 6, 0,
                                    ci->progeny[6], cj->progeny[1]),
                  s);
              scheduler_splittask_hydro(
                  scheduler_addtask(s, task_type_pair, t->subtype, 7, 0,
                                    ci->progeny[7], cj->progeny[1]),
                  s);
              scheduler_splittask_hydro(
                  scheduler_addtask(s, task_type_pair, t->subtype, 1, 0,
                                    ci->progeny[4], cj->progeny[2]),
                  s);
              scheduler_splittask_hydro(
                  scheduler_addtask(s, task_type_pair, t->subtype, 2, 0,
                                    ci->progeny[5], cj->progeny[2]),
                  s);
              scheduler_splittask_hydro(
                  scheduler_addtask(s, task_type_pair, t->subtype, 4, 0,
                                    ci->progeny[6], cj->progeny[2]),
                  s);
              scheduler_splittask_hydro(
                  scheduler_addtask(s, task_type_pair, t->subtype, 5, 0,
                                    ci->progeny[7], cj->progeny[2]),
                  s);
              scheduler_splittask_hydro(
                  scheduler_addtask(s, task_type_pair, t->subtype, 0, 0,
                                    ci->progeny[4], cj->progeny[3]),
                  s);
              scheduler_splittask_hydro(
                  scheduler_addtask(s, task_type_pair, t->subtype, 1, 0,
                                    ci->progeny[5], cj->progeny[3]),
                  s);
              scheduler_splittask_hydro(
                  scheduler_addtask(s, task_type_pair, t->subtype, 3, 0,
                                    ci->progeny[6], cj->progeny[3]),
                  s);
              scheduler_splittask_hydro(
                  scheduler_addtask(s, task_type_pair, t->subtype, 4, 0,
                                    ci->progeny[7], cj->progeny[3]),
                  s);
              break;

            case 5: /* (  1 ,  0 , -1 ) */
              t->ci = ci->progeny[4];
              t->cj = cj->progeny[1];
              t->flags = 5;
              scheduler_splittask_hydro(
                  scheduler_addtask(s, task_type_pair, t->subtype, 5, 0,
                                    ci->progeny[6], cj->progeny[3]),
                  s);
              scheduler_splittask_hydro(
                  scheduler_addtask(s, task_type_pair, t->subtype, 2, 0,
                                    ci->progeny[4], cj->progeny[3]),
                  s);
              scheduler_splittask_hydro(
                  scheduler_addtask(s, task_type_pair, t->subtype, 8, 0,
                                    ci->progeny[6], cj->progeny[1]),
                  s);
              break;

            case 6: /* (  1 , -1 ,  1 ) */
              t->ci = ci->progeny[5];
              t->cj = cj->progeny[2];
              t->flags = 6;
              break;

            case 7: /* (  1 , -1 ,  0 ) */
              t->ci = ci->progeny[4];
              t->cj = cj->progeny[3];
              t->flags = 6;
              scheduler_splittask_hydro(
                  scheduler_addtask(s, task_type_pair, t->subtype, 8, 0,
                                    ci->progeny[5], cj->progeny[2]),
                  s);
              scheduler_splittask_hydro(
                  scheduler_addtask(s, task_type_pair, t->subtype, 7, 0,
                                    ci->progeny[4], cj->progeny[2]),
                  s);
              scheduler_splittask_hydro(
                  scheduler_addtask(s, task_type_pair, t->subtype, 7, 0,
                                    ci->progeny[5], cj->progeny[3]),
                  s);
              break;

            case 8: /* (  1 , -1 , -1 ) */
              t->ci = ci->progeny[4];
              t->cj = cj->progeny[3];
              t->flags = 8;
              break;

            case 9: /* (  0 ,  1 ,  1 ) */
              t->ci = ci->progeny[3];
              t->cj = cj->progeny[0];
              t->flags = 9;
              scheduler_splittask_hydro(
                  scheduler_addtask(s, task_type_pair, t->subtype, 9, 0,
                                    ci->progeny[7], cj->progeny[4]),
                  s);
              scheduler_splittask_hydro(
                  scheduler_addtask(s, task_type_pair, t->subtype, 0, 0,
                                    ci->progeny[3], cj->progeny[4]),
                  s);
              scheduler_splittask_hydro(
                  scheduler_addtask(s, task_type_pair, t->subtype, 8, 0,
                                    ci->progeny[7], cj->progeny[0]),
                  s);
              break;

            case 10: /* (  0 ,  1 ,  0 ) */
              t->ci = ci->progeny[2];
              t->cj = cj->progeny[0];
              t->flags = 10;
              scheduler_splittask_hydro(
                  scheduler_addtask(s, task_type_pair, t->subtype, 11, 0,
                                    ci->progeny[3], cj->progeny[0]),
                  s);
              scheduler_splittask_hydro(
                  scheduler_addtask(s, task_type_pair, t->subtype, 7, 0,
                                    ci->progeny[6], cj->progeny[0]),
                  s);
              scheduler_splittask_hydro(
                  scheduler_addtask(s, task_type_pair, t->subtype, 6, 0,
                                    ci->progeny[7], cj->progeny[0]),
                  s);
              scheduler_splittask_hydro(
                  scheduler_addtask(s, task_type_pair, t->subtype, 9, 0,
                                    ci->progeny[2], cj->progeny[1]),
                  s);
              scheduler_splittask_hydro(
                  scheduler_addtask(s, task_type_pair, t->subtype, 10, 0,
                                    ci->progeny[3], cj->progeny[1]),
                  s);
              scheduler_splittask_hydro(
                  scheduler_addtask(s, task_type_pair, t->subtype, 8, 0,
                                    ci->progeny[6], cj->progeny[1]),
                  s);
              scheduler_splittask_hydro(
                  scheduler_addtask(s, task_type_pair, t->subtype, 7, 0,
                                    ci->progeny[7], cj->progeny[1]),
                  s);
              scheduler_splittask_hydro(
                  scheduler_addtask(s, task_type_pair, t->subtype, 1, 0,
                                    ci->progeny[2], cj->progeny[4]),
                  s);
              scheduler_splittask_hydro(
                  scheduler_addtask(s, task_type_pair, t->subtype, 2, 0,
                                    ci->progeny[3], cj->progeny[4]),
                  s);
              scheduler_splittask_hydro(
                  scheduler_addtask(s, task_type_pair, t->subtype, 10, 0,
                                    ci->progeny[6], cj->progeny[4]),
                  s);
              scheduler_splittask_hydro(
                  scheduler_addtask(s, task_type_pair, t->subtype, 11, 0,
                                    ci->progeny[7], cj->progeny[4]),
                  s);
              scheduler_splittask_hydro(
                  scheduler_addtask(s, task_type_pair, t->subtype, 0, 0,
                                    ci->progeny[2], cj->progeny[5]),
                  s);
              scheduler_splittask_hydro(
                  scheduler_addtask(s, task_type_pair, t->subtype, 1, 0,
                                    ci->progeny[3], cj->progeny[5]),
                  s);
              scheduler_splittask_hydro(
                  scheduler_addtask(s, task_type_pair, t->subtype, 9, 0,
                                    ci->progeny[6], cj->progeny[5]),
                  s);
              scheduler_splittask_hydro(
                  scheduler_addtask(s, task_type_pair, t->subtype, 10, 0,
                                    ci->progeny[7], cj->progeny[5]),
                  s);
              break;

            case 11: /* (  0 ,  1 , -1 ) */
              t->ci = ci->progeny[2];
              t->cj = cj->progeny[1];
              t->flags = 11;
              scheduler_splittask_hydro(
                  scheduler_addtask(s, task_type_pair, t->subtype, 11, 0,
                                    ci->progeny[6], cj->progeny[5]),
                  s);
              scheduler_splittask_hydro(
                  scheduler_addtask(s, task_type_pair, t->subtype, 2, 0,
                                    ci->progeny[2], cj->progeny[5]),
                  s);
              scheduler_splittask_hydro(
                  scheduler_addtask(s, task_type_pair, t->subtype, 6, 0,
                                    ci->progeny[6], cj->progeny[1]),
                  s);
              break;

            case 12: /* (  0 ,  0 ,  1 ) */
              t->ci = ci->progeny[1];
              t->cj = cj->progeny[0];
              t->flags = 12;
              scheduler_splittask_hydro(
                  scheduler_addtask(s, task_type_pair, t->subtype, 11, 0,
                                    ci->progeny[3], cj->progeny[0]),
                  s);
              scheduler_splittask_hydro(
                  scheduler_addtask(s, task_type_pair, t->subtype, 5, 0,
                                    ci->progeny[5], cj->progeny[0]),
                  s);
              scheduler_splittask_hydro(
                  scheduler_addtask(s, task_type_pair, t->subtype, 2, 0,
                                    ci->progeny[7], cj->progeny[0]),
                  s);
              scheduler_splittask_hydro(
                  scheduler_addtask(s, task_type_pair, t->subtype, 9, 0,
                                    ci->progeny[1], cj->progeny[2]),
                  s);
              scheduler_splittask_hydro(
                  scheduler_addtask(s, task_type_pair, t->subtype, 12, 0,
                                    ci->progeny[3], cj->progeny[2]),
                  s);
              scheduler_splittask_hydro(
                  scheduler_addtask(s, task_type_pair, t->subtype, 8, 0,
                                    ci->progeny[5], cj->progeny[2]),
                  s);
              scheduler_splittask_hydro(
                  scheduler_addtask(s, task_type_pair, t->subtype, 5, 0,
                                    ci->progeny[7], cj->progeny[2]),
                  s);
              scheduler_splittask_hydro(
                  scheduler_addtask(s, task_type_pair, t->subtype, 3, 0,
                                    ci->progeny[1], cj->progeny[4]),
                  s);
              scheduler_splittask_hydro(
                  scheduler_addtask(s, task_type_pair, t->subtype, 6, 0,
                                    ci->progeny[3], cj->progeny[4]),
                  s);
              scheduler_splittask_hydro(
                  scheduler_addtask(s, task_type_pair, t->subtype, 12, 0,
                                    ci->progeny[5], cj->progeny[4]),
                  s);
              scheduler_splittask_hydro(
                  scheduler_addtask(s, task_type_pair, t->subtype, 11, 0,
                                    ci->progeny[7], cj->progeny[4]),
                  s);
              scheduler_splittask_hydro(
                  scheduler_addtask(s, task_type_pair, t->subtype, 0, 0,
                                    ci->progeny[1], cj->progeny[6]),
                  s);
              scheduler_splittask_hydro(
                  scheduler_addtask(s, task_type_pair, t->subtype, 3, 0,
                                    ci->progeny[3], cj->progeny[6]),
                  s);
              scheduler_splittask_hydro(
                  scheduler_addtask(s, task_type_pair, t->subtype, 9, 0,
                                    ci->progeny[5], cj->progeny[6]),
                  s);
              scheduler_splittask_hydro(
                  scheduler_addtask(s, task_type_pair, t->subtype, 12, 0,
                                    ci->progeny[7], cj->progeny[6]),
                  s);
              break;
          } /* switch(sid) */
        }

        /* Otherwise, break it up if it is too large? */
      } else if (scheduler_doforcesplit && ci->split && cj->split &&
                 (ci->count > space_maxsize / cj->count)) {

        // message( "force splitting pair with %i and %i parts." , ci->count ,
        // cj->count );

        /* Replace the current task. */
        t->type = task_type_none;

        for (int j = 0; j < 8; j++)
          if (ci->progeny[j] != NULL && ci->progeny[j]->count)
            for (int k = 0; k < 8; k++)
              if (cj->progeny[k] != NULL && cj->progeny[k]->count) {
                struct task *tl =
                    scheduler_addtask(s, task_type_pair, t->subtype, 0, 0,
                                      ci->progeny[j], cj->progeny[k]);
                scheduler_splittask_hydro(tl, s);
                tl->flags = space_getsid(s->space, &t->ci, &t->cj, shift);
              }
      }
    } /* pair interaction? */
  }   /* iterate over the current task. */
}

/**
 * @brief Split a gravity task if too large.
 *
 * @param t The #task
 * @param s The #scheduler we are working in.
 */
static void scheduler_splittask_gravity(struct task *t, struct scheduler *s) {

  /* Iterate on this task until we're done with it. */
  int redo = 1;
  while (redo) {

    /* Reset the redo flag. */
    redo = 0;

    /* Non-splittable task? */
    if ((t->ci == NULL) || (t->type == task_type_pair && t->cj == NULL)) {
      t->type = task_type_none;
      t->subtype = task_subtype_none;
      t->cj = NULL;
      t->skip = 1;
      break;
    }

    /* Self-interaction? */
    if (t->type == task_type_self) {

      /* Get a handle on the cell involved. */
      struct cell *ci = t->ci;

      /* Foreign task? */
      if (ci->nodeID != s->nodeID) {
        t->skip = 1;
        break;
      }

      /* Should we split this task? */
      if (ci->split && ci->gcount > space_subsize_self_grav) {

        /* Take a step back (we're going to recycle the current task)... */
        redo = 1;

        /* Add the self tasks. */
        int first_child = 0;
        while (ci->progeny[first_child] == NULL) first_child++;
        t->ci = ci->progeny[first_child];
        for (int k = first_child + 1; k < 8; k++)
          if (ci->progeny[k] != NULL)
            scheduler_splittask_gravity(
                scheduler_addtask(s, task_type_self, t->subtype, 0, 0,
                                  ci->progeny[k], NULL),
                s);

        /* Make a task for each pair of progeny */
        if (t->subtype != task_subtype_external_grav) {
          for (int j = 0; j < 8; j++)
            if (ci->progeny[j] != NULL)
              for (int k = j + 1; k < 8; k++)
                if (ci->progeny[k] != NULL)
                  scheduler_splittask_gravity(
                      scheduler_addtask(s, task_type_pair, t->subtype,
                                        sub_sid_flag[j][k], 0, ci->progeny[j],
                                        ci->progeny[k]),
                      s);
        }
      } /* Cell is split */

    } /* Self interaction */

    /* Pair interaction? */
    else if (t->type == task_type_pair) {

      /* Get a handle on the cells involved. */
      struct cell *ci = t->ci;
      struct cell *cj = t->cj;

      /* Foreign task? */
      if (ci->nodeID != s->nodeID && cj->nodeID != s->nodeID) {
        t->skip = 1;
        break;
      }
    } /* pair interaction? */
  }   /* iterate over the current task. */
}

/**
 * @brief Mapper function to split tasks that may be too large.
 *
 * @param map_data the tasks to process
 * @param num_elements the number of tasks.
 * @param extra_data The #scheduler we are working in.
 */
void scheduler_splittasks_mapper(void *map_data, int num_elements,
                                 void *extra_data) {

  /* Extract the parameters. */
  struct scheduler *s = (struct scheduler *)extra_data;
  struct task *tasks = (struct task *)map_data;

  for (int ind = 0; ind < num_elements; ind++) {
    struct task *t = &tasks[ind];

    /* Invoke the correct splitting strategy */
    if (t->subtype == task_subtype_density) {
      scheduler_splittask_hydro(t, s);
    } else if (t->subtype == task_subtype_external_grav) {
      scheduler_splittask_gravity(t, s);
    } else if (t->subtype == task_subtype_grav) {
      scheduler_splittask_gravity(t, s);
    } else if (t->type == task_type_grav_top_level ||
               t->type == task_type_grav_ghost) {
      /* For future use */
    } else {
      error("Unexpected task sub-type");
    }
  }
}

/**
 * @brief Splits all the tasks in the scheduler that are too large.
 *
 * @param s The #scheduler.
 */
void scheduler_splittasks(struct scheduler *s) {

  /* Call the mapper on each current task. */
  threadpool_map(s->threadpool, scheduler_splittasks_mapper, s->tasks,
                 s->nr_tasks, sizeof(struct task), 0, s);
}

/**
 * @brief Add a #task to the #scheduler.
 *
 * @param s The #scheduler we are working in.
 * @param type The type of the task.
 * @param subtype The sub-type of the task.
 * @param flags The flags of the task.
 * @param implicit If true, only use this task to unlock dependencies, i.e.
 *        this task is never enqueued.
 * @param ci The first cell to interact.
 * @param cj The second cell to interact.
 */
struct task *scheduler_addtask(struct scheduler *s, enum task_types type,
                               enum task_subtypes subtype, int flags,
                               int implicit, struct cell *ci, struct cell *cj) {

#ifdef SWIFT_DEBUG_CHECKS
  if (ci == NULL && cj != NULL)
    error("Added a task with ci==NULL and cj!=NULL type=%s/%s",
          taskID_names[type], subtaskID_names[subtype]);
#endif

  /* Get the next free task. */
  const int ind = atomic_inc(&s->tasks_next);

  /* Overflow? */
  if (ind >= s->size)
    error(
        "Task list overflow (%d). Need to increase "
        "Scheduler:tasks_per_cell.",
        ind);

  /* Get a pointer to the new task. */
  struct task *t = &s->tasks[ind];

  /* Copy the data. */
  t->type = type;
  t->subtype = subtype;
  t->flags = flags;
  t->wait = 0;
  t->ci = ci;
  t->cj = cj;
  t->skip = 1; /* Mark tasks as skip by default. */
  t->implicit = implicit;
  t->weight = 0;
  t->rank = 0;
  t->nr_unlock_tasks = 0;
#ifdef SWIFT_DEBUG_TASKS
  t->rid = -1;
  t->tic = 0;
  t->toc = 0;
#endif

  /* Add an index for it. */
  // lock_lock( &s->lock );
  s->tasks_ind[atomic_inc(&s->nr_tasks)] = ind;
  // lock_unlock_blind( &s->lock );

  /* Return a pointer to the new task. */
  return t;
}

/**
 * @brief Set the unlock pointers in each task.
 *
 * @param s The #scheduler.
 */
void scheduler_set_unlocks(struct scheduler *s) {

  /* Store the counts for each task. */
  short int *counts;
  if ((counts = (short int *)malloc(sizeof(short int) * s->nr_tasks)) == NULL)
    error("Failed to allocate temporary counts array.");
  bzero(counts, sizeof(short int) * s->nr_tasks);
  for (int k = 0; k < s->nr_unlocks; k++) {
    counts[s->unlock_ind[k]] += 1;

#ifdef SWIFT_DEBUG_CHECKS
    /* Check that we are not overflowing */
    if (counts[s->unlock_ind[k]] < 0)
      error("Task unlocking more than %d other tasks!",
            (1 << (8 * sizeof(short int) - 1)) - 1);

#endif
  }

  /* Compute the offset for each unlock block. */
  int *offsets;
  if ((offsets = (int *)malloc(sizeof(int) * (s->nr_tasks + 1))) == NULL)
    error("Failed to allocate temporary offsets array.");
  offsets[0] = 0;
  for (int k = 0; k < s->nr_tasks; k++) {
    offsets[k + 1] = offsets[k] + counts[k];

#ifdef SWIFT_DEBUG_CHECKS
    /* Check that we are not overflowing */
    if (offsets[k + 1] < 0) error("Task unlock offset array overflowing");
#endif
  }

  /* Create and fill a temporary array with the sorted unlocks. */
  struct task **unlocks;
  if ((unlocks = (struct task **)malloc(sizeof(struct task *) *
                                        s->size_unlocks)) == NULL)
    error("Failed to allocate temporary unlocks array.");
  for (int k = 0; k < s->nr_unlocks; k++) {
    const int ind = s->unlock_ind[k];
    unlocks[offsets[ind]] = s->unlocks[k];
    offsets[ind] += 1;
  }

  /* Swap the unlocks. */
  free(s->unlocks);
  s->unlocks = unlocks;

  /* Re-set the offsets. */
  offsets[0] = 0;
  for (int k = 1; k < s->nr_tasks; k++)
    offsets[k] = offsets[k - 1] + counts[k - 1];

  /* Set the unlocks in the tasks. */
  for (int k = 0; k < s->nr_tasks; k++) {
    struct task *t = &s->tasks[k];
    t->nr_unlock_tasks = counts[k];
    t->unlock_tasks = &s->unlocks[offsets[k]];
  }

#ifdef SWIFT_DEBUG_CHECKS
  /* Verify that there are no duplicate unlocks. */
  for (int k = 0; k < s->nr_tasks; k++) {
    struct task *t = &s->tasks[k];
    for (int i = 0; i < t->nr_unlock_tasks; i++) {
      for (int j = i + 1; j < t->nr_unlock_tasks; j++) {
        if (t->unlock_tasks[i] == t->unlock_tasks[j])
          error("duplicate unlock! t->type=%s/%s unlocking type=%s/%s",
                taskID_names[t->type], subtaskID_names[t->subtype],
                taskID_names[t->unlock_tasks[i]->type],
                subtaskID_names[t->unlock_tasks[i]->subtype]);
      }
    }
  }
#endif

  /* Clean up. */
  free(counts);
  free(offsets);
}

/**
 * @brief Sort the tasks in topological order over all queues.
 *
 * @param s The #scheduler.
 */
void scheduler_ranktasks(struct scheduler *s) {

  struct task *tasks = s->tasks;
  int *tid = s->tasks_ind;
  const int nr_tasks = s->nr_tasks;

  /* Run through the tasks and get all the waits right. */
  for (int i = 0; i < nr_tasks; i++) {
    struct task *t = &tasks[i];

    // Increment the waits of the dependances
    for (int k = 0; k < t->nr_unlock_tasks; k++) {
      t->unlock_tasks[k]->wait++;
    }
  }

  /* Load the tids of tasks with no waits. */
  int left = 0;
  for (int k = 0; k < nr_tasks; k++)
    if (tasks[k].wait == 0) {
      tid[left] = k;
      left += 1;
    }

  /* Main loop. */
  for (int j = 0, rank = 0; j < nr_tasks; rank++) {

    /* Did we get anything? */
    if (j == left) error("Unsatisfiable task dependencies detected.");

    /* Unlock the next layer of tasks. */
    const int left_old = left;
    for (; j < left_old; j++) {
      struct task *t = &tasks[tid[j]];
      t->rank = rank;
      /* message( "task %i of type %s has rank %i." , i ,
          (t->type == task_type_self) ? "self" : (t->type == task_type_pair) ?
         "pair" : "sort" , rank ); */
      for (int k = 0; k < t->nr_unlock_tasks; k++) {
        struct task *u = t->unlock_tasks[k];
        if (--u->wait == 0) {
          tid[left] = u - tasks;
          left += 1;
        }
      }
    }

    /* Move back to the old left (like Sanders!). */
    j = left_old;
  }

#ifdef SWIFT_DEBUG_CHECKS
  /* Verify that the tasks were ranked correctly. */
  for (int k = 1; k < s->nr_tasks; k++)
    if (tasks[tid[k - 1]].rank > tasks[tid[k]].rank)
      error("Task ranking failed.");
#endif
}

/**
 * @brief (Re)allocate the task arrays.
 *
 * @param s The #scheduler.
 * @param size The maximum number of tasks in the #scheduler.
 */
void scheduler_reset(struct scheduler *s, int size) {

  /* Do we need to re-allocate? */
  if (size > s->size) {

    /* Free existing task lists if necessary. */
    scheduler_free_tasks(s);

    /* Allocate the new lists. */
    if (posix_memalign((void *)&s->tasks, task_align,
                       size * sizeof(struct task)) != 0)
      error("Failed to allocate task array.");

    if ((s->tasks_ind = (int *)malloc(sizeof(int) * size)) == NULL)
      error("Failed to allocate task lists.");

    if ((s->tid_active = (int *)malloc(sizeof(int) * size)) == NULL)
      error("Failed to allocate aactive task lists.");
  }

  /* Reset the counters. */
  s->size = size;
  s->nr_tasks = 0;
  s->tasks_next = 0;
  s->waiting = 0;
  s->nr_unlocks = 0;
  s->completed_unlock_writes = 0;
  s->active_count = 0;

  /* Set the task pointers in the queues. */
  for (int k = 0; k < s->nr_queues; k++) s->queues[k].tasks = s->tasks;
}

/**
 * @brief Compute the task weights
 *
 * @param s The #scheduler.
 * @param verbose Are we talkative?
 */
void scheduler_reweight(struct scheduler *s, int verbose) {

  const int nr_tasks = s->nr_tasks;
  int *tid = s->tasks_ind;
  struct task *tasks = s->tasks;
  const int nodeID = s->nodeID;
  const float wscale = 0.001;
  const ticks tic = getticks();

  /* Run through the tasks backwards and set their weights. */
  for (int k = nr_tasks - 1; k >= 0; k--) {
    struct task *t = &tasks[tid[k]];
    t->weight = 0;
    for (int j = 0; j < t->nr_unlock_tasks; j++)
      if (t->unlock_tasks[j]->weight > t->weight)
        t->weight = t->unlock_tasks[j]->weight;
    int cost = 0;
    switch (t->type) {
      case task_type_sort:
        cost = wscale * intrinsics_popcount(t->flags) * t->ci->count *
               (sizeof(int) * 8 - intrinsics_clz(t->ci->count));
        break;
      case task_type_self:
        cost = 1 * wscale * t->ci->count * t->ci->count;
        break;
      case task_type_pair:
        if (t->ci->nodeID != nodeID || t->cj->nodeID != nodeID)
          cost = 3 * wscale * t->ci->count * t->cj->count * sid_scale[t->flags];
        else
          cost = 2 * wscale * t->ci->count * t->cj->count * sid_scale[t->flags];
        break;
      case task_type_sub_pair:
        if (t->ci->nodeID != nodeID || t->cj->nodeID != nodeID) {
          if (t->flags < 0)
            cost = 3 * wscale * t->ci->count * t->cj->count;
          else
            cost =
                3 * wscale * t->ci->count * t->cj->count * sid_scale[t->flags];
        } else {
          if (t->flags < 0)
            cost = 2 * wscale * t->ci->count * t->cj->count;
          else
            cost =
                2 * wscale * t->ci->count * t->cj->count * sid_scale[t->flags];
        }
        break;
      case task_type_sub_self:
        cost = 1 * wscale * t->ci->count * t->ci->count;
        break;
      case task_type_ghost:
        if (t->ci == t->ci->super) cost = wscale * t->ci->count;
        break;
      case task_type_drift_part:
        cost = wscale * t->ci->count;
        break;
      case task_type_drift_gpart:
        cost = wscale * t->ci->gcount;
        break;
      case task_type_kick1:
        cost = wscale * t->ci->count;
        break;
      case task_type_kick2:
        cost = wscale * t->ci->count;
        break;
      case task_type_timestep:
        cost = wscale * t->ci->count;
        break;
      case task_type_send:
        cost = 10 * wscale * t->ci->count * t->ci->count;
        break;
      case task_type_recv:
        cost = 5 * wscale * t->ci->count * t->ci->count;
        break;
      default:
        cost = 0;
        break;
    }
#if defined(WITH_MPI) && defined(HAVE_METIS)
    t->cost = cost;
#endif
    t->weight += cost;
  }

  if (verbose)
    message("took %.3f %s.", clocks_from_ticks(getticks() - tic),
            clocks_getunit());

  /* int min = tasks[0].weight, max = tasks[0].weight;
  for ( int k = 1 ; k < nr_tasks ; k++ )
      if ( tasks[k].weight < min )
          min = tasks[k].weight;
      else if ( tasks[k].weight > max )
          max = tasks[k].weight;
  message( "task weights are in [ %i , %i ]." , min , max ); */
}

/**
 * @brief #threadpool_map function which runs through the task
 *        graph and re-computes the task wait counters.
 */
void scheduler_rewait_mapper(void *map_data, int num_elements,
                             void *extra_data) {

  struct scheduler *s = (struct scheduler *)extra_data;
  const int *tid = (int *)map_data;

  for (int ind = 0; ind < num_elements; ind++) {
    struct task *t = &s->tasks[tid[ind]];

    /* Ignore skipped tasks. */
    if (t->skip) continue;

    /* Increment the task's own wait counter for the enqueueing. */
    atomic_inc(&t->wait);

#ifdef SWIFT_DEBUG_CHECKS
    /* Check that we don't have more waits that what can be stored. */
    if (t->wait < 0)
      error("Task unlocked by more than %d tasks!",
            (1 << (8 * sizeof(t->wait) - 1)) - 1);
#endif

    /* Sets the waits of the dependances */
    for (int k = 0; k < t->nr_unlock_tasks; k++) {
      struct task *u = t->unlock_tasks[k];
      atomic_inc(&u->wait);
    }
  }
}

void scheduler_enqueue_mapper(void *map_data, int num_elements,
                              void *extra_data) {
  struct scheduler *s = (struct scheduler *)extra_data;
  const int *tid = (int *)map_data;
  struct task *tasks = s->tasks;
  for (int ind = 0; ind < num_elements; ind++) {
    struct task *t = &tasks[tid[ind]];
    if (atomic_dec(&t->wait) == 1 && !t->skip) {
      scheduler_enqueue(s, t);
    }
  }
  pthread_cond_broadcast(&s->sleep_cond);
}

/**
 * @brief Start the scheduler, i.e. fill the queues with ready tasks.
 *
 * @param s The #scheduler.
 */
void scheduler_start(struct scheduler *s) {

/* Reset all task debugging timers */
#ifdef SWIFT_DEBUG_TASKS
  for (int i = 0; i < s->nr_tasks; ++i) {
    s->tasks[i].tic = 0;
    s->tasks[i].toc = 0;
    s->tasks[i].rid = -1;
  }
#endif

  /* Re-wait the tasks. */
  if (s->active_count > 1000) {
    threadpool_map(s->threadpool, scheduler_rewait_mapper, s->tid_active,
                   s->active_count, sizeof(int), 0, s);
  } else {
    scheduler_rewait_mapper(s->tid_active, s->active_count, s);
  }

/* Check we have not missed an active task */
#ifdef SWIFT_DEBUG_CHECKS

  const integertime_t ti_current = s->space->e->ti_current;

  if (ti_current > 0) {

    for (int k = 0; k < s->nr_tasks; k++) {

      struct task *t = &s->tasks[k];
      struct cell *ci = t->ci;
      struct cell *cj = t->cj;

      if (t->type == task_type_none) continue;

      /* Don't check MPI stuff */
      if (t->type == task_type_send || t->type == task_type_recv) continue;

      /* Don't check the FFT task */
      if (t->type == task_type_grav_top_level ||
          t->type == task_type_grav_ghost)
        continue;

      if (ci == NULL && cj == NULL) {

        error("Task not associated with cells!");

      } else if (cj == NULL) { /* self */

        if (ci->ti_end_min == ti_current && t->skip &&
            t->type != task_type_sort && t->type != task_type_drift_part &&
            t->type != task_type_drift_gpart)
          error(
              "Task (type='%s/%s') should not have been skipped "
              "ti_current=%lld "
              "c->ti_end_min=%lld",
              taskID_names[t->type], subtaskID_names[t->subtype], ti_current,
              ci->ti_end_min);

        /* Special treatment for sort tasks */
        /* if (ci->ti_end_min == ti_current && t->skip &&
            t->type == task_type_sort && t->flags == 0)
          error(
              "Task (type='%s/%s') should not have been skipped "
              "ti_current=%lld "
              "c->ti_end_min=%lld t->flags=%d",
              taskID_names[t->type], subtaskID_names[t->subtype], ti_current,
              ci->ti_end_min, t->flags); */

      } else { /* pair */

        if (t->skip) {

          /* Check that the pair is active if the local cell is active */
          if ((ci->ti_end_min == ti_current && ci->nodeID == engine_rank) ||
              (cj->ti_end_min == ti_current && cj->nodeID == engine_rank))
            error(
                "Task (type='%s/%s') should not have been skipped "
                "ti_current=%lld "
                "ci->ti_end_min=%lld cj->ti_end_min=%lld",
                taskID_names[t->type], subtaskID_names[t->subtype], ti_current,
                ci->ti_end_min, cj->ti_end_min);
        }
      }
    }
  }
#endif

  /* Loop over the tasks and enqueue whoever is ready. */
  if (s->active_count > 1000) {
    threadpool_map(s->threadpool, scheduler_enqueue_mapper, s->tid_active,
                   s->active_count, sizeof(int), 0, s);
  } else {
    scheduler_enqueue_mapper(s->tid_active, s->active_count, s);
  }

  /* Clear the list of active tasks. */
  s->active_count = 0;

  /* To be safe, fire of one last sleep_cond in a safe way. */
  pthread_mutex_lock(&s->sleep_mutex);
  pthread_cond_broadcast(&s->sleep_cond);
  pthread_mutex_unlock(&s->sleep_mutex);
}

/**
 * @brief Put a task on one of the queues.
 *
 * @param s The #scheduler.
 * @param t The #task.
 */
void scheduler_enqueue(struct scheduler *s, struct task *t) {

  /* The target queue for this task. */
  int qid = -1;

  /* Ignore skipped tasks */
  if (t->skip) return;

  /* If this is an implicit task, just pretend it's done. */
  if (t->implicit) {
#ifdef SWIFT_DEBUG_CHECKS
    t->ti_run = s->space->e->ti_current;
#endif
    t->skip = 1;
    for (int j = 0; j < t->nr_unlock_tasks; j++) {
      struct task *t2 = t->unlock_tasks[j];
      if (atomic_dec(&t2->wait) == 1) scheduler_enqueue(s, t2);
    }
  }

  /* Otherwise, look for a suitable queue. */
  else {
#ifdef WITH_MPI
    int err = MPI_SUCCESS;
#endif

    /* Find the previous owner for each task type, and do
       any pre-processing needed. */
    switch (t->type) {
      case task_type_self:
      case task_type_sub_self:
      case task_type_sort:
      case task_type_ghost:
      case task_type_kick1:
      case task_type_kick2:
      case task_type_drift_part:
      case task_type_drift_gpart:
      case task_type_timestep:
        qid = t->ci->super->owner;
        break;
      case task_type_pair:
      case task_type_sub_pair:
        qid = t->ci->super->owner;
        if (qid < 0 ||
            s->queues[qid].count > s->queues[t->cj->super->owner].count)
          qid = t->cj->super->owner;
        break;
      case task_type_recv:
#ifdef WITH_MPI
        if (t->subtype == task_subtype_tend) {
          t->buff = malloc(sizeof(struct pcell_step) * t->ci->pcell_size);
          err = MPI_Irecv(
              t->buff, t->ci->pcell_size * sizeof(struct pcell_step), MPI_BYTE,
              t->ci->nodeID, t->flags, MPI_COMM_WORLD, &t->req);
        } else if (t->subtype == task_subtype_xv ||
                   t->subtype == task_subtype_rho ||
                   t->subtype == task_subtype_gradient) {
          err = MPI_Irecv(t->ci->parts, t->ci->count, part_mpi_type,
                          t->ci->nodeID, t->flags, MPI_COMM_WORLD, &t->req);
          // message( "receiving %i parts with tag=%i from %i to %i." ,
          //     t->ci->count , t->flags , t->ci->nodeID , s->nodeID );
          // fflush(stdout);
        } else if (t->subtype == task_subtype_gpart) {
          err = MPI_Irecv(t->ci->gparts, t->ci->gcount, gpart_mpi_type,
                          t->ci->nodeID, t->flags, MPI_COMM_WORLD, &t->req);
        } else if (t->subtype == task_subtype_spart) {
          err = MPI_Irecv(t->ci->sparts, t->ci->scount, spart_mpi_type,
                          t->ci->nodeID, t->flags, MPI_COMM_WORLD, &t->req);
        } else if (t->subtype == task_subtype_multipole) {
          t->buff = malloc(sizeof(struct gravity_tensors) * t->ci->pcell_size);
          err = MPI_Irecv(
              t->buff, sizeof(struct gravity_tensors) * t->ci->pcell_size,
              MPI_BYTE, t->ci->nodeID, t->flags, MPI_COMM_WORLD, &t->req);
        } else {
          error("Unknown communication sub-type");
        }
        if (err != MPI_SUCCESS) {
          mpi_error(err, "Failed to emit irecv for particle data.");
        }
        qid = 1 % s->nr_queues;
#else
        error("SWIFT was not compiled with MPI support.");
#endif
        break;
      case task_type_send:
#ifdef WITH_MPI
        if (t->subtype == task_subtype_tend) {
          t->buff = malloc(sizeof(struct pcell_step) * t->ci->pcell_size);
          cell_pack_end_step(t->ci, t->buff);
          if ((t->ci->pcell_size * sizeof(struct pcell_step)) >
              s->mpi_message_limit)
            err = MPI_Isend(
                t->buff, t->ci->pcell_size * sizeof(struct pcell_step),
                MPI_BYTE, t->cj->nodeID, t->flags, MPI_COMM_WORLD, &t->req);
          else
            err = MPI_Issend(
                t->buff, t->ci->pcell_size * sizeof(struct pcell_step),
                MPI_BYTE, t->cj->nodeID, t->flags, MPI_COMM_WORLD, &t->req);
        } else if (t->subtype == task_subtype_xv ||
                   t->subtype == task_subtype_rho ||
                   t->subtype == task_subtype_gradient) {
          if ((t->ci->count * sizeof(struct part)) > s->mpi_message_limit)
            err = MPI_Isend(t->ci->parts, t->ci->count, part_mpi_type,
                            t->cj->nodeID, t->flags, MPI_COMM_WORLD, &t->req);
          else
            err = MPI_Issend(t->ci->parts, t->ci->count, part_mpi_type,
                             t->cj->nodeID, t->flags, MPI_COMM_WORLD, &t->req);
          // message( "sending %i parts with tag=%i from %i to %i." ,
          //     t->ci->count , t->flags , s->nodeID , t->cj->nodeID );
          // fflush(stdout);
        } else if (t->subtype == task_subtype_gpart) {
          if ((t->ci->gcount * sizeof(struct gpart)) > s->mpi_message_limit)
            err = MPI_Isend(t->ci->gparts, t->ci->gcount, gpart_mpi_type,
                            t->cj->nodeID, t->flags, MPI_COMM_WORLD, &t->req);
          else
            err = MPI_Issend(t->ci->gparts, t->ci->gcount, gpart_mpi_type,
                             t->cj->nodeID, t->flags, MPI_COMM_WORLD, &t->req);
        } else if (t->subtype == task_subtype_spart) {
          if ((t->ci->scount * sizeof(struct spart)) > s->mpi_message_limit)
            err = MPI_Isend(t->ci->sparts, t->ci->scount, spart_mpi_type,
                            t->cj->nodeID, t->flags, MPI_COMM_WORLD, &t->req);
          else
            err = MPI_Issend(t->ci->sparts, t->ci->scount, spart_mpi_type,
                             t->cj->nodeID, t->flags, MPI_COMM_WORLD, &t->req);
        } else if (t->subtype == task_subtype_multipole) {
<<<<<<< HEAD
          t->buff = malloc(sizeof(struct gravity_tensors) * t->ci->pcell_size);
          cell_pack_multipoles(t->ci, t->buff);
          err = MPI_Isend(
              t->buff, t->ci->pcell_size * sizeof(struct gravity_tensors),
              MPI_BYTE, t->cj->nodeID, t->flags, MPI_COMM_WORLD, &t->req);
=======
          if ((t->ci->scount * sizeof(struct gravity_tensors)) >
              s->mpi_message_limit)
            err = MPI_Isend(t->ci->multipole, 1, multipole_mpi_type,
                            t->cj->nodeID, t->flags, MPI_COMM_WORLD, &t->req);
          else
            err = MPI_Issend(t->ci->multipole, 1, multipole_mpi_type,
                             t->cj->nodeID, t->flags, MPI_COMM_WORLD, &t->req);
>>>>>>> a989b0c0
        } else {
          error("Unknown communication sub-type");
        }
        if (err != MPI_SUCCESS) {
          mpi_error(err, "Failed to emit isend for particle data.");
        }
        qid = 0;
#else
        error("SWIFT was not compiled with MPI support.");
#endif
        break;
      default:
        qid = -1;
    }

    if (qid >= s->nr_queues) error("Bad computed qid.");

    /* If no previous owner, pick a random queue. */
    /* Note that getticks() is random enough */
    if (qid < 0) qid = getticks() % s->nr_queues;

    /* Increase the waiting counter. */
    atomic_inc(&s->waiting);

    /* Insert the task into that queue. */
    queue_insert(&s->queues[qid], t);
  }
}

/**
 * @brief Take care of a tasks dependencies.
 *
 * @param s The #scheduler.
 * @param t The finished #task.
 *
 * @return A pointer to the next task, if a suitable one has
 *         been identified.
 */
struct task *scheduler_done(struct scheduler *s, struct task *t) {

  /* Release whatever locks this task held. */
  if (!t->implicit) task_unlock(t);

  /* Loop through the dependencies and add them to a queue if
     they are ready. */
  for (int k = 0; k < t->nr_unlock_tasks; k++) {
    struct task *t2 = t->unlock_tasks[k];
    if (t2->skip) continue;

    const int res = atomic_dec(&t2->wait);
    if (res < 1) {
      error("Negative wait!");
    } else if (res == 1) {
      scheduler_enqueue(s, t2);
    }
  }

  /* Task definitely done, signal any sleeping runners. */
  if (!t->implicit) {
#ifdef SWIFT_DEBUG_TASKS
    t->toc = getticks();
#endif
    pthread_mutex_lock(&s->sleep_mutex);
    atomic_dec(&s->waiting);
    pthread_cond_broadcast(&s->sleep_cond);
    pthread_mutex_unlock(&s->sleep_mutex);
  }

  /* Mark the task as skip. */
  t->skip = 1;

  /* Return the next best task. Note that we currently do not
     implement anything that does this, as getting it to respect
     priorities is too tricky and currently unnecessary. */
  return NULL;
}

/**
 * @brief Resolve a single dependency by hand.
 *
 * @param s The #scheduler.
 * @param t The dependent #task.
 *
 * @return A pointer to the next task, if a suitable one has
 *         been identified.
 */
struct task *scheduler_unlock(struct scheduler *s, struct task *t) {

  /* Loop through the dependencies and add them to a queue if
     they are ready. */
  for (int k = 0; k < t->nr_unlock_tasks; k++) {
    struct task *t2 = t->unlock_tasks[k];
    const int res = atomic_dec(&t2->wait);
    if (res < 1) {
      error("Negative wait!");
    } else if (res == 1) {
      scheduler_enqueue(s, t2);
    }
  }

  /* Task definitely done. */
  if (!t->implicit) {
#ifdef SWIFT_DEBUG_TASKS
    t->toc = getticks();
#endif
    pthread_mutex_lock(&s->sleep_mutex);
    atomic_dec(&s->waiting);
    pthread_cond_broadcast(&s->sleep_cond);
    pthread_mutex_unlock(&s->sleep_mutex);
  }

  /* Return the next best task. Note that we currently do not
     implement anything that does this, as getting it to respect
     priorities is too tricky and currently unnecessary. */
  return NULL;
}

/**
 * @brief Get a task, preferably from the given queue.
 *
 * @param s The #scheduler.
 * @param qid The ID of the preferred #queue.
 * @param prev the previous task that was run.
 *
 * @return A pointer to a #task or @c NULL if there are no available tasks.
 */
struct task *scheduler_gettask(struct scheduler *s, int qid,
                               const struct task *prev) {

  struct task *res = NULL;
  const int nr_queues = s->nr_queues;
  unsigned int seed = qid;

  /* Check qid. */
  if (qid >= nr_queues || qid < 0) error("Bad queue ID.");

  /* Loop as long as there are tasks... */
  while (s->waiting > 0 && res == NULL) {

    /* Try more than once before sleeping. */
    for (int tries = 0; res == NULL && s->waiting && tries < scheduler_maxtries;
         tries++) {

      /* Try to get a task from the suggested queue. */
      if (s->queues[qid].count > 0 || s->queues[qid].count_incoming > 0) {
        TIMER_TIC
        res = queue_gettask(&s->queues[qid], prev, 0);
        TIMER_TOC(timer_qget);
        if (res != NULL) break;
      }

      /* If unsuccessful, try stealing from the other queues. */
      if (s->flags & scheduler_flag_steal) {
        int count = 0, qids[nr_queues];
        for (int k = 0; k < nr_queues; k++)
          if (s->queues[k].count > 0 || s->queues[k].count_incoming > 0) {
            qids[count++] = k;
          }
        for (int k = 0; k < scheduler_maxsteal && count > 0; k++) {
          const int ind = rand_r(&seed) % count;
          TIMER_TIC
          res = queue_gettask(&s->queues[qids[ind]], prev, 0);
          TIMER_TOC(timer_qsteal);
          if (res != NULL)
            break;
          else
            qids[ind] = qids[--count];
        }
        if (res != NULL) break;
      }
    }

/* If we failed, take a short nap. */
#ifdef WITH_MPI
    if (res == NULL && qid > 1)
#else
    if (res == NULL)
#endif
    {
      pthread_mutex_lock(&s->sleep_mutex);
      res = queue_gettask(&s->queues[qid], prev, 1);
      if (res == NULL && s->waiting > 0) {
        pthread_cond_wait(&s->sleep_cond, &s->sleep_mutex);
      }
      pthread_mutex_unlock(&s->sleep_mutex);
    }
  }

#ifdef SWIFT_DEBUG_TASKS
  /* Start the timer on this task, if we got one. */
  if (res != NULL) {
    res->tic = getticks();
    res->rid = qid;
  }
#endif

  /* No milk today. */
  return res;
}

/**
 * @brief Initialize the #scheduler.
 *
 * @param s The #scheduler.
 * @param space The #space we are working with
 * @param nr_tasks The number of tasks to allocate initially.
 * @param nr_queues The number of queues in this scheduler.
 * @param flags The #scheduler flags.
 * @param nodeID The MPI rank
 * @param tp Parallel processing threadpool.
 */
void scheduler_init(struct scheduler *s, struct space *space, int nr_tasks,
                    int nr_queues, unsigned int flags, int nodeID,
                    struct threadpool *tp) {

  /* Init the lock. */
  lock_init(&s->lock);

  /* Allocate the queues. */
  if (posix_memalign((void **)&s->queues, queue_struct_align,
                     sizeof(struct queue) * nr_queues) != 0)
    error("Failed to allocate queues.");

  /* Initialize each queue. */
  for (int k = 0; k < nr_queues; k++) queue_init(&s->queues[k], NULL);

  /* Init the sleep mutex and cond. */
  if (pthread_cond_init(&s->sleep_cond, NULL) != 0 ||
      pthread_mutex_init(&s->sleep_mutex, NULL) != 0)
    error("Failed to initialize sleep barrier.");

  /* Init the unlocks. */
  if ((s->unlocks = (struct task **)malloc(
           sizeof(struct task *) * scheduler_init_nr_unlocks)) == NULL ||
      (s->unlock_ind =
           (int *)malloc(sizeof(int) * scheduler_init_nr_unlocks)) == NULL)
    error("Failed to allocate unlocks.");
  s->nr_unlocks = 0;
  s->size_unlocks = scheduler_init_nr_unlocks;

  /* Set the scheduler variables. */
  s->nr_queues = nr_queues;
  s->flags = flags;
  s->space = space;
  s->nodeID = nodeID;
  s->threadpool = tp;

  /* Init the tasks array. */
  s->size = 0;
  s->tasks = NULL;
  s->tasks_ind = NULL;
  pthread_key_create(&s->local_seed_pointer, NULL);
  scheduler_reset(s, nr_tasks);
}

/**
 * @brief Prints the list of tasks to a file
 *
 * @param s The #scheduler
 * @param fileName Name of the file to write to
 */
void scheduler_print_tasks(const struct scheduler *s, const char *fileName) {

  const int nr_tasks = s->nr_tasks, *tid = s->tasks_ind;
  struct task *t, *tasks = s->tasks;

  FILE *file = fopen(fileName, "w");

  fprintf(file, "# Rank  Name  Subname  unlocks  waits\n");

  for (int k = nr_tasks - 1; k >= 0; k--) {
    t = &tasks[tid[k]];
    if (t->skip) continue;
    fprintf(file, "%d %s %s %d %d\n", k, taskID_names[t->type],
            subtaskID_names[t->subtype], t->nr_unlock_tasks, t->wait);
  }

  fclose(file);
}

/**
 * @brief Frees up the memory allocated for this #scheduler
 */
void scheduler_clean(struct scheduler *s) {

  scheduler_free_tasks(s);
  free(s->unlocks);
  free(s->unlock_ind);
  for (int i = 0; i < s->nr_queues; ++i) queue_clean(&s->queues[i]);
  free(s->queues);
}

/**
 * @brief Free the task arrays allocated by this #scheduler.
 */
void scheduler_free_tasks(struct scheduler *s) {

  if (s->tasks != NULL) {
    free(s->tasks);
    s->tasks = NULL;
  }
  if (s->tasks_ind != NULL) {
    free(s->tasks_ind);
    s->tasks_ind = NULL;
  }
  if (s->tid_active != NULL) {
    free(s->tid_active);
    s->tid_active = NULL;
  }
  s->size = 0;
}<|MERGE_RESOLUTION|>--- conflicted
+++ resolved
@@ -1475,21 +1475,11 @@
             err = MPI_Issend(t->ci->sparts, t->ci->scount, spart_mpi_type,
                              t->cj->nodeID, t->flags, MPI_COMM_WORLD, &t->req);
         } else if (t->subtype == task_subtype_multipole) {
-<<<<<<< HEAD
           t->buff = malloc(sizeof(struct gravity_tensors) * t->ci->pcell_size);
           cell_pack_multipoles(t->ci, t->buff);
           err = MPI_Isend(
               t->buff, t->ci->pcell_size * sizeof(struct gravity_tensors),
               MPI_BYTE, t->cj->nodeID, t->flags, MPI_COMM_WORLD, &t->req);
-=======
-          if ((t->ci->scount * sizeof(struct gravity_tensors)) >
-              s->mpi_message_limit)
-            err = MPI_Isend(t->ci->multipole, 1, multipole_mpi_type,
-                            t->cj->nodeID, t->flags, MPI_COMM_WORLD, &t->req);
-          else
-            err = MPI_Issend(t->ci->multipole, 1, multipole_mpi_type,
-                             t->cj->nodeID, t->flags, MPI_COMM_WORLD, &t->req);
->>>>>>> a989b0c0
         } else {
           error("Unknown communication sub-type");
         }
