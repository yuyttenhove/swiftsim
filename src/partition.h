/*******************************************************************************
 * This file is part of SWIFT.
 * Copyright (c) 2015 Peter W. Draper (p.w.draper@durham.ac.uk)
 *
 * This program is free software: you can redistribute it and/or modify
 * it under the terms of the GNU Lesser General Public License as published
 * by the Free Software Foundation, either version 3 of the License, or
 * (at your option) any later version.
 *
 * This program is distributed in the hope that it will be useful,
 * but WITHOUT ANY WARRANTY; without even the implied warranty of
 * MERCHANTABILITY or FITNESS FOR A PARTICULAR PURPOSE.  See the
 * GNU General Public License for more details.
 *
 * You should have received a copy of the GNU Lesser General Public License
 * along with this program.  If not, see <http://www.gnu.org/licenses/>.
 *
 ******************************************************************************/
#ifndef SWIFT_PARTITION_H
#define SWIFT_PARTITION_H

#include "parser.h"
#include "space.h"
#include "task.h"

/* Initial partitioning types. */
enum partition_type {
  INITPART_GRID = 0,
  INITPART_VECTORIZE,
  INITPART_METIS_WEIGHT,
  INITPART_METIS_NOWEIGHT
};

/* Simple descriptions of types for reports. */
extern const char *initial_partition_name[];

/* The selected initial partition type and any related metadata. */
struct partition {
  enum partition_type type;
  int grid[3];
};
/* Repartition type to use. */
enum repartition_type {
  REPART_NONE = 0,
  REPART_METIS_BOTH,
  REPART_METIS_VERTEX,
  REPART_METIS_EDGE,
  REPART_METIS_VERTEX_EDGE
};

/* Simple descriptions of types for reports. */
extern const char *repartition_name[];

void partition_repartition(enum repartition_type reparttype, int nodeID,
                           int nr_nodes, struct space *s, struct task *tasks,
                           int nr_tasks);
void partition_initial_partition(struct partition *initial_partition,
                                 int nodeID, int nr_nodes, struct space *s);

<<<<<<< HEAD
int partition_space_to_space(double *oldh, double *oldcdim, int *oldnodeID,
                             struct space *s);
=======
void partition_init(struct partition *partition,
                    enum repartition_type *reparttypestruct,
                    const struct swift_params *params, int nr_nodes);

>>>>>>> cbefe349
#endif /* SWIFT_PARTITION_H */<|MERGE_RESOLUTION|>--- conflicted
+++ resolved
@@ -57,13 +57,10 @@
 void partition_initial_partition(struct partition *initial_partition,
                                  int nodeID, int nr_nodes, struct space *s);
 
-<<<<<<< HEAD
 int partition_space_to_space(double *oldh, double *oldcdim, int *oldnodeID,
                              struct space *s);
-=======
 void partition_init(struct partition *partition,
                     enum repartition_type *reparttypestruct,
                     const struct swift_params *params, int nr_nodes);
 
->>>>>>> cbefe349
 #endif /* SWIFT_PARTITION_H */