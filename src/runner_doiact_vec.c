/*******************************************************************************
 * This file is part of SWIFT.
 * Copyright (c) 2016 James Willis (james.s.willis@durham.ac.uk)
 *
 * This program is free software: you can redistribute it and/or modify
 * it under the terms of the GNU Lesser General Public License as published
 * by the Free Software Foundation, either version 3 of the License, or
 * (at your option) any later version.
 *
 * This program is distributed in the hope that it will be useful,
 * but WITHOUT ANY WARRANTY; without even the implied warranty of
 * MERCHANTABILITY or FITNESS FOR A PARTICULAR PURPOSE.  See the
 * GNU General Public License for more details.
 *
 * You should have received a copy of the GNU Lesser General Public License
 * along with this program.  If not, see <http://www.gnu.org/licenses/>.
 *
 ******************************************************************************/

/* Config parameters. */
#include "../config.h"

/* This object's header. */
#include "runner_doiact_vec.h"

/* Local headers. */
#include "active.h"

#ifdef WITH_VECTORIZATION
static const vector kernel_gamma2_vec = FILL_VEC(kernel_gamma2);

/**
 * @brief Compute the vector remainder interactions from the secondary cache.
 *
 * @param int_cache (return) secondary #cache of interactions between two
 * particles.
 * @param icount Interaction count.
 * @param rhoSum (return) #vector holding the cumulative sum of the density
 * update on pi.
 * @param rho_dhSum (return) #vector holding the cumulative sum of the density
 * gradient update on pi.
 * @param wcountSum (return) #vector holding the cumulative sum of the wcount
 * update on pi.
 * @param wcount_dhSum (return) #vector holding the cumulative sum of the wcount
 * gradient update on pi.
 * @param div_vSum (return) #vector holding the cumulative sum of the divergence
 * update on pi.
 * @param curlvxSum (return) #vector holding the cumulative sum of the curl of
 * vx update on pi.
 * @param curlvySum (return) #vector holding the cumulative sum of the curl of
 * vy update on pi.
 * @param curlvzSum (return) #vector holding the cumulative sum of the curl of
 * vz update on pi.
 * @param v_hi_inv #vector of 1/h for pi.
 * @param v_vix #vector of x velocity of pi.
 * @param v_viy #vector of y velocity of pi.
 * @param v_viz #vector of z velocity of pi.
 * @param icount_align (return) Interaction count after the remainder
 * interactions have been performed, should be a multiple of the vector length.
 */
__attribute__((always_inline)) INLINE static void calcRemInteractions(
    struct c2_cache *const int_cache, const int icount, vector *rhoSum,
    vector *rho_dhSum, vector *wcountSum, vector *wcount_dhSum,
    vector *div_vSum, vector *curlvxSum, vector *curlvySum, vector *curlvzSum,
    vector v_hi_inv, vector v_vix, vector v_viy, vector v_viz,
    int *icount_align) {

  mask_t int_mask, int_mask2;

  /* Work out the number of remainder interactions and pad secondary cache. */
  *icount_align = icount;
  int rem = icount % (NUM_VEC_PROC * VEC_SIZE);
  if (rem != 0) {
    int pad = (NUM_VEC_PROC * VEC_SIZE) - rem;
    *icount_align += pad;

    /* Initialise masks to true. */
<<<<<<< HEAD
    vec_init_mask(int_mask);
    vec_init_mask(int_mask2);
=======
    vec_init_mask_true(int_mask);
    vec_init_mask_true(int_mask2);
>>>>>>> 1969a156

    /* Pad secondary cache so that there are no contributions in the interaction
     * function. */
    for (int i = icount; i < *icount_align; i++) {
      int_cache->mq[i] = 0.f;
      int_cache->r2q[i] = 1.f;
      int_cache->dxq[i] = 0.f;
      int_cache->dyq[i] = 0.f;
      int_cache->dzq[i] = 0.f;
      int_cache->vxq[i] = 0.f;
      int_cache->vyq[i] = 0.f;
      int_cache->vzq[i] = 0.f;
    }

    /* Zero parts of mask that represent the padded values.*/
    if (pad < VEC_SIZE) {
      vec_pad_mask(int_mask2, pad);
    } else {
      vec_pad_mask(int_mask, VEC_SIZE - rem);
      vec_zero_mask(int_mask2);
    }

    /* Perform remainder interaction and remove remainder from aligned
     * interaction count. */
    *icount_align = icount - rem;
    runner_iact_nonsym_2_vec_density(
        &int_cache->r2q[*icount_align], &int_cache->dxq[*icount_align],
        &int_cache->dyq[*icount_align], &int_cache->dzq[*icount_align],
        v_hi_inv, v_vix, v_viy, v_viz, &int_cache->vxq[*icount_align],
        &int_cache->vyq[*icount_align], &int_cache->vzq[*icount_align],
        &int_cache->mq[*icount_align], rhoSum, rho_dhSum, wcountSum,
        wcount_dhSum, div_vSum, curlvxSum, curlvySum, curlvzSum, int_mask,
        int_mask2, 1);
  }
}

/**
 * @brief Left-packs the values needed by an interaction into the secondary
 * cache (Supports AVX, AVX2 and AVX512 instruction sets).
 *
 * @param mask Contains which particles need to interact.
 * @param pjd Index of the particle to store into.
 * @param v_r2 #vector of the separation between two particles squared.
 * @param v_dx #vector of the x separation between two particles.
 * @param v_dy #vector of the y separation between two particles.
 * @param v_dz #vector of the z separation between two particles.
 * @param cell_cache #cache of all particles in the cell.
 * @param int_cache (return) secondary #cache of interactions between two
 * particles.
 * @param icount Interaction count.
 * @param rhoSum #vector holding the cumulative sum of the density update on pi.
 * @param rho_dhSum #vector holding the cumulative sum of the density gradient
 * update on pi.
 * @param wcountSum #vector holding the cumulative sum of the wcount update on
 * pi.
 * @param wcount_dhSum #vector holding the cumulative sum of the wcount gradient
 * update on pi.
 * @param div_vSum #vector holding the cumulative sum of the divergence update
 * on pi.
 * @param curlvxSum #vector holding the cumulative sum of the curl of vx update
 * on pi.
 * @param curlvySum #vector holding the cumulative sum of the curl of vy update
 * on pi.
 * @param curlvzSum #vector holding the cumulative sum of the curl of vz update
 * on pi.
 * @param v_hi_inv #vector of 1/h for pi.
 * @param v_vix #vector of x velocity of pi.
 * @param v_viy #vector of y velocity of pi.
 * @param v_viz #vector of z velocity of pi.
 */
__attribute__((always_inline)) INLINE static void storeInteractions(
    const int mask, const int pjd, vector *v_r2, vector *v_dx, vector *v_dy,
    vector *v_dz, const struct cache *const cell_cache,
    struct c2_cache *const int_cache, int *icount, vector *rhoSum,
    vector *rho_dhSum, vector *wcountSum, vector *wcount_dhSum,
    vector *div_vSum, vector *curlvxSum, vector *curlvySum, vector *curlvzSum,
    vector v_hi_inv, vector v_vix, vector v_viy, vector v_viz) {

/* Left-pack values needed into the secondary cache using the interaction mask.
 */
#if defined(HAVE_AVX2) || defined(HAVE_AVX512_F)
  mask_t packed_mask;
  VEC_FORM_PACKED_MASK(mask, packed_mask);

  VEC_LEFT_PACK(v_r2->v, packed_mask, &int_cache->r2q[*icount]);
  VEC_LEFT_PACK(v_dx->v, packed_mask, &int_cache->dxq[*icount]);
  VEC_LEFT_PACK(v_dy->v, packed_mask, &int_cache->dyq[*icount]);
  VEC_LEFT_PACK(v_dz->v, packed_mask, &int_cache->dzq[*icount]);
  VEC_LEFT_PACK(vec_load(&cell_cache->m[pjd]), packed_mask,
                &int_cache->mq[*icount]);
  VEC_LEFT_PACK(vec_load(&cell_cache->vx[pjd]), packed_mask,
                &int_cache->vxq[*icount]);
  VEC_LEFT_PACK(vec_load(&cell_cache->vy[pjd]), packed_mask,
                &int_cache->vyq[*icount]);
  VEC_LEFT_PACK(vec_load(&cell_cache->vz[pjd]), packed_mask,
                &int_cache->vzq[*icount]);

  /* Increment interaction count by number of bits set in mask. */
  (*icount) += __builtin_popcount(mask);
#else
  /* Quicker to do it serially in AVX rather than use intrinsics. */
  for (int bit_index = 0; bit_index < VEC_SIZE; bit_index++) {
    if (mask & (1 << bit_index)) {
      /* Add this interaction to the queue. */
      int_cache->r2q[*icount] = v_r2->f[bit_index];
      int_cache->dxq[*icount] = v_dx->f[bit_index];
      int_cache->dyq[*icount] = v_dy->f[bit_index];
      int_cache->dzq[*icount] = v_dz->f[bit_index];
      int_cache->mq[*icount] = cell_cache->m[pjd + bit_index];
      int_cache->vxq[*icount] = cell_cache->vx[pjd + bit_index];
      int_cache->vyq[*icount] = cell_cache->vy[pjd + bit_index];
      int_cache->vzq[*icount] = cell_cache->vz[pjd + bit_index];

      (*icount)++;
    }
  }

#endif /* defined(HAVE_AVX2) || defined(HAVE_AVX512_F) */

  /* Flush the c2 cache if it has reached capacity. */
  if (*icount >= (C2_CACHE_SIZE - (NUM_VEC_PROC * VEC_SIZE))) {

    int icount_align = *icount;

    /* Peform remainder interactions. */
    calcRemInteractions(int_cache, *icount, rhoSum, rho_dhSum, wcountSum,
                        wcount_dhSum, div_vSum, curlvxSum, curlvySum, curlvzSum,
                        v_hi_inv, v_vix, v_viy, v_viz, &icount_align);

    mask_t int_mask, int_mask2;
<<<<<<< HEAD
    vec_init_mask(int_mask);
    vec_init_mask(int_mask2);
=======
    vec_init_mask_true(int_mask);
    vec_init_mask_true(int_mask2);
>>>>>>> 1969a156

    /* Perform interactions. */
    for (int pjd = 0; pjd < icount_align; pjd += (NUM_VEC_PROC * VEC_SIZE)) {
      runner_iact_nonsym_2_vec_density(
          &int_cache->r2q[pjd], &int_cache->dxq[pjd], &int_cache->dyq[pjd],
          &int_cache->dzq[pjd], v_hi_inv, v_vix, v_viy, v_viz,
          &int_cache->vxq[pjd], &int_cache->vyq[pjd], &int_cache->vzq[pjd],
          &int_cache->mq[pjd], rhoSum, rho_dhSum, wcountSum, wcount_dhSum,
          div_vSum, curlvxSum, curlvySum, curlvzSum, int_mask, int_mask2, 0);
<<<<<<< HEAD
    }

    /* Reset interaction count. */
    *icount = 0;
  }
}

/**
 * @brief Compute the vector remainder interactions from the secondary cache.
 *
 * @param int_cache (return) secondary #cache of interactions between two
 * particles.
 * @param icount Interaction count.
 * @param rhoSum (return) #vector holding the cumulative sum of the density
 * update on pi.
 * @param rho_dhSum (return) #vector holding the cumulative sum of the density
 * gradient update on pi.
 * @param wcountSum (return) #vector holding the cumulative sum of the wcount
 * update on pi.
 * @param wcount_dhSum (return) #vector holding the cumulative sum of the wcount
 * gradient update on pi.
 * @param div_vSum (return) #vector holding the cumulative sum of the divergence
 * update on pi.
 * @param curlvxSum (return) #vector holding the cumulative sum of the curl of
 * vx update on pi.
 * @param curlvySum (return) #vector holding the cumulative sum of the curl of
 * vy update on pi.
 * @param curlvzSum (return) #vector holding the cumulative sum of the curl of
 * vz update on pi.
 * @param v_hi_inv #vector of 1/h for pi.
 * @param v_vix #vector of x velocity of pi.
 * @param v_viy #vector of y velocity of pi.
 * @param v_viz #vector of z velocity of pi.
 * @param icount_align (return) Interaction count after the remainder
 * interactions have been performed, should be a multiple of the vector length.
 */
__attribute__((always_inline)) INLINE static void calcRemForceInteractions(
    struct c2_cache *const int_cache, const int icount, vector *a_hydro_xSum,
    vector *a_hydro_ySum, vector *a_hydro_zSum, vector *h_dtSum,
    vector *v_sigSum, vector *entropy_dtSum, vector v_hi_inv, vector v_vix,
    vector v_viy, vector v_viz, vector v_rhoi, vector v_grad_hi,
    vector v_pOrhoi2, vector v_balsara_i, vector v_ci, int *icount_align,
    int num_vec_proc) {

  mask_t int_mask, int_mask2;

  /* Work out the number of remainder interactions and pad secondary cache. */
  *icount_align = icount;
  int rem = icount % (num_vec_proc * VEC_SIZE);
  if (rem != 0) {
    int pad = (num_vec_proc * VEC_SIZE) - rem;
    *icount_align += pad;

    /* Initialise masks to true. */
    vec_init_mask(int_mask);
    vec_init_mask(int_mask2);

    /* Pad secondary cache so that there are no contributions in the interaction
     * function. */
    for (int i = icount; i < *icount_align; i++) {
      int_cache->mq[i] = 0.f;
      int_cache->r2q[i] = 1.f;
      int_cache->dxq[i] = 0.f;
      int_cache->dyq[i] = 0.f;
      int_cache->dzq[i] = 0.f;
      int_cache->vxq[i] = 0.f;
      int_cache->vyq[i] = 0.f;
      int_cache->vzq[i] = 0.f;
      int_cache->rhoq[i] = 1.f;
      int_cache->grad_hq[i] = 1.f;
      int_cache->pOrho2q[i] = 1.f;
      int_cache->balsaraq[i] = 1.f;
      int_cache->soundspeedq[i] = 1.f;
      int_cache->h_invq[i] = 1.f;
    }

    /* Zero parts of mask that represent the padded values.*/
    if (pad < VEC_SIZE) {
      vec_pad_mask(int_mask2, pad);
    } else {
      vec_pad_mask(int_mask, VEC_SIZE - rem);
      vec_zero_mask(int_mask2);
    }

    /* Perform remainder interaction and remove remainder from aligned
     * interaction count. */
    *icount_align = icount - rem;

    runner_iact_nonsym_2_vec_force(
        &int_cache->r2q[*icount_align], &int_cache->dxq[*icount_align],
        &int_cache->dyq[*icount_align], &int_cache->dzq[*icount_align], v_vix,
        v_viy, v_viz, v_rhoi, v_grad_hi, v_pOrhoi2, v_balsara_i, v_ci,
        &int_cache->vxq[*icount_align], &int_cache->vyq[*icount_align],
        &int_cache->vzq[*icount_align], &int_cache->rhoq[*icount_align],
        &int_cache->grad_hq[*icount_align], &int_cache->pOrho2q[*icount_align],
        &int_cache->balsaraq[*icount_align],
        &int_cache->soundspeedq[*icount_align], &int_cache->mq[*icount_align],
        v_hi_inv, &int_cache->h_invq[*icount_align], a_hydro_xSum, a_hydro_ySum,
        a_hydro_zSum, h_dtSum, v_sigSum, entropy_dtSum, int_mask, int_mask2, 1);
  }
}

/**
 * @brief Left-packs the values needed by an interaction into the secondary
 * cache (Supports AVX, AVX2 and AVX512 instruction sets).
 *
 * @param mask Contains which particles need to interact.
 * @param pjd Index of the particle to store into.
 * @param v_r2 #vector of the separation between two particles squared.
 * @param v_dx #vector of the x separation between two particles.
 * @param v_dy #vector of the y separation between two particles.
 * @param v_dz #vector of the z separation between two particles.
 * @param v_mj #vector of the mass of particle pj.
 * @param v_vjx #vector of x velocity of pj.
 * @param v_vjy #vector of y velocity of pj.
 * @param v_vjz #vector of z velocity of pj.
 * @param cell_cache #cache of all particles in the cell.
 * @param int_cache (return) secondary #cache of interactions between two
 * particles.
 * @param icount Interaction count.
 * @param rhoSum #vector holding the cumulative sum of the density update on pi.
 * @param rho_dhSum #vector holding the cumulative sum of the density gradient
 * update on pi.
 * @param wcountSum #vector holding the cumulative sum of the wcount update on
 * pi.
 * @param wcount_dhSum #vector holding the cumulative sum of the wcount gradient
 * update on pi.
 * @param div_vSum #vector holding the cumulative sum of the divergence update
 * on pi.
 * @param curlvxSum #vector holding the cumulative sum of the curl of vx update
 * on pi.
 * @param curlvySum #vector holding the cumulative sum of the curl of vy update
 * on pi.
 * @param curlvzSum #vector holding the cumulative sum of the curl of vz update
 * on pi.
 * @param v_hi_inv #vector of 1/h for pi.
 * @param v_vix #vector of x velocity of pi.
 * @param v_viy #vector of y velocity of pi.
 * @param v_viz #vector of z velocity of pi.
 */
__attribute__((always_inline)) INLINE static void storeForceInteractions(
    const int mask, const int pjd, vector *v_r2, vector *v_dx, vector *v_dy,
    vector *v_dz, const struct cache *const cell_cache,
    struct c2_cache *const int_cache, int *icount, vector *a_hydro_xSum,
    vector *a_hydro_ySum, vector *a_hydro_zSum, vector *h_dtSum,
    vector *v_sigSum, vector *entropy_dtSum, vector v_hi_inv, vector v_vix,
    vector v_viy, vector v_viz, vector v_rhoi, vector v_grad_hi,
    vector v_pOrhoi2, vector v_balsara_i, vector v_ci) {

/* Left-pack values needed into the secondary cache using the interaction mask.
 */
#if defined(HAVE_AVX2) || defined(HAVE_AVX512_F)
  /* Invert hj. */
  vector v_hj, v_hj_inv;
  v_hj.v = vec_load(&cell_cache->h[pjd]);
  v_hj_inv = vec_reciprocal(v_hj);

  mask_t packed_mask;
  VEC_FORM_PACKED_MASK(mask, packed_mask);

  VEC_LEFT_PACK(v_r2->v, packed_mask, &int_cache->r2q[*icount]);
  VEC_LEFT_PACK(v_dx->v, packed_mask, &int_cache->dxq[*icount]);
  VEC_LEFT_PACK(v_dy->v, packed_mask, &int_cache->dyq[*icount]);
  VEC_LEFT_PACK(v_dz->v, packed_mask, &int_cache->dzq[*icount]);
  VEC_LEFT_PACK(vec_load(&cell_cache->m[pjd]), packed_mask,
                &int_cache->mq[*icount]);
  VEC_LEFT_PACK(vec_load(&cell_cache->vx[pjd]), packed_mask,
                &int_cache->vxq[*icount]);
  VEC_LEFT_PACK(vec_load(&cell_cache->vy[pjd]), packed_mask,
                &int_cache->vyq[*icount]);
  VEC_LEFT_PACK(vec_load(&cell_cache->vz[pjd]), packed_mask,
                &int_cache->vzq[*icount]);
  VEC_LEFT_PACK(vec_load(&cell_cache->rho[pjd]), packed_mask,
                &int_cache->rhoq[*icount]);
  VEC_LEFT_PACK(vec_load(&cell_cache->grad_h[pjd]), packed_mask,
                &int_cache->grad_hq[*icount]);
  VEC_LEFT_PACK(vec_load(&cell_cache->pOrho2[pjd]), packed_mask,
                &int_cache->pOrho2q[*icount]);
  VEC_LEFT_PACK(vec_load(&cell_cache->balsara[pjd]), packed_mask,
                &int_cache->balsaraq[*icount]);
  VEC_LEFT_PACK(vec_load(&cell_cache->soundspeed[pjd]), packed_mask,
                &int_cache->soundspeedq[*icount]);
  VEC_LEFT_PACK(v_hj_inv.v, packed_mask, &int_cache->h_invq[*icount]);

  /* Increment interaction count by number of bits set in mask. */
  (*icount) += __builtin_popcount(mask);
#else
  /* Quicker to do it serially in AVX rather than use intrinsics. */
  for (int bit_index = 0; bit_index < VEC_SIZE; bit_index++) {
    if (mask & (1 << bit_index)) {
      /* Add this interaction to the queue. */
      int_cache->r2q[*icount] = v_r2->f[bit_index];
      int_cache->dxq[*icount] = v_dx->f[bit_index];
      int_cache->dyq[*icount] = v_dy->f[bit_index];
      int_cache->dzq[*icount] = v_dz->f[bit_index];
      int_cache->mq[*icount] = cell_cache->m[pjd + bit_index];
      int_cache->vxq[*icount] = cell_cache->vx[pjd + bit_index];
      int_cache->vyq[*icount] = cell_cache->vy[pjd + bit_index];
      int_cache->vzq[*icount] = cell_cache->vz[pjd + bit_index];

      int_cache->rhoq[*icount] = cell_cache->rho[pjd + bit_index];
      int_cache->grad_hq[*icount] = cell_cache->grad_h[pjd + bit_index];
      int_cache->pOrho2q[*icount] = cell_cache->pOrho2[pjd + bit_index];
      int_cache->balsaraq[*icount] = cell_cache->balsara[pjd + bit_index];
      int_cache->soundspeedq[*icount] = cell_cache->soundspeed[pjd + bit_index];
      int_cache->h_invq[*icount] = 1.f / cell_cache->h[pjd + bit_index];

      (*icount)++;
    }
  }

#endif /* defined(HAVE_AVX2) || defined(HAVE_AVX512_F) */

  /* Flush the c2 cache if it has reached capacity. */
  if (*icount >= (C2_CACHE_SIZE - (2 * VEC_SIZE))) {

    int icount_align = *icount;

    /* Peform remainder interactions. */
    calcRemForceInteractions(int_cache, *icount, a_hydro_xSum, a_hydro_ySum,
                             a_hydro_zSum, h_dtSum, v_sigSum, entropy_dtSum,
                             v_hi_inv, v_vix, v_viy, v_viz, v_rhoi, v_grad_hi,
                             v_pOrhoi2, v_balsara_i, v_ci, &icount_align, 2);

    /* Initialise masks to true in case remainder interactions have been
     * performed. */
    mask_t int_mask, int_mask2;
    vec_init_mask(int_mask);
    vec_init_mask(int_mask2);

    /* Perform interactions. */
    for (int pjd = 0; pjd < icount_align; pjd += (2 * VEC_SIZE)) {

      runner_iact_nonsym_2_vec_force(
          &int_cache->r2q[pjd], &int_cache->dxq[pjd], &int_cache->dyq[pjd],
          &int_cache->dzq[pjd], v_vix, v_viy, v_viz, v_rhoi, v_grad_hi,
          v_pOrhoi2, v_balsara_i, v_ci, &int_cache->vxq[pjd],
          &int_cache->vyq[pjd], &int_cache->vzq[pjd], &int_cache->rhoq[pjd],
          &int_cache->grad_hq[pjd], &int_cache->pOrho2q[pjd],
          &int_cache->balsaraq[pjd], &int_cache->soundspeedq[pjd],
          &int_cache->mq[pjd], v_hi_inv, &int_cache->h_invq[pjd], a_hydro_xSum,
          a_hydro_ySum, a_hydro_zSum, h_dtSum, v_sigSum, entropy_dtSum,
          int_mask, int_mask2, 0);
=======
>>>>>>> 1969a156
    }

    /* Reset interaction count. */
    *icount = 0;
  }
}

/**
 * @brief Populates the arrays max_index_i and max_index_j with the maximum
 * indices of
 * particles into their neighbouring cells. Also finds the first pi that
 * interacts with any particle in cj and the last pj that interacts with any
 * particle in ci.
 *
 * @param ci #cell pointer to ci
 * @param cj #cell pointer to cj
 * @param sort_i #entry array for particle distance in ci
 * @param sort_j #entry array for particle distance in cj
 * @param dx_max maximum particle movement allowed in cell
 * @param rshift cutoff shift
 * @param hi_max Maximal smoothing length in cell ci
 * @param hj_max Maximal smoothing length in cell cj
 * @param di_max Maximal position on the axis that can interact in cell ci
 * @param dj_min Minimal position on the axis that can interact in cell ci
 * @param max_index_i array to hold the maximum distances of pi particles into
 * cell
 * cj
 * @param max_index_j array to hold the maximum distances of pj particles into
 * cell
 * cj
 * @param init_pi first pi to interact with a pj particle
 * @param init_pj last pj to interact with a pi particle
 * @param e The #engine.
 */
__attribute__((always_inline)) INLINE static void populate_max_index_no_cache(
    const struct cell *ci, const struct cell *cj,
    const struct entry *restrict sort_i, const struct entry *restrict sort_j,
    const float dx_max, const float rshift, const double hi_max,
    const double hj_max, const double di_max, const double dj_min,
    int *max_index_i, int *max_index_j, int *init_pi, int *init_pj,
    const struct engine *e) {

  const struct part *restrict parts_i = ci->parts;
  const struct part *restrict parts_j = cj->parts;

  int first_pi = 0, last_pj = cj->count - 1;
  int temp;

  /* Find the leftmost active particle in cell i that interacts with any
   * particle in cell j. */
  first_pi = ci->count;
  int active_id = first_pi - 1;
  while (first_pi > 0 && sort_i[first_pi - 1].d + dx_max + hi_max > dj_min) {
    first_pi--;
    /* Store the index of the particle if it is active. */
    if (part_is_active(&parts_i[sort_i[first_pi].i], e)) active_id = first_pi;
  }

  /* Set the first active pi in range of any particle in cell j. */
  first_pi = active_id;

  /* Find the maximum index into cell j for each particle in range in cell i. */
  if (first_pi < ci->count) {

    /* Start from the first particle in cell j. */
    temp = 0;

    const struct part *pi = &parts_i[sort_i[first_pi].i];

    /* Loop through particles in cell j until they are not in range of pi. */
    while (temp <= cj->count &&
           (sort_i[first_pi].d + (pi->h * kernel_gamma + dx_max - rshift) >
            sort_j[temp].d))
      temp++;

    max_index_i[first_pi] = temp;

    /* Populate max_index_i for remaining particles that are within range. */
    for (int i = first_pi + 1; i < ci->count; i++) {
      temp = max_index_i[i - 1];
      pi = &parts_i[sort_i[i].i];

      while (temp <= cj->count &&
             (sort_i[i].d + (pi->h * kernel_gamma + dx_max - rshift) >
              sort_j[temp].d))
        temp++;

      max_index_i[i] = temp;
    }
  } else {
    /* Make sure that max index is set to first particle in cj.*/
    max_index_i[ci->count - 1] = 0;
  }

  /* Find the rightmost active particle in cell j that interacts with any
   * particle in cell i. */
  last_pj = -1;
  active_id = last_pj;
  while (last_pj < cj->count &&
         sort_j[last_pj + 1].d - hj_max - dx_max < di_max) {
    last_pj++;
    /* Store the index of the particle if it is active. */
    if (part_is_active(&parts_j[sort_j[last_pj].i], e)) active_id = last_pj;
  }

  /* Set the last active pj in range of any particle in cell i. */
  last_pj = active_id;

  /* Find the maximum index into cell i for each particle in range in cell j. */
  if (last_pj > 0) {

    /* Start from the last particle in cell i. */
    temp = ci->count - 1;

    const struct part *pj = &parts_j[sort_j[last_pj].i];

    /* Loop through particles in cell i until they are not in range of pj. */
    while (temp > 0 &&
           sort_j[last_pj].d - dx_max - (pj->h * kernel_gamma) <
               sort_i[temp].d - rshift)
      temp--;

    max_index_j[last_pj] = temp;

    /* Populate max_index_j for remaining particles that are within range. */
    for (int i = last_pj - 1; i >= 0; i--) {
      temp = max_index_j[i + 1];
      pj = &parts_j[sort_j[i].i];

      while (temp > 0 &&
             sort_j[i].d - dx_max - (pj->h * kernel_gamma) <
                 sort_i[temp].d - rshift)
        temp--;

      max_index_j[i] = temp;
    }
  } else {
    /* Make sure that max index is set to last particle in ci.*/
    max_index_j[0] = ci->count - 1;
  }

  *init_pi = first_pi;
  *init_pj = last_pj;
}
#endif /* WITH_VECTORIZATION */

/**
 * @brief Compute the cell self-interaction (non-symmetric) using vector
 * intrinsics with one particle pi at a time.
 *
 * @param r The #runner.
 * @param c The #cell.
 */
__attribute__((always_inline)) INLINE void runner_doself1_density_vec(
    struct runner *r, struct cell *restrict c) {

#ifdef WITH_VECTORIZATION
  const struct engine *e = r->e;
  struct part *restrict pi;
  int count_align;
  int num_vec_proc = NUM_VEC_PROC;

  struct part *restrict parts = c->parts;
  const int count = c->count;

  vector v_hi, v_vix, v_viy, v_viz, v_hig2, v_r2;

  TIMER_TIC

  if (!cell_is_active(c, e)) return;

  if (!cell_are_part_drifted(c, e)) error("Interacting undrifted cell.");

  /* Get the particle cache from the runner and re-allocate
   * the cache if it is not big enough for the cell. */
  struct cache *restrict cell_cache = &r->ci_cache;

  if (cell_cache->count < count) {
    cache_init(cell_cache, count);
  }

  /* Read the particles from the cell and store them locally in the cache. */
  cache_read_particles(c, cell_cache);

  /* Create secondary cache to store particle interactions. */
  struct c2_cache int_cache;
  int icount = 0, icount_align = 0;

  /* Loop over the particles in the cell. */
  for (int pid = 0; pid < count; pid++) {

    /* Get a pointer to the ith particle. */
    pi = &parts[pid];

    /* Is the ith particle active? */
    if (!part_is_active(pi, e)) continue;

    vector pix, piy, piz;

    const float hi = cell_cache->h[pid];

    /* Fill particle pi vectors. */
    pix.v = vec_set1(cell_cache->x[pid]);
    piy.v = vec_set1(cell_cache->y[pid]);
    piz.v = vec_set1(cell_cache->z[pid]);
    v_hi.v = vec_set1(hi);
    v_vix.v = vec_set1(cell_cache->vx[pid]);
    v_viy.v = vec_set1(cell_cache->vy[pid]);
    v_viz.v = vec_set1(cell_cache->vz[pid]);

    const float hig2 = hi * hi * kernel_gamma2;
    v_hig2.v = vec_set1(hig2);

    /* Reset cumulative sums of update vectors. */
    vector rhoSum, rho_dhSum, wcountSum, wcount_dhSum, div_vSum, curlvxSum,
        curlvySum, curlvzSum;

    /* Get the inverse of hi. */
    vector v_hi_inv;

    v_hi_inv = vec_reciprocal(v_hi);

    rhoSum.v = vec_setzero();
    rho_dhSum.v = vec_setzero();
    wcountSum.v = vec_setzero();
    wcount_dhSum.v = vec_setzero();
    div_vSum.v = vec_setzero();
    curlvxSum.v = vec_setzero();
    curlvySum.v = vec_setzero();
    curlvzSum.v = vec_setzero();

    /* Pad cache if there is a serial remainder. */
    count_align = count;
    int rem = count % (num_vec_proc * VEC_SIZE);
    if (rem != 0) {
      int pad = (num_vec_proc * VEC_SIZE) - rem;

      count_align += pad;

      /* Set positions to the same as particle pi so when the r2 > 0 mask is
       * applied these extra contributions are masked out.*/
      for (int i = count; i < count_align; i++) {
        cell_cache->x[i] = pix.f[0];
        cell_cache->y[i] = piy.f[0];
        cell_cache->z[i] = piz.f[0];
      }
    }

    vector pjx, pjy, pjz;
    vector pjx2, pjy2, pjz2;

    /* Find all of particle pi's interacions and store needed values in the
     * secondary cache.*/
    for (int pjd = 0; pjd < count_align; pjd += (num_vec_proc * VEC_SIZE)) {

      /* Load 2 sets of vectors from the particle cache. */
      pjx.v = vec_load(&cell_cache->x[pjd]);
      pjy.v = vec_load(&cell_cache->y[pjd]);
      pjz.v = vec_load(&cell_cache->z[pjd]);

      pjx2.v = vec_load(&cell_cache->x[pjd + VEC_SIZE]);
      pjy2.v = vec_load(&cell_cache->y[pjd + VEC_SIZE]);
      pjz2.v = vec_load(&cell_cache->z[pjd + VEC_SIZE]);

      /* Compute the pairwise distance. */
      vector v_dx_tmp, v_dy_tmp, v_dz_tmp;
      vector v_dx_tmp2, v_dy_tmp2, v_dz_tmp2, v_r2_2;

      v_dx_tmp.v = vec_sub(pix.v, pjx.v);
      v_dx_tmp2.v = vec_sub(pix.v, pjx2.v);
      v_dy_tmp.v = vec_sub(piy.v, pjy.v);
      v_dy_tmp2.v = vec_sub(piy.v, pjy2.v);
      v_dz_tmp.v = vec_sub(piz.v, pjz.v);
      v_dz_tmp2.v = vec_sub(piz.v, pjz2.v);

      v_r2.v = vec_mul(v_dx_tmp.v, v_dx_tmp.v);
      v_r2_2.v = vec_mul(v_dx_tmp2.v, v_dx_tmp2.v);
      v_r2.v = vec_fma(v_dy_tmp.v, v_dy_tmp.v, v_r2.v);
      v_r2_2.v = vec_fma(v_dy_tmp2.v, v_dy_tmp2.v, v_r2_2.v);
      v_r2.v = vec_fma(v_dz_tmp.v, v_dz_tmp.v, v_r2.v);
      v_r2_2.v = vec_fma(v_dz_tmp2.v, v_dz_tmp2.v, v_r2_2.v);

      /* Form a mask from r2 < hig2 and r2 > 0.*/
<<<<<<< HEAD
      mask_t v_doi_mask, v_doi_mask_self_check, v_doi_mask2, v_doi_mask2_self_check;
=======
      mask_t v_doi_mask, v_doi_mask_self_check, v_doi_mask2,
          v_doi_mask2_self_check;
>>>>>>> 1969a156
      int doi_mask, doi_mask_self_check, doi_mask2, doi_mask2_self_check;

      /* Form r2 > 0 mask and r2 < hig2 mask. */
      vec_create_mask(v_doi_mask_self_check, vec_cmp_gt(v_r2.v, vec_setzero()));
      vec_create_mask(v_doi_mask, vec_cmp_lt(v_r2.v, v_hig2.v));

      /* Form r2 > 0 mask and r2 < hig2 mask. */
<<<<<<< HEAD
      vec_create_mask(v_doi_mask2_self_check, vec_cmp_gt(v_r2_2.v, vec_setzero()));
=======
      vec_create_mask(v_doi_mask2_self_check,
                      vec_cmp_gt(v_r2_2.v, vec_setzero()));
>>>>>>> 1969a156
      vec_create_mask(v_doi_mask2, vec_cmp_lt(v_r2_2.v, v_hig2.v));

      /* Form integer masks. */
      doi_mask_self_check = vec_form_int_mask(v_doi_mask_self_check);
      doi_mask = vec_form_int_mask(v_doi_mask);

      doi_mask2_self_check = vec_form_int_mask(v_doi_mask2_self_check);
      doi_mask2 = vec_form_int_mask(v_doi_mask2);
<<<<<<< HEAD
      
=======

>>>>>>> 1969a156
      /* Combine the two masks. */
      doi_mask = doi_mask & doi_mask_self_check;
      doi_mask2 = doi_mask2 & doi_mask2_self_check;

      /* If there are any interactions left pack interaction values into c2
       * cache. */
      if (doi_mask) {
        storeInteractions(doi_mask, pjd, &v_r2, &v_dx_tmp, &v_dy_tmp, &v_dz_tmp,
                          cell_cache, &int_cache, &icount, &rhoSum, &rho_dhSum,
                          &wcountSum, &wcount_dhSum, &div_vSum, &curlvxSum,
                          &curlvySum, &curlvzSum, v_hi_inv, v_vix, v_viy,
                          v_viz);
      }
      if (doi_mask2) {
        storeInteractions(doi_mask2, pjd + VEC_SIZE, &v_r2_2, &v_dx_tmp2,
                          &v_dy_tmp2, &v_dz_tmp2, cell_cache, &int_cache,
                          &icount, &rhoSum, &rho_dhSum, &wcountSum,
                          &wcount_dhSum, &div_vSum, &curlvxSum, &curlvySum,
                          &curlvzSum, v_hi_inv, v_vix, v_viy, v_viz);
      }
    }

    /* Perform padded vector remainder interactions if any are present. */
    calcRemInteractions(&int_cache, icount, &rhoSum, &rho_dhSum, &wcountSum,
                        &wcount_dhSum, &div_vSum, &curlvxSum, &curlvySum,
                        &curlvzSum, v_hi_inv, v_vix, v_viy, v_viz,
                        &icount_align);

    /* Initialise masks to true in case remainder interactions have been
     * performed. */
    mask_t int_mask, int_mask2;
<<<<<<< HEAD
    vec_init_mask(int_mask);
    vec_init_mask(int_mask2);
=======
    vec_init_mask_true(int_mask);
    vec_init_mask_true(int_mask2);
>>>>>>> 1969a156

    /* Perform interaction with 2 vectors. */
    for (int pjd = 0; pjd < icount_align; pjd += (num_vec_proc * VEC_SIZE)) {
      runner_iact_nonsym_2_vec_density(
          &int_cache.r2q[pjd], &int_cache.dxq[pjd], &int_cache.dyq[pjd],
          &int_cache.dzq[pjd], v_hi_inv, v_vix, v_viy, v_viz,
          &int_cache.vxq[pjd], &int_cache.vyq[pjd], &int_cache.vzq[pjd],
          &int_cache.mq[pjd], &rhoSum, &rho_dhSum, &wcountSum, &wcount_dhSum,
          &div_vSum, &curlvxSum, &curlvySum, &curlvzSum, int_mask, int_mask2,
          0);
    }

    /* Perform horizontal adds on vector sums and store result in particle pi.
     */
    VEC_HADD(rhoSum, pi->rho);
    VEC_HADD(rho_dhSum, pi->density.rho_dh);
    VEC_HADD(wcountSum, pi->density.wcount);
    VEC_HADD(wcount_dhSum, pi->density.wcount_dh);
    VEC_HADD(div_vSum, pi->density.div_v);
    VEC_HADD(curlvxSum, pi->density.rot_v[0]);
    VEC_HADD(curlvySum, pi->density.rot_v[1]);
    VEC_HADD(curlvzSum, pi->density.rot_v[2]);

    /* Reset interaction count. */
    icount = 0;
  } /* loop over all particles. */

  TIMER_TOC(timer_doself_density);
#endif /* WITH_VECTORIZATION */
}

/**
 * @brief Compute the cell self-interaction (non-symmetric) using vector
 * intrinsics with one particle pi at a time.
 *
 * @param r The #runner.
 * @param c The #cell.
 */
__attribute__((always_inline)) INLINE void runner_doself2_force_vec(
    struct runner *r, struct cell *restrict c) {

#ifdef WITH_VECTORIZATION
  const struct engine *e = r->e;
  struct part *restrict pi;
  int count_align;
  const int num_vec_proc = 1;

  struct part *restrict parts = c->parts;
  const int count = c->count;

  vector v_hi, v_vix, v_viy, v_viz, v_hig2, v_r2;
  vector v_rhoi, v_grad_hi, v_pOrhoi2, v_balsara_i, v_ci;

  TIMER_TIC

  if (!cell_is_active(c, e)) return;

  if (!cell_are_part_drifted(c, e)) error("Interacting undrifted cell.");

  /* Get the particle cache from the runner and re-allocate
   * the cache if it is not big enough for the cell. */
  struct cache *restrict cell_cache = &r->ci_cache;

  if (cell_cache->count < count) {
    cache_init(cell_cache, count);
  }

  /* Read the particles from the cell and store them locally in the cache. */
  cache_read_particles(c, cell_cache);

#ifdef SWIFT_DEBUG_CHECKS
  for (int i = 0; i < count; i++) {
    pi = &c->parts[i];
    /* Check that particles have been drifted to the current time */
    if (pi->ti_drift != e->ti_current)
      error("Particle pi not drifted to current time");
  }
}
#endif

/* Create secondary cache to store particle interactions. */
struct c2_cache int_cache;
int icount = 0, icount_align = 0;

/* Loop over the particles in the cell. */
for (int pid = 0; pid < count; pid++) {

  /* Get a pointer to the ith particle. */
  pi = &parts[pid];

  /* Is the ith particle active? */
  if (!part_is_active(pi, e)) continue;

  vector pix, piy, piz;

  const float hi = cell_cache->h[pid];

  /* Fill particle pi vectors. */
  pix.v = vec_set1(cell_cache->x[pid]);
  piy.v = vec_set1(cell_cache->y[pid]);
  piz.v = vec_set1(cell_cache->z[pid]);
  v_hi.v = vec_set1(hi);
  v_vix.v = vec_set1(cell_cache->vx[pid]);
  v_viy.v = vec_set1(cell_cache->vy[pid]);
  v_viz.v = vec_set1(cell_cache->vz[pid]);

  v_rhoi.v = vec_set1(cell_cache->rho[pid]);
  v_grad_hi.v = vec_set1(cell_cache->grad_h[pid]);
  v_pOrhoi2.v = vec_set1(cell_cache->pOrho2[pid]);
  v_balsara_i.v = vec_set1(cell_cache->balsara[pid]);
  v_ci.v = vec_set1(cell_cache->soundspeed[pid]);

  const float hig2 = hi * hi * kernel_gamma2;
  v_hig2.v = vec_set1(hig2);

  /* Reset cumulative sums of update vectors. */
  vector a_hydro_xSum, a_hydro_ySum, a_hydro_zSum, h_dtSum, v_sigSum,
      entropy_dtSum;

  /* Get the inverse of hi. */
  vector v_hi_inv;

  v_hi_inv = vec_reciprocal(v_hi);

  a_hydro_xSum.v = vec_setzero();
  a_hydro_ySum.v = vec_setzero();
  a_hydro_zSum.v = vec_setzero();
  h_dtSum.v = vec_setzero();
  v_sigSum.v = vec_set1(pi->force.v_sig);
  entropy_dtSum.v = vec_setzero();

  /* Pad cache if there is a serial remainder. */
  count_align = count;
  int rem = count % (num_vec_proc * VEC_SIZE);
  if (rem != 0) {
    int pad = (num_vec_proc * VEC_SIZE) - rem;

    count_align += pad;

    /* Set positions to the same as particle pi so when the r2 > 0 mask is
     * applied these extra contributions are masked out.*/
    for (int i = count; i < count_align; i++) {
      cell_cache->x[i] = pix.f[0];
      cell_cache->y[i] = piy.f[0];
      cell_cache->z[i] = piz.f[0];
      cell_cache->h[i] = 1.f;
    }
  }

  vector pjx, pjy, pjz, hj, hjg2;

  /* Find all of particle pi's interacions and store needed values in the
   * secondary cache.*/
  for (int pjd = 0; pjd < count_align; pjd += (num_vec_proc * VEC_SIZE)) {

    /* Load 2 sets of vectors from the particle cache. */
    pjx.v = vec_load(&cell_cache->x[pjd]);
    pjy.v = vec_load(&cell_cache->y[pjd]);
    pjz.v = vec_load(&cell_cache->z[pjd]);
    hj.v = vec_load(&cell_cache->h[pjd]);
    hjg2.v = vec_mul(vec_mul(hj.v, hj.v), kernel_gamma2_vec.v);

    /* Compute the pairwise distance. */
    vector v_dx_tmp, v_dy_tmp, v_dz_tmp;

    v_dx_tmp.v = vec_sub(pix.v, pjx.v);
    v_dy_tmp.v = vec_sub(piy.v, pjy.v);
    v_dz_tmp.v = vec_sub(piz.v, pjz.v);

    v_r2.v = vec_mul(v_dx_tmp.v, v_dx_tmp.v);
    v_r2.v = vec_fma(v_dy_tmp.v, v_dy_tmp.v, v_r2.v);
    v_r2.v = vec_fma(v_dz_tmp.v, v_dz_tmp.v, v_r2.v);

    /* Form r2 > 0 mask, r2 < hig2 mask and r2 < hjg2 mask. */
    mask_t v_doi_mask, v_doi_mask_self_check;
    int doi_mask, doi_mask_self_check;

    /* Form r2 > 0 mask.*/
    vec_create_mask(v_doi_mask_self_check, vec_cmp_gt(v_r2.v, vec_setzero()));

    /* Form a mask from r2 < hig2 mask and r2 < hjg2 mask. */
    vector v_h2;
    v_h2.v = vec_fmax(v_hig2.v, hjg2.v);
    vec_create_mask(v_doi_mask, vec_cmp_lt(v_r2.v, v_h2.v));

    /* Form integer masks. */
    doi_mask_self_check = vec_form_int_mask(v_doi_mask_self_check);
    doi_mask = vec_form_int_mask(v_doi_mask);

    /* Combine all 3 masks. */
    doi_mask = doi_mask & doi_mask_self_check;

    /* If there are any interactions left pack interaction values into c2
     * cache. */
    if (doi_mask) {

      storeForceInteractions(
          doi_mask, pjd, &v_r2, &v_dx_tmp, &v_dy_tmp, &v_dz_tmp, cell_cache,
          &int_cache, &icount, &a_hydro_xSum, &a_hydro_ySum, &a_hydro_zSum,
          &h_dtSum, &v_sigSum, &entropy_dtSum, v_hi_inv, v_vix, v_viy,
          v_viz, v_rhoi, v_grad_hi, v_pOrhoi2, v_balsara_i, v_ci);
    }

  } /* Loop over all other particles. */

  /* Perform padded vector remainder interactions if any are present. */
  calcRemForceInteractions(
      &int_cache, icount, &a_hydro_xSum, &a_hydro_ySum, &a_hydro_zSum, &h_dtSum,
      &v_sigSum, &entropy_dtSum, v_hi_inv, v_vix, v_viy, v_viz, v_rhoi,
      v_grad_hi, v_pOrhoi2, v_balsara_i, v_ci, &icount_align, 2);

  /* Initialise masks to true in case remainder interactions have been
   * performed. */
  mask_t int_mask, int_mask2;
  vec_init_mask(int_mask);
  vec_init_mask(int_mask2);

  /* Perform interaction with 2 vectors. */
  for (int pjd = 0; pjd < icount_align; pjd += (2 * VEC_SIZE)) {
    runner_iact_nonsym_2_vec_force(
        &int_cache.r2q[pjd], &int_cache.dxq[pjd], &int_cache.dyq[pjd],
        &int_cache.dzq[pjd], v_vix, v_viy, v_viz, v_rhoi, v_grad_hi,
        v_pOrhoi2, v_balsara_i, v_ci, &int_cache.vxq[pjd],
        &int_cache.vyq[pjd], &int_cache.vzq[pjd], &int_cache.rhoq[pjd],
        &int_cache.grad_hq[pjd], &int_cache.pOrho2q[pjd],
        &int_cache.balsaraq[pjd], &int_cache.soundspeedq[pjd],
        &int_cache.mq[pjd], v_hi_inv, &int_cache.h_invq[pjd], &a_hydro_xSum,
        &a_hydro_ySum, &a_hydro_zSum, &h_dtSum, &v_sigSum, &entropy_dtSum,
        int_mask, int_mask2, 0);
  }

  VEC_HADD(a_hydro_xSum, pi->a_hydro[0]);
  VEC_HADD(a_hydro_ySum, pi->a_hydro[1]);
  VEC_HADD(a_hydro_zSum, pi->a_hydro[2]);
  VEC_HADD(h_dtSum, pi->force.h_dt);
  VEC_HMAX(v_sigSum, pi->force.v_sig);
  VEC_HADD(entropy_dtSum, pi->entropy_dt);

  /* Reset interaction count. */
  icount = 0;
} /* loop over all particles. */

TIMER_TOC(timer_doself_force);
#endif /* WITH_VECTORIZATION */
}

/**
 * @brief Compute the density interactions between a cell pair (non-symmetric)
 * using vector intrinsics.
 *
 * @param r The #runner.
 * @param ci The first #cell.
 * @param cj The second #cell.
 * @param sid The direction of the pair
 * @param shift The shift vector to apply to the particles in ci.
 */
void runner_dopair1_density_vec(struct runner *r, struct cell *ci,
                                struct cell *cj, const int sid,
                                const double *shift) {

#ifdef WITH_VECTORIZATION
  const struct engine *restrict e = r->e;

  vector v_hi, v_vix, v_viy, v_viz, v_hig2;

  TIMER_TIC;

  /* Get the cutoff shift. */
  double rshift = 0.0;
  for (int k = 0; k < 3; k++) rshift += shift[k] * runner_shift[sid][k];

  /* Pick-out the sorted lists. */
  const struct entry *restrict sort_i = ci->sort[sid];
  const struct entry *restrict sort_j = cj->sort[sid];

#ifdef SWIFT_DEBUG_CHECKS
  /* Check that the dx_max_sort values in the cell are indeed an upper
     bound on particle movement. */
  for (int pid = 0; pid < ci->count; pid++) {
    const struct part *p = &ci->parts[sort_i[pid].i];
    const float d = p->x[0] * runner_shift[sid][0] +
                    p->x[1] * runner_shift[sid][1] +
                    p->x[2] * runner_shift[sid][2];
    if (fabsf(d - sort_i[pid].d) - ci->dx_max_sort >
        1.0e-4 * max(fabsf(d), ci->dx_max_sort_old))
      error(
          "particle shift diff exceeds dx_max_sort in cell ci. ci->nodeID=%d "
          "cj->nodeID=%d d=%e sort_i[pid].d=%e ci->dx_max_sort=%e "
          "ci->dx_max_sort_old=%e",
          ci->nodeID, cj->nodeID, d, sort_i[pid].d, ci->dx_max_sort,
          ci->dx_max_sort_old);
  }
  for (int pjd = 0; pjd < cj->count; pjd++) {
    const struct part *p = &cj->parts[sort_j[pjd].i];
    const float d = p->x[0] * runner_shift[sid][0] +
                    p->x[1] * runner_shift[sid][1] +
                    p->x[2] * runner_shift[sid][2];
    if (fabsf(d - sort_j[pjd].d) - cj->dx_max_sort >
        1.0e-4 * max(fabsf(d), cj->dx_max_sort_old))
      error(
          "particle shift diff exceeds dx_max_sort in cell cj. cj->nodeID=%d "
          "ci->nodeID=%d d=%e sort_j[pjd].d=%e cj->dx_max_sort=%e "
          "cj->dx_max_sort_old=%e",
          cj->nodeID, ci->nodeID, d, sort_j[pjd].d, cj->dx_max_sort,
          cj->dx_max_sort_old);
  }
#endif /* SWIFT_DEBUG_CHECKS */

  /* Get some other useful values. */
  const int count_i = ci->count;
  const int count_j = cj->count;
  const double hi_max = ci->h_max * kernel_gamma - rshift;
  const double hj_max = cj->h_max * kernel_gamma;
  struct part *restrict parts_i = ci->parts;
  struct part *restrict parts_j = cj->parts;
  const double di_max = sort_i[count_i - 1].d - rshift;
  const double dj_min = sort_j[0].d;
  const float dx_max = (ci->dx_max_sort + cj->dx_max_sort);

  /* Check if any particles are active and return if there are not. */
  int numActive = 0;
  for (int pid = count_i - 1;
       pid >= 0 && sort_i[pid].d + hi_max + dx_max > dj_min; pid--) {
    struct part *restrict pi = &parts_i[sort_i[pid].i];
    if (part_is_active(pi, e)) {
      numActive++;
      break;
    }
  }

  if (!numActive) {
    for (int pjd = 0; pjd < count_j && sort_j[pjd].d - hj_max - dx_max < di_max;
         pjd++) {
      struct part *restrict pj = &parts_j[sort_j[pjd].i];
      if (part_is_active(pj, e)) {
        numActive++;
        break;
      }
    }
  }

  if (numActive == 0) return;

  /* Get both particle caches from the runner and re-allocate
   * them if they are not big enough for the cells. */
  struct cache *restrict ci_cache = &r->ci_cache;
  struct cache *restrict cj_cache = &r->cj_cache;

  if (ci_cache->count < count_i) {
    cache_init(ci_cache, count_i);
  }
  if (cj_cache->count < count_j) {
    cache_init(cj_cache, count_j);
  }

  int first_pi, last_pj;
  int *max_index_i __attribute__((aligned(sizeof(int) * VEC_SIZE)));
  int *max_index_j __attribute__((aligned(sizeof(int) * VEC_SIZE)));

  max_index_i = r->ci_cache.max_index;
  max_index_j = r->cj_cache.max_index;

  /* Find particles maximum index into cj, max_index_i[] and ci, max_index_j[].
   */
  /* Also find the first pi that interacts with any particle in cj and the last
   * pj that interacts with any particle in ci. */
  populate_max_index_no_cache(ci, cj, sort_i, sort_j, dx_max, rshift, hi_max,
                              hj_max, di_max, dj_min, max_index_i, max_index_j,
                              &first_pi, &last_pj, e);

  /* Limits of the outer loops. */
  int first_pi_loop = first_pi;
  int last_pj_loop = last_pj;

  /* Take the max/min of both values calculated to work out how many particles
   * to read into the cache. */
  last_pj = max(last_pj, max_index_i[count_i - 1]);
  first_pi = min(first_pi, max_index_j[0]);

  /* Read the needed particles into the two caches. */
  int first_pi_align = first_pi;
  int last_pj_align = last_pj;
  cache_read_two_partial_cells_sorted(ci, cj, ci_cache, cj_cache, sort_i,
                                      sort_j, shift, &first_pi_align,
                                      &last_pj_align, 1);

  /* Get the number of particles read into the ci cache. */
  int ci_cache_count = count_i - first_pi_align;

  if (cell_is_active(ci, e)) {

    /* Loop over the parts in ci until nothing is within range in cj. */
    for (int pid = count_i - 1; pid >= first_pi_loop; pid--) {

      /* Get a hold of the ith part in ci. */
      struct part *restrict pi = &parts_i[sort_i[pid].i];
      if (!part_is_active(pi, e)) continue;

      /* Set the cache index. */
      int ci_cache_idx = pid - first_pi_align;

      /* Skip this particle if no particle in cj is within range of it. */
      const float hi = ci_cache->h[ci_cache_idx];
      const double di_test =
          sort_i[pid].d + hi * kernel_gamma + dx_max - rshift;
      if (di_test < dj_min) continue;

      /* Determine the exit iteration of the interaction loop. */
      int exit_iteration = max_index_i[pid];

      const float hig2 = hi * hi * kernel_gamma2;

      vector pix, piy, piz;

      /* Fill particle pi vectors. */
      pix.v = vec_set1(ci_cache->x[ci_cache_idx]);
      piy.v = vec_set1(ci_cache->y[ci_cache_idx]);
      piz.v = vec_set1(ci_cache->z[ci_cache_idx]);
      v_hi.v = vec_set1(hi);
      v_vix.v = vec_set1(ci_cache->vx[ci_cache_idx]);
      v_viy.v = vec_set1(ci_cache->vy[ci_cache_idx]);
      v_viz.v = vec_set1(ci_cache->vz[ci_cache_idx]);

      v_hig2.v = vec_set1(hig2);

      /* Reset cumulative sums of update vectors. */
      vector rhoSum, rho_dhSum, wcountSum, wcount_dhSum, div_vSum, curlvxSum,
          curlvySum, curlvzSum;

      /* Get the inverse of hi. */
      vector v_hi_inv;

      v_hi_inv = vec_reciprocal(v_hi);

      rhoSum.v = vec_setzero();
      rho_dhSum.v = vec_setzero();
      wcountSum.v = vec_setzero();
      wcount_dhSum.v = vec_setzero();
      div_vSum.v = vec_setzero();
      curlvxSum.v = vec_setzero();
      curlvySum.v = vec_setzero();
      curlvzSum.v = vec_setzero();

      /* Pad the exit iteration if there is a serial remainder. */
      int exit_iteration_align = exit_iteration;
      int rem = exit_iteration % VEC_SIZE;
      if (rem != 0) {
        int pad = VEC_SIZE - rem;

        if (exit_iteration_align + pad <= last_pj_align + 1)
          exit_iteration_align += pad;
      }

      vector pjx, pjy, pjz;

      /* Loop over the parts in cj. */
      for (int pjd = 0; pjd < exit_iteration_align; pjd += VEC_SIZE) {

        /* Get the cache index to the jth particle. */
        int cj_cache_idx = pjd;

        vector v_dx, v_dy, v_dz, v_r2;

#ifdef SWIFT_DEBUG_CHECKS
        if (cj_cache_idx % VEC_SIZE != 0 || cj_cache_idx < 0) {
          error("Unaligned read!!! cj_cache_idx=%d", cj_cache_idx);
        }
#endif

        /* Load 2 sets of vectors from the particle cache. */
        pjx.v = vec_load(&cj_cache->x[cj_cache_idx]);
        pjy.v = vec_load(&cj_cache->y[cj_cache_idx]);
        pjz.v = vec_load(&cj_cache->z[cj_cache_idx]);

        /* Compute the pairwise distance. */
        v_dx.v = vec_sub(pix.v, pjx.v);
        v_dy.v = vec_sub(piy.v, pjy.v);
        v_dz.v = vec_sub(piz.v, pjz.v);

        v_r2.v = vec_mul(v_dx.v, v_dx.v);
        v_r2.v = vec_fma(v_dy.v, v_dy.v, v_r2.v);
        v_r2.v = vec_fma(v_dz.v, v_dz.v, v_r2.v);

        mask_t v_doi_mask;
        int doi_mask;

        /* Form r2 < hig2 mask. */
        vec_create_mask(v_doi_mask, vec_cmp_lt(v_r2.v, v_hig2.v));

        /* Form integer mask. */
        doi_mask = vec_form_int_mask(v_doi_mask);

        /* If there are any interactions perform them. */
        if (doi_mask)
          runner_iact_nonsym_1_vec_density(
              &v_r2, &v_dx, &v_dy, &v_dz, v_hi_inv, v_vix, v_viy, v_viz,
              &cj_cache->vx[cj_cache_idx], &cj_cache->vy[cj_cache_idx],
              &cj_cache->vz[cj_cache_idx], &cj_cache->m[cj_cache_idx], &rhoSum,
              &rho_dhSum, &wcountSum, &wcount_dhSum, &div_vSum, &curlvxSum,
              &curlvySum, &curlvzSum, v_doi_mask);

      } /* loop over the parts in cj. */

      /* Perform horizontal adds on vector sums and store result in particle pi.
      */
      VEC_HADD(rhoSum, pi->rho);
      VEC_HADD(rho_dhSum, pi->density.rho_dh);
      VEC_HADD(wcountSum, pi->density.wcount);
      VEC_HADD(wcount_dhSum, pi->density.wcount_dh);
      VEC_HADD(div_vSum, pi->density.div_v);
      VEC_HADD(curlvxSum, pi->density.rot_v[0]);
      VEC_HADD(curlvySum, pi->density.rot_v[1]);
      VEC_HADD(curlvzSum, pi->density.rot_v[2]);

    } /* loop over the parts in ci. */
  }

  if (cell_is_active(cj, e)) {

    /* Loop over the parts in cj until nothing is within range in ci. */
    for (int pjd = 0; pjd <= last_pj_loop; pjd++) {

      /* Get a hold of the jth part in cj. */
      struct part *restrict pj = &parts_j[sort_j[pjd].i];
      if (!part_is_active(pj, e)) continue;

      /* Set the cache index. */
      int cj_cache_idx = pjd;

      /*TODO: rshift term. */
      /* Skip this particle if no particle in ci is within range of it. */
      const float hj = cj_cache->h[cj_cache_idx];
      const double dj_test =
          sort_j[pjd].d - hj * kernel_gamma - dx_max - rshift;
      if (dj_test > di_max) continue;

      /* Determine the exit iteration of the interaction loop. */
      int exit_iteration = max_index_j[pjd];

      const float hjg2 = hj * hj * kernel_gamma2;

      vector pjx, pjy, pjz;
      vector v_hj, v_vjx, v_vjy, v_vjz, v_hjg2;

      /* Fill particle pi vectors. */
      pjx.v = vec_set1(cj_cache->x[cj_cache_idx]);
      pjy.v = vec_set1(cj_cache->y[cj_cache_idx]);
      pjz.v = vec_set1(cj_cache->z[cj_cache_idx]);
      v_hj.v = vec_set1(hj);
      v_vjx.v = vec_set1(cj_cache->vx[cj_cache_idx]);
      v_vjy.v = vec_set1(cj_cache->vy[cj_cache_idx]);
      v_vjz.v = vec_set1(cj_cache->vz[cj_cache_idx]);

      v_hjg2.v = vec_set1(hjg2);

      /* Reset cumulative sums of update vectors. */
      vector rhoSum, rho_dhSum, wcountSum, wcount_dhSum, div_vSum, curlvxSum,
          curlvySum, curlvzSum;

      /* Get the inverse of hj. */
      vector v_hj_inv;

      v_hj_inv = vec_reciprocal(v_hj);

      rhoSum.v = vec_setzero();
      rho_dhSum.v = vec_setzero();
      wcountSum.v = vec_setzero();
      wcount_dhSum.v = vec_setzero();
      div_vSum.v = vec_setzero();
      curlvxSum.v = vec_setzero();
      curlvySum.v = vec_setzero();
      curlvzSum.v = vec_setzero();

      vector pix, piy, piz;

      /* Convert exit iteration to cache indices. */
      int exit_iteration_align = exit_iteration - first_pi_align;

      /* Pad the exit iteration align so cache reads are aligned. */
      int rem = exit_iteration_align % VEC_SIZE;
      if (exit_iteration_align < VEC_SIZE) {
        exit_iteration_align = 0;
      } else
        exit_iteration_align -= rem;

      /* Loop over the parts in ci. */
      for (int ci_cache_idx = exit_iteration_align;
           ci_cache_idx < ci_cache_count; ci_cache_idx += VEC_SIZE) {

#ifdef SWIFT_DEBUG_CHECKS
        if (ci_cache_idx % VEC_SIZE != 0 || ci_cache_idx < 0) {
          error("Unaligned read!!! ci_cache_idx=%d", ci_cache_idx);
        }
#endif

        vector v_dx, v_dy, v_dz, v_r2;

        /* Load 2 sets of vectors from the particle cache. */
        pix.v = vec_load(&ci_cache->x[ci_cache_idx]);
        piy.v = vec_load(&ci_cache->y[ci_cache_idx]);
        piz.v = vec_load(&ci_cache->z[ci_cache_idx]);

        /* Compute the pairwise distance. */
        v_dx.v = vec_sub(pjx.v, pix.v);
        v_dy.v = vec_sub(pjy.v, piy.v);
        v_dz.v = vec_sub(pjz.v, piz.v);

        v_r2.v = vec_mul(v_dx.v, v_dx.v);
        v_r2.v = vec_fma(v_dy.v, v_dy.v, v_r2.v);
        v_r2.v = vec_fma(v_dz.v, v_dz.v, v_r2.v);

        mask_t v_doj_mask;
        int doj_mask;

        /* Form r2 < hig2 mask. */
        vec_create_mask(v_doj_mask, vec_cmp_lt(v_r2.v, v_hjg2.v));

        /* Form integer mask. */
        doj_mask = vec_form_int_mask(v_doj_mask);

        /* If there are any interactions perform them. */
        if (doj_mask)
          runner_iact_nonsym_1_vec_density(
              &v_r2, &v_dx, &v_dy, &v_dz, v_hj_inv, v_vjx, v_vjy, v_vjz,
              &ci_cache->vx[ci_cache_idx], &ci_cache->vy[ci_cache_idx],
              &ci_cache->vz[ci_cache_idx], &ci_cache->m[ci_cache_idx], &rhoSum,
              &rho_dhSum, &wcountSum, &wcount_dhSum, &div_vSum, &curlvxSum,
              &curlvySum, &curlvzSum, v_doj_mask);

      } /* loop over the parts in ci. */

      /* Perform horizontal adds on vector sums and store result in particle pj.
       */
      VEC_HADD(rhoSum, pj->rho);
      VEC_HADD(rho_dhSum, pj->density.rho_dh);
      VEC_HADD(wcountSum, pj->density.wcount);
      VEC_HADD(wcount_dhSum, pj->density.wcount_dh);
      VEC_HADD(div_vSum, pj->density.div_v);
      VEC_HADD(curlvxSum, pj->density.rot_v[0]);
      VEC_HADD(curlvySum, pj->density.rot_v[1]);
      VEC_HADD(curlvzSum, pj->density.rot_v[2]);

    } /* loop over the parts in cj. */

    TIMER_TOC(timer_dopair_density);
  }

#endif /* WITH_VECTORIZATION */
}<|MERGE_RESOLUTION|>--- conflicted
+++ resolved
@@ -75,13 +75,8 @@
     *icount_align += pad;
 
     /* Initialise masks to true. */
-<<<<<<< HEAD
-    vec_init_mask(int_mask);
-    vec_init_mask(int_mask2);
-=======
     vec_init_mask_true(int_mask);
     vec_init_mask_true(int_mask2);
->>>>>>> 1969a156
 
     /* Pad secondary cache so that there are no contributions in the interaction
      * function. */
@@ -212,13 +207,8 @@
                         v_hi_inv, v_vix, v_viy, v_viz, &icount_align);
 
     mask_t int_mask, int_mask2;
-<<<<<<< HEAD
-    vec_init_mask(int_mask);
-    vec_init_mask(int_mask2);
-=======
     vec_init_mask_true(int_mask);
     vec_init_mask_true(int_mask2);
->>>>>>> 1969a156
 
     /* Perform interactions. */
     for (int pjd = 0; pjd < icount_align; pjd += (NUM_VEC_PROC * VEC_SIZE)) {
@@ -228,7 +218,6 @@
           &int_cache->vxq[pjd], &int_cache->vyq[pjd], &int_cache->vzq[pjd],
           &int_cache->mq[pjd], rhoSum, rho_dhSum, wcountSum, wcount_dhSum,
           div_vSum, curlvxSum, curlvySum, curlvzSum, int_mask, int_mask2, 0);
-<<<<<<< HEAD
     }
 
     /* Reset interaction count. */
@@ -316,7 +305,6 @@
     /* Perform remainder interaction and remove remainder from aligned
      * interaction count. */
     *icount_align = icount - rem;
-
     runner_iact_nonsym_2_vec_force(
         &int_cache->r2q[*icount_align], &int_cache->dxq[*icount_align],
         &int_cache->dyq[*icount_align], &int_cache->dzq[*icount_align], v_vix,
@@ -376,7 +364,7 @@
     vector *a_hydro_ySum, vector *a_hydro_zSum, vector *h_dtSum,
     vector *v_sigSum, vector *entropy_dtSum, vector v_hi_inv, vector v_vix,
     vector v_viy, vector v_viz, vector v_rhoi, vector v_grad_hi,
-    vector v_pOrhoi2, vector v_balsara_i, vector v_ci) {
+    vector v_pOrhoi2, vector v_balsara_i, vector v_ci, int num_vec_proc) {
 
 /* Left-pack values needed into the secondary cache using the interaction mask.
  */
@@ -443,7 +431,7 @@
 #endif /* defined(HAVE_AVX2) || defined(HAVE_AVX512_F) */
 
   /* Flush the c2 cache if it has reached capacity. */
-  if (*icount >= (C2_CACHE_SIZE - (2 * VEC_SIZE))) {
+  if (*icount >= (C2_CACHE_SIZE - (num_vec_proc * VEC_SIZE))) {
 
     int icount_align = *icount;
 
@@ -460,7 +448,7 @@
     vec_init_mask(int_mask2);
 
     /* Perform interactions. */
-    for (int pjd = 0; pjd < icount_align; pjd += (2 * VEC_SIZE)) {
+    for (int pjd = 0; pjd < icount_align; pjd += (num_vec_proc * VEC_SIZE)) {
 
       runner_iact_nonsym_2_vec_force(
           &int_cache->r2q[pjd], &int_cache->dxq[pjd], &int_cache->dyq[pjd],
@@ -472,8 +460,6 @@
           &int_cache->mq[pjd], v_hi_inv, &int_cache->h_invq[pjd], a_hydro_xSum,
           a_hydro_ySum, a_hydro_zSum, h_dtSum, v_sigSum, entropy_dtSum,
           int_mask, int_mask2, 0);
-=======
->>>>>>> 1969a156
     }
 
     /* Reset interaction count. */
@@ -757,12 +743,8 @@
       v_r2_2.v = vec_fma(v_dz_tmp2.v, v_dz_tmp2.v, v_r2_2.v);
 
       /* Form a mask from r2 < hig2 and r2 > 0.*/
-<<<<<<< HEAD
-      mask_t v_doi_mask, v_doi_mask_self_check, v_doi_mask2, v_doi_mask2_self_check;
-=======
       mask_t v_doi_mask, v_doi_mask_self_check, v_doi_mask2,
           v_doi_mask2_self_check;
->>>>>>> 1969a156
       int doi_mask, doi_mask_self_check, doi_mask2, doi_mask2_self_check;
 
       /* Form r2 > 0 mask and r2 < hig2 mask. */
@@ -770,12 +752,8 @@
       vec_create_mask(v_doi_mask, vec_cmp_lt(v_r2.v, v_hig2.v));
 
       /* Form r2 > 0 mask and r2 < hig2 mask. */
-<<<<<<< HEAD
-      vec_create_mask(v_doi_mask2_self_check, vec_cmp_gt(v_r2_2.v, vec_setzero()));
-=======
       vec_create_mask(v_doi_mask2_self_check,
                       vec_cmp_gt(v_r2_2.v, vec_setzero()));
->>>>>>> 1969a156
       vec_create_mask(v_doi_mask2, vec_cmp_lt(v_r2_2.v, v_hig2.v));
 
       /* Form integer masks. */
@@ -784,11 +762,7 @@
 
       doi_mask2_self_check = vec_form_int_mask(v_doi_mask2_self_check);
       doi_mask2 = vec_form_int_mask(v_doi_mask2);
-<<<<<<< HEAD
-      
-=======
-
->>>>>>> 1969a156
+
       /* Combine the two masks. */
       doi_mask = doi_mask & doi_mask_self_check;
       doi_mask2 = doi_mask2 & doi_mask2_self_check;
@@ -820,13 +794,8 @@
     /* Initialise masks to true in case remainder interactions have been
      * performed. */
     mask_t int_mask, int_mask2;
-<<<<<<< HEAD
-    vec_init_mask(int_mask);
-    vec_init_mask(int_mask2);
-=======
     vec_init_mask_true(int_mask);
     vec_init_mask_true(int_mask2);
->>>>>>> 1969a156
 
     /* Perform interaction with 2 vectors. */
     for (int pjd = 0; pjd < icount_align; pjd += (num_vec_proc * VEC_SIZE)) {
@@ -1027,7 +996,7 @@
           doi_mask, pjd, &v_r2, &v_dx_tmp, &v_dy_tmp, &v_dz_tmp, cell_cache,
           &int_cache, &icount, &a_hydro_xSum, &a_hydro_ySum, &a_hydro_zSum,
           &h_dtSum, &v_sigSum, &entropy_dtSum, v_hi_inv, v_vix, v_viy,
-          v_viz, v_rhoi, v_grad_hi, v_pOrhoi2, v_balsara_i, v_ci);
+          v_viz, v_rhoi, v_grad_hi, v_pOrhoi2, v_balsara_i, v_ci, 2);
     }
 
   } /* Loop over all other particles. */
@@ -1041,8 +1010,8 @@
   /* Initialise masks to true in case remainder interactions have been
    * performed. */
   mask_t int_mask, int_mask2;
-  vec_init_mask(int_mask);
-  vec_init_mask(int_mask2);
+  vec_init_mask_true(int_mask);
+  vec_init_mask_true(int_mask2);
 
   /* Perform interaction with 2 vectors. */
   for (int pjd = 0; pjd < icount_align; pjd += (2 * VEC_SIZE)) {
