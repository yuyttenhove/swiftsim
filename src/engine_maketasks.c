--- conflicted
+++ resolved
@@ -134,26 +134,17 @@
  * @param with_limiter Are we running with the time-step limiter?
  * @param with_sync Are we running with time-step synchronization?
  */
-<<<<<<< HEAD
-void engine_addtasks_send_hydro(
-    struct engine *e, struct cell *ci, struct cell *cj, struct task *t_xv,
-    struct task *t_rho,
-#ifdef SHADOWFAX_NEW_SPH
-    struct task *t_face_info, struct task *t_faces,
-#endif
-    struct task *t_gradient,
-    struct task *t_ti, struct task *t_prep1, struct task *t_limiter,
-    struct task *t_pack_limiter, const int with_feedback,
-    const int with_limiter, const int with_sync) {
-=======
 void engine_addtasks_send_hydro(struct engine *e, struct cell *ci,
                                 struct cell *cj, struct task *t_xv,
-                                struct task *t_rho, struct task *t_gradient,
+                                struct task *t_rho,
+#ifdef SHADOWFAX_NEW_SPH
+                                struct task *t_face_info, struct task *t_faces,
+#endif
+                                struct task *t_gradient,
                                 struct task *t_prep1, struct task *t_limiter,
                                 struct task *t_pack_limiter,
                                 const int with_feedback, const int with_limiter,
                                 const int with_sync) {
->>>>>>> b00d983a
 
 #ifdef WITH_MPI
   struct link *l = NULL;
@@ -297,17 +288,12 @@
     for (int k = 0; k < 8; k++)
       if (ci->progeny[k] != NULL)
         engine_addtasks_send_hydro(
-<<<<<<< HEAD
             e, ci->progeny[k], cj, t_xv, t_rho,
 #ifdef SHADOWFAX_NEW_SPH
             t_face_info, t_faces,
 #endif
-            t_gradient, t_ti, t_prep1, t_limiter, t_pack_limiter, with_feedback,
-            with_limiter, with_sync);
-=======
-            e, ci->progeny[k], cj, t_xv, t_rho, t_gradient, t_prep1, t_limiter,
+            t_gradient, t_prep1, t_limiter,
             t_pack_limiter, with_feedback, with_limiter, with_sync);
->>>>>>> b00d983a
 
 #else
   error("SWIFT was not compiled with MPI support.");
@@ -632,20 +618,13 @@
  */
 void engine_addtasks_recv_hydro(
     struct engine *e, struct cell *c, struct task *t_xv, struct task *t_rho,
-<<<<<<< HEAD
 #ifdef SHADOWFAX_NEW_SPH
     struct task *t_face_info, struct task *t_faces,
 #endif
-    struct task *t_gradient,
-    struct task *t_ti, struct task *t_prep1, struct task *t_limiter,
-    struct task *t_unpack_limiter, const int with_feedback,
-    const int with_black_holes, const int with_limiter, const int with_sync) {
-=======
     struct task *t_gradient, struct task *t_prep1, struct task *t_limiter,
     struct task *t_unpack_limiter, struct task *const tend,
     const int with_feedback, const int with_black_holes, const int with_limiter,
     const int with_sync) {
->>>>>>> b00d983a
 
 #ifdef WITH_MPI
   struct scheduler *s = &e->sched;
@@ -749,14 +728,10 @@
 #else
     for (struct link *l = c->hydro.force; l != NULL; l = l->next) {
       scheduler_addunlock(s, t_rho, l->t);
-<<<<<<< HEAD
 #ifdef SHADOWFAX_NEW_SPH
       scheduler_addunlock(s, t_faces, l->t);
 #endif
-      scheduler_addunlock(s, l->t, t_ti);
-=======
       scheduler_addunlock(s, l->t, tend);
->>>>>>> b00d983a
     }
 #endif
 
@@ -803,20 +778,14 @@
   if (c->split)
     for (int k = 0; k < 8; k++)
       if (c->progeny[k] != NULL)
-<<<<<<< HEAD
-        engine_addtasks_recv_hydro(
-            e, c->progeny[k], t_xv, t_rho,
+        engine_addtasks_recv_hydro(e, c->progeny[k], t_xv, t_rho,
 #ifdef SHADOWFAX_NEW_SPH
-            t_face_info, t_faces,
-#endif
-            t_gradient, t_ti, t_prep1, t_limiter, t_unpack_limiter,
-            with_feedback, with_black_holes, with_limiter, with_sync);
-=======
-        engine_addtasks_recv_hydro(e, c->progeny[k], t_xv, t_rho, t_gradient,
+                                   t_face_info, t_faces,
+#endif
+                                   t_gradient,
                                    t_prep1, t_limiter, t_unpack_limiter, tend,
                                    with_feedback, with_black_holes,
                                    with_limiter, with_sync);
->>>>>>> b00d983a
 
 #else
   error("SWIFT was not compiled with MPI support.");
@@ -1867,18 +1836,6 @@
   int delta_p = delta;
 
   /* Special case where every cell is in range of every other one */
-<<<<<<< HEAD
-  //  if (delta >= cdim[0] / 2) {
-  //    if (cdim[0] % 2 == 0) {
-  //      delta_m = cdim[0] / 2;
-  //      delta_p = cdim[0] / 2 - 1;
-  //    } else {
-  //      delta_m = cdim[0] / 2;
-  //      delta_p = cdim[0] / 2;
-  //    }
-  //  }
-=======
->>>>>>> b00d983a
   if (periodic) {
     if (delta >= cdim[0] / 2) {
       if (cdim[0] % 2 == 0) {
@@ -4171,17 +4128,11 @@
      * connection. */
     if ((e->policy & engine_policy_hydro) && (type & proxy_cell_type_hydro))
       engine_addtasks_send_hydro(e, ci, cj, /*t_xv=*/NULL,
-<<<<<<< HEAD
                                  /*t_rho=*/NULL,
 #ifdef SHADOWFAX_NEW_SPH
                                  /*t_face_info*/ NULL, /*t_faces*/ NULL,
 #endif
-                                 /*t_gradient=*/NULL,
-                                 /*t_ti=*/NULL, /*t_prep1=*/NULL,
-=======
-                                 /*t_rho=*/NULL, /*t_gradient=*/NULL,
-                                 /*t_prep1=*/NULL,
->>>>>>> b00d983a
+                                 /*t_gradient=*/NULL, /*t_prep1=*/NULL,
                                  /*t_limiter=*/NULL, /*t_pack_limiter=*/NULL,
                                  with_feedback, with_limiter, with_sync);
 
@@ -4248,14 +4199,10 @@
      * connection. */
     if ((e->policy & engine_policy_hydro) && (type & proxy_cell_type_hydro))
       engine_addtasks_recv_hydro(e, ci, /*t_xv=*/NULL, /*t_rho=*/NULL,
-<<<<<<< HEAD
 #ifdef SHADOWFAX_NEW_SPH
                                  /*t_face_info*/ NULL, /*t_faces*/ NULL,
 #endif
-                                 /*t_gradient=*/NULL, /*t_ti=*/NULL,
-=======
                                  /*t_gradient=*/NULL,
->>>>>>> b00d983a
                                  /*t_prep1=*/NULL,
                                  /*t_limiter=*/NULL, /*t_unpack_limiter=*/NULL,
                                  tend, with_feedback, with_black_holes,
