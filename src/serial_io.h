/*******************************************************************************
 * This file is part of SWIFT.
 * Copyright (c) 2012 Matthieu Schaller (matthieu.schaller@durham.ac.uk).
 *
 * This program is free software: you can redistribute it and/or modify
 * it under the terms of the GNU Lesser General Public License as published
 * by the Free Software Foundation, either version 3 of the License, or
 * (at your option) any later version.
 *
 * This program is distributed in the hope that it will be useful,
 * but WITHOUT ANY WARRANTY; without even the implied warranty of
 * MERCHANTABILITY or FITNESS FOR A PARTICULAR PURPOSE.  See the
 * GNU General Public License for more details.
 *
 * You should have received a copy of the GNU Lesser General Public License
 * along with this program.  If not, see <http://www.gnu.org/licenses/>.
 *
 ******************************************************************************/
#ifndef SWIFT_SERIAL_IO_H
#define SWIFT_SERIAL_IO_H

/* MPI headers. */
#ifdef WITH_MPI
#include <mpi.h>
#endif

/* Includes. */
#include "engine.h"
#include "part.h"
#include "units.h"

#if defined(HAVE_HDF5) && defined(WITH_MPI) && !defined(HAVE_PARALLEL_HDF5)

void read_ic_serial(char* fileName, double dim[3], struct part** parts,
<<<<<<< HEAD
                    size_t* N, int* periodic, int mpi_rank, int mpi_size,
                    MPI_Comm comm, MPI_Info info);
=======
                    struct gpart** gparts, size_t* Ngas, size_t* Ngparts,
                    int* periodic, int mpi_rank, int mpi_size, MPI_Comm comm,
                    MPI_Info info);
>>>>>>> 137cd5fc

void write_output_serial(struct engine* e, struct UnitSystem* us, int mpi_rank,
                         int mpi_size, MPI_Comm comm, MPI_Info info);

#endif

#endif /* SWIFT_SERIAL_IO_H */<|MERGE_RESOLUTION|>--- conflicted
+++ resolved
@@ -32,14 +32,9 @@
 #if defined(HAVE_HDF5) && defined(WITH_MPI) && !defined(HAVE_PARALLEL_HDF5)
 
 void read_ic_serial(char* fileName, double dim[3], struct part** parts,
-<<<<<<< HEAD
-                    size_t* N, int* periodic, int mpi_rank, int mpi_size,
-                    MPI_Comm comm, MPI_Info info);
-=======
                     struct gpart** gparts, size_t* Ngas, size_t* Ngparts,
                     int* periodic, int mpi_rank, int mpi_size, MPI_Comm comm,
                     MPI_Info info);
->>>>>>> 137cd5fc
 
 void write_output_serial(struct engine* e, struct UnitSystem* us, int mpi_rank,
                          int mpi_size, MPI_Comm comm, MPI_Info info);
