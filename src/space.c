--- conflicted
+++ resolved
@@ -295,11 +295,8 @@
           c->count = 0;
           c->gcount = 0;
           c->super = c;
-<<<<<<< HEAD
           c->gsuper = c;
-=======
           c->ti_old = ti_current;
->>>>>>> b0a9dbfa
           lock_init(&c->lock);
         }
 
