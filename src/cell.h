--- conflicted
+++ resolved
@@ -339,7 +339,7 @@
     /*! Do any of this cell's sub-cells need to be sorted? */
     char do_sub_sort;
 
-#ifdef SWIFT_DEBUG_CHECKS
+ #ifdef SWIFT_DEBUG_CHECKS
 
     /*! Last (integer) time the cell's sort arrays were updated. */
     integertime_t ti_sort;
@@ -364,6 +364,9 @@
     /*! The drift task for gparts */
     struct task *drift;
 
+    /*! Implicit task (going up- and down the tree) for the #gpart drifts */
+    struct task *drift_out;
+
     /*! Linked list of the tasks computing this cell's gravity forces. */
     struct link *grav;
 
@@ -434,27 +437,7 @@
     /*! Do any of this cell's sub-cells need to be drifted (gravity)? */
     char do_sub_drift;
 
-<<<<<<< HEAD
   } grav;
-=======
-    /*! The drift task for gparts */
-    struct task *drift;
-
-    /*! Implicit task (going up- and down the tree) for the #gpart drifts */
-    struct task *drift_out;
-
-    /*! Linked list of the tasks computing this cell's gravity forces. */
-    struct link *grav;
-
-    /*! Linked list of the tasks computing this cell's gravity M-M forces. */
-    struct link *mm;
-
-    /*! The multipole initialistation task */
-    struct task *init;
-
-    /*! Implicit task for the gravity initialisation */
-    struct task *init_out;
->>>>>>> 7cfaacbe
 
   /*! Stars variables */
   struct {
