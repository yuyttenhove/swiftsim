--- conflicted
+++ resolved
@@ -47,19 +47,11 @@
 
 /* Task type names. */
 const char *taskID_names[task_type_count] = {
-<<<<<<< HEAD
     "none",    "sort",          "self",          "pair",       "sub",
     "init",    "ghost",         "drift",         "kick",       "kick_fixdt",
     "send",    "recv",          "grav_gather_m", "grav_fft",   "grav_mm",
     "grav_up", "grav_external", "part_sort",     "gpart_sort", "split_cell",
     "rewait"};
-=======
-    "none",       "sort",      "self",          "pair",      "sub_self",
-    "sub_pair",   "init",      "ghost",         "drift",     "kick",
-    "kick_fixdt", "send",      "recv",          "grav_pp",   "grav_mm",
-    "grav_up",    "grav_down", "grav_external", "part_sort", "gpart_sort",
-    "split_cell", "rewait"};
->>>>>>> ca0eafb8
 
 const char *subtaskID_names[task_type_count] = {"none", "density", "force",
                                                 "grav"};
@@ -124,19 +116,14 @@
   struct cell *ci = t->ci, *cj = t->cj;
 
   /* Act based on task type. */
-<<<<<<< HEAD
   switch (type) {
 
-=======
-  switch (t->type) {
+    case task_type_sort:
+      cell_unlocktree(ci);
+      break;
+
     case task_type_self:
     case task_type_sub_self:
->>>>>>> ca0eafb8
-    case task_type_sort:
-      cell_unlocktree(ci);
-      break;
-
-    case task_type_self:
       if (subtype == task_subtype_grav) {
         cell_gunlocktree(ci);
       } else {
@@ -145,7 +132,7 @@
       break;
 
     case task_type_pair:
-<<<<<<< HEAD
+    case task_type_sub_pair:
       if (subtype == task_subtype_grav) {
         cell_gunlocktree(ci);
         cell_gunlocktree(cj);
@@ -155,20 +142,6 @@
       }
       break;
 
-    case task_type_sub:
-      if (subtype == task_subtype_grav) {
-        cell_gunlocktree(ci);
-        if (cj != NULL) cell_gunlocktree(cj);
-      } else {
-        cell_unlocktree(ci);
-        if (cj != NULL) cell_unlocktree(cj);
-      }
-=======
-    case task_type_sub_pair:
-      cell_unlocktree(t->ci);
-      cell_unlocktree(t->cj);
->>>>>>> ca0eafb8
-      break;
 
     case task_type_grav_mm:
       cell_gunlocktree(ci);
@@ -218,10 +191,7 @@
       break;
 
     case task_type_self:
-<<<<<<< HEAD
-=======
     case task_type_sub_self:
->>>>>>> ca0eafb8
       if (subtype == task_subtype_grav) {
         if (cell_glocktree(ci) != 0) return 0;
       } else {
@@ -230,10 +200,7 @@
       break;
 
     case task_type_pair:
-<<<<<<< HEAD
-=======
     case task_type_sub_pair:
->>>>>>> ca0eafb8
       if (subtype == task_subtype_grav) {
         if (ci->ghold || cj->ghold) return 0;
         if (cell_glocktree(ci) != 0) return 0;
@@ -251,40 +218,6 @@
       }
       break;
 
-<<<<<<< HEAD
-    case task_type_sub:
-      if (cj == NULL) { /* sub-self */
-
-        if (subtype == task_subtype_grav) {
-          if (cell_glocktree(ci) != 0) return 0;
-        } else {
-          if (cell_locktree(ci) != 0) return 0;
-        }
-
-      } else { /* Sub-pair */
-        if (subtype == task_subtype_grav) {
-          if (ci->ghold || cj->ghold) return 0;
-          if (cell_glocktree(ci) != 0) return 0;
-          if (cell_glocktree(cj) != 0) {
-            cell_gunlocktree(ci);
-            return 0;
-          }
-        } else {
-          if (ci->hold || cj->hold) return 0;
-          if (cell_locktree(ci) != 0) return 0;
-          if (cell_locktree(cj) != 0) {
-            cell_unlocktree(ci);
-            return 0;
-          }
-        }
-      }
-      break;
-
-    case task_type_grav_mm:
-      if (cell_glocktree(ci) != 0) return 0;
-
-=======
->>>>>>> ca0eafb8
     default:
       break;
   }
@@ -362,50 +295,6 @@
 }
 
 /**
-<<<<<<< HEAD
- * @brief Add an unlock_task to the given task.
- *
- * @param ta The unlocking #task.
- * @param tb The #task that will be unlocked.
- */
-void task_addunlock(struct task *ta, struct task *tb) {
-
-  error("Use sched_addunlock instead.");
-
-  /* Add the lock atomically. */
-  ta->unlock_tasks[atomic_inc(&ta->nr_unlock_tasks)] = tb;
-
-  /* Check a posteriori if we did not overshoot. */
-  if (ta->nr_unlock_tasks > task_maxunlock)
-    error("Too many unlock_tasks in task.");
-}
-
-void task_addunlock_old(struct task *ta, struct task *tb) {
-
-  int k;
-
-  lock_lock(&ta->lock);
-
-  /* Check if ta already unlocks tb. */
-  for (k = 0; k < ta->nr_unlock_tasks; k++)
-    if (ta->unlock_tasks[k] == tb) {
-      error("Duplicate unlock.");
-      lock_unlock_blind(&ta->lock);
-      return;
-    }
-
-  if (ta->nr_unlock_tasks == task_maxunlock)
-    error("Too many unlock_tasks in task.");
-
-  ta->unlock_tasks[ta->nr_unlock_tasks] = tb;
-  ta->nr_unlock_tasks += 1;
-
-  lock_unlock_blind(&ta->lock);
-}
-
-/**
-=======
->>>>>>> ca0eafb8
  * @brief Prints the list of tasks contained in a given mask
  *
  * @param mask The mask to analyse
