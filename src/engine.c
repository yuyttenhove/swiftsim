--- conflicted
+++ resolved
@@ -2683,10 +2683,7 @@
         t->type == task_type_end_force ||
         t->type == task_type_grav_long_range || t->type == task_type_grav_mm ||
         t->type == task_type_grav_down || t->type == task_type_cooling ||
-<<<<<<< HEAD
-=======
         t->type == task_type_star_formation ||
->>>>>>> 15156fe4
         t->type == task_type_extra_ghost || t->subtype == task_subtype_gradient ||
 	t->subtype == task_subtype_stars_feedback)
       t->skip = 1;
