--- conflicted
+++ resolved
@@ -67,16 +67,12 @@
  */
 
 struct link *engine_addlink(struct engine *e, struct link *l, struct task *t) {
-<<<<<<< HEAD
-  struct link *res = &e->links[atomic_inc(&e->nr_links)];
-=======
 
   const int ind = atomic_inc(&e->nr_links);
   if (ind >= e->size_links) {
     error("Link table overflow.");
   }
   struct link *res = &e->links[ind];
->>>>>>> 37557ef1
   res->next = l;
   res->t = t;
   return res;
@@ -303,7 +299,6 @@
    * bug that doesn't handle this case well. */
   if (nr_nodes == 1) return;
 
-<<<<<<< HEAD
   if (reparttype == REPART_METIS_BOTH || reparttype == REPART_METIS_EDGE ||
       reparttype == REPART_METIS_VERTEX_EDGE) {
     /* Create weight arrays using task ticks for vertices and edges (edges
@@ -350,42 +345,6 @@
               inds[cid * 26 + l] = cell_getid(cdim, ii, jj, kk);
               l += 1;
             }
-=======
-  /* Allocate the inds and weights. */
-  if ((inds = (idx_t *)malloc(sizeof(idx_t) * 26 *nr_cells)) == NULL ||
-      (weights_v = (idx_t *)malloc(sizeof(idx_t) *nr_cells)) == NULL ||
-      (weights_e = (idx_t *)malloc(sizeof(idx_t) * 26 *nr_cells)) == NULL ||
-      (nodeIDs = (idx_t *)malloc(sizeof(idx_t) * nr_cells)) == NULL)
-    error("Failed to allocate inds and weights arrays.");
-
-  /* Fill the inds array. */
-  for (cid = 0; cid < nr_cells; cid++) {
-    ind[0] = cells[cid].loc[0] / s->cells[cid].h[0] + 0.5;
-    ind[1] = cells[cid].loc[1] / s->cells[cid].h[1] + 0.5;
-    ind[2] = cells[cid].loc[2] / s->cells[cid].h[2] + 0.5;
-    l = 0;
-    for (i = -1; i <= 1; i++) {
-      ii = ind[0] + i;
-      if (ii < 0)
-        ii += cdim[0];
-      else if (ii >= cdim[0])
-        ii -= cdim[0];
-      for (j = -1; j <= 1; j++) {
-        jj = ind[1] + j;
-        if (jj < 0)
-          jj += cdim[1];
-        else if (jj >= cdim[1])
-          jj -= cdim[1];
-        for (k = -1; k <= 1; k++) {
-          kk = ind[2] + k;
-          if (kk < 0)
-            kk += cdim[2];
-          else if (kk >= cdim[2])
-            kk -= cdim[2];
-          if (i || j || k) {
-            inds[cid * 26 + l] = cell_getid(cdim, ii, jj, kk);
-            l += 1;
->>>>>>> 37557ef1
           }
         }
       }
@@ -597,7 +556,6 @@
           failed = 1;
           message("Node %d is not present after repartition", i);
         }
-<<<<<<< HEAD
       }
 
       /* If partition failed continue with the current one, but make this
@@ -652,82 +610,6 @@
                                  parts[k].x[1] * ih[1], parts[k].x[2] * ih[2]);
       weights[cid]++;
     }
-=======
-    message( "vertex weights in [ %i , %i ], tot=%i." , w_min , w_max , w_tot );
-    */
-
-    /* Make sure there are no zero weights. */
-    for (k = 0; k < 26 * nr_cells; k++)
-      if (weights_e[k] == 0) weights_e[k] = 1;
-    for (k = 0; k < nr_cells; k++)
-      if ((weights_v[k] *= vscale) == 0) weights_v[k] = 1;
-
-    /* Allocate and fill the connection array. */
-    idx_t *offsets;
-    if ((offsets = (idx_t *)malloc(sizeof(idx_t) * (nr_cells + 1))) == NULL)
-      error("Failed to allocate offsets buffer.");
-    offsets[0] = 0;
-    for (k = 0; k < nr_cells; k++) offsets[k + 1] = offsets[k] + 26;
-
-    /* Set the METIS options. +1 to keep the GCC sanitizer happy. */
-    idx_t options[METIS_NOPTIONS + 1];
-    METIS_SetDefaultOptions(options);
-    options[METIS_OPTION_OBJTYPE] = METIS_OBJTYPE_CUT;
-    options[METIS_OPTION_NUMBERING] = 0;
-    options[METIS_OPTION_CONTIG] = 1;
-    options[METIS_OPTION_NCUTS] = 10;
-    options[METIS_OPTION_NITER] = 20;
-    // options[ METIS_OPTION_UFACTOR ] = 1;
-
-    /* Set the initial partition, although this is probably ignored. */
-    for (k = 0; k < nr_cells; k++) nodeIDs[k] = cells[k].nodeID;
-
-    /* Call METIS. */
-    idx_t one = 1, idx_nr_cells = nr_cells, idx_nr_nodes = nr_nodes;
-    idx_t objval;
-
-    /* Dump graph in METIS format */
-    /*dumpMETISGraph("metis_graph", idx_nr_cells, one, offsets, inds,
-                   weights_v, NULL, weights_e);*/
-
-    if (METIS_PartGraphRecursive(&idx_nr_cells, &one, offsets, inds, weights_v,
-                                 NULL, weights_e, &idx_nr_nodes, NULL, NULL,
-                                 options, &objval, nodeIDs) != METIS_OK)
-      error("Call to METIS_PartGraphRecursive failed.");
-
-    /* Dump the 3d array of cell IDs. */
-    /* printf( "engine_repartition: nodeIDs = reshape( [" );
-    for ( i = 0 ; i < cdim[0]*cdim[1]*cdim[2] ; i++ )
-        printf( "%i " , (int)nodeIDs[ i ] );
-    printf("] ,%i,%i,%i);\n",cdim[0],cdim[1],cdim[2]); */
-
-    /* Check that the nodeIDs are ok. */
-    for (k = 0; k < nr_cells; k++)
-      if (nodeIDs[k] < 0 || nodeIDs[k] >= nr_nodes)
-        error("Got bad nodeID %" PRIDX " for cell %i.", nodeIDs[k], k);
-
-    /* Check that the partition is complete and all nodes have some work. */
-    int present[nr_nodes];
-    int failed = 0;
-    for (i = 0; i < nr_nodes; i++) present[i] = 0;
-    for (i = 0; i < nr_cells; i++) present[nodeIDs[i]]++;
-    for (i = 0; i < nr_nodes; i++) {
-      if (!present[i]) {
-        failed = 1;
-        message("Node %d is not present after repartition", i);
-      }
-    }
-
-    /* If partition failed continue with the current one, but make this
-     * clear. */
-    if (failed) {
-      message(
-          "WARNING: METIS repartition has failed, continuing with "
-          "the current partition, load balance will not be optimal");
-      for (k = 0; k < nr_cells; k++) nodeIDs[k] = cells[k].nodeID;
-    }
-  }
->>>>>>> 37557ef1
 
     /* Get all the counts from all the nodes. */
     int res;
@@ -2329,12 +2211,8 @@
 
 void engine_init(struct engine *e, struct space *s, float dt, int nr_threads,
                  int nr_queues, int nr_nodes, int nodeID, int policy) {
-<<<<<<< HEAD
-  int k;
-=======
 
   int i, k;
->>>>>>> 37557ef1
   float dt_min = dt;
 #if defined(HAVE_SETAFFINITY)
   int nr_cores = sysconf(_SC_NPROCESSORS_ONLN);
