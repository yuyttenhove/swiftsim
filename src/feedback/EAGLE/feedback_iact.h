/*******************************************************************************
 * This file is part of SWIFT.
 * Coypright (c) 2018 Matthieu Schaller (schaller@strw.leidenuniv.nl)
 *
 * This program is free software: you can redistribute it and/or modify
 * it under the terms of the GNU Lesser General Public License as published
 * by the Free Software Foundation, either version 3 of the License, or
 * (at your option) any later version.
 *
 * This program is distributed in the hope that it will be useful,
 * but WITHOUT ANY WARRANTY; without even the implied warranty of
 * MERCHANTABILITY or FITNESS FOR A PARTICULAR PURPOSE.  See the
 * GNU General Public License for more details.
 *
 * You should have received a copy of the GNU Lesser General Public License
 * along with this program.  If not, see <http://www.gnu.org/licenses/>.
 *
 ******************************************************************************/
#ifndef SWIFT_EAGLE_FEEDBACK_IACT_H
#define SWIFT_EAGLE_FEEDBACK_IACT_H

/* Local includes */
#include "random.h"
#include "rays.h"
#include "timestep_sync_part.h"
#include "tracers.h"
#include "kernel_hydro.h"

/**
 * @brief Density interaction between two particles (non-symmetric).
 *
 * @param r2 Comoving square distance between the two particles.
 * @param dx Comoving vector separating both particles (pi - pj).
 * @param hi Comoving smoothing-length of particle i.
 * @param hj Comoving smoothing-length of particle j.
 * @param si First sparticle.
 * @param pj Second particle (not updated).
 * @param xpj Extra particle data (not updated).
 * @param cosmo The cosmological model.
 * @param fb_props Properties of the feedback scheme.
 * @param ti_current Current integer time value
 */
__attribute__((always_inline)) INLINE static void
runner_iact_nonsym_feedback_density(const float r2, const float *dx,
                                    const float hi, const float hj,
                                    struct spart *si, const struct part *pj,
                                    const struct xpart *xpj,
                                    const struct cosmology *cosmo,
                                    const struct feedback_props *fb_props,
                                    const integertime_t ti_current) {

  /* Get the gas mass. */
  const float mj = hydro_get_mass(pj);

  /* Get r. */
  const float r = sqrtf(r2);

  /* Compute the kernel function */
  const float hi_inv = 1.0f / hi;
  const float ui = r * hi_inv;
  float wi;
  kernel_eval(ui, &wi);

  /* We found a neighbour! */
  si->feedback_data.to_collect.ngb_N++;

  /* Add mass of pj to neighbour mass of si  */
  si->feedback_data.to_collect.ngb_mass += mj;

  /* Update counter of total (integer) neighbours */
  si->feedback_data.to_collect.num_ngbs++;

  /* Contribution to the star's surrounding gas density */
  si->feedback_data.to_collect.ngb_rho += mj * wi;

  /* Contribution to the star's surrounding SFR density */
  si->feedback_data.to_collect.ngb_SFR += mj * wi * max(pj->SFR, 0.);

  const float Zj = chemistry_get_total_metal_mass_fraction_for_feedback(pj);

  /* Contribution to the star's surrounding metallicity (metal mass fraction */
  si->feedback_data.to_collect.ngb_Z += mj * Zj * wi;

<<<<<<< HEAD
  /* Add contribution of pj to the normalisation of the fraction of mass that
   * each neighbouring gas particles will receive. We weight each particle
   * by the product of its kernel weight and its inverse (!) density (particles
   * with zero density are ignored). */ 
  const float rho = hydro_get_comoving_density(pj);
  if (rho != 0.f)
    si->feedback_data.to_collect.enrichment_weight_sum += wi / rho;
=======
  /* Add contribution of pj to normalisation of density weighted fraction
   * which determines how much mass to distribute to neighbouring
   * gas particles */
  const float rho = hydro_get_comoving_density(pj);
  if (rho != 0.f)
    si->feedback_data.to_collect.enrichment_weight_inv += wi / rho;
>>>>>>> 16475a78

  /* Choose SNII feedback model */
  switch (fb_props->feedback_model) {
    case SNII_isotropic_model: {

<<<<<<< HEAD
      switch (fb_props->weighting_model) {
        case SNII_isotropic_weighting: {

          /* Compute arc lengths in stellar isotropic feedback and collect
           * relevant data for later use in the feedback_apply loop */

          /* Loop over rays */
          for (int i = 0; i < eagle_SNII_feedback_num_of_rays; i++) {

            /* We generate two random numbers that we use
             * to randomly select the direction of the ith ray */

            /* Two random numbers in [0, 1[ */
            const double rand_theta_SNII = 
                random_unit_interval_part_ID_and_ray_idx(
                    si->id, i, ti_current,
                    random_number_isotropic_SNII_feedback_ray_theta);
            const double rand_phi_SNII =
                random_unit_interval_part_ID_and_ray_idx(
                    si->id, i, ti_current,
                    random_number_isotropic_SNII_feedback_ray_phi);

            /* Compute arclength */
            ray_minimise_arclength(dx, r, si->feedback_data.SNII_rays + i,
                                   /*switch=*/-1, pj->id, rand_theta_SNII,
                                   rand_phi_SNII, pj->mass, /*ray_ext=*/NULL,
                                   /*v=*/NULL);
          }
        } break;
        
        case SNII_homogeneous_weighting: {
          
          /* Loop over rays */
          for (int i = 0; i < eagle_SNII_feedback_num_of_rays; i++) {

            /* Two random numbers in [0, 1[ */
            const double rand_theta_SNII = 
                random_unit_interval_part_ID_and_ray_idx(
                    si->id, i, ti_current,
                    random_number_isotropic_SNII_feedback_ray_theta);
            const double rand_phi_SNII =
                random_unit_interval_part_ID_and_ray_idx(
                    si->id, i, ti_current,
                    random_number_isotropic_SNII_feedback_ray_phi);

            /* And one random radius in [0, kernel_radius[ */
            double rand_rad_SNII =
                random_unit_interval_part_ID_and_ray_idx(
                    si->id, i, ti_current,
                    random_number_isotropic_SNII_feedback_ray_rad);
                

            /* For the radius, we do *not* want a uniform distribution: most 
             * volume is at larger radius. The following re-scaling maps
             * it to an r^2 distribution instead (not fully trivial). */
            rand_rad_SNII = pj->h * kernel_gamma * pow(rand_rad_SNII, 0.333333);

            /* Minimise offset from target point */
            ray_minimise_offset(dx, si->feedback_data.SNII_rays + i,
                                pj->id, pj->mass, rand_theta_SNII,
                                rand_phi_SNII, rand_rad_SNII);
          }
        } break;

        case SNII_isothermal_weighting: {
         
          /* Loop over rays */
          for (int i = 0; i < eagle_SNII_feedback_num_of_rays; i++) {

            /* Two random numbers in [0, 1[ */
            const double rand_theta_SNII = 
                random_unit_interval_part_ID_and_ray_idx(
                    si->id, i, ti_current,
                    random_number_isotropic_SNII_feedback_ray_theta);
            const double rand_phi_SNII =
                random_unit_interval_part_ID_and_ray_idx(
                    si->id, i, ti_current,
                    random_number_isotropic_SNII_feedback_ray_phi);

            /* And one random radius in [0, kernel_radius[ */
            double rand_rad_SNII =
                random_unit_interval_part_ID_and_ray_idx(
                    si->id, i, ti_current,
                    random_number_isotropic_SNII_feedback_ray_rad);
                

            /* For the radius, we here *do* want a uniform distribution. This
             * causes a r^-2 probability density distribution in 3D radius
             * (not fully trivial). */
            rand_rad_SNII = pj->h * kernel_gamma * rand_rad_SNII;

            /* Minimise offset from target point */
            ray_minimise_offset(dx, si->feedback_data.SNII_rays + i,
                                pj->id, pj->mass, rand_theta_SNII,
                                rand_phi_SNII, rand_rad_SNII);
          }

        } break;

        case SNII_antisothermal_weighting: {
         
          /* Loop over rays */
          for (int i = 0; i < eagle_SNII_feedback_num_of_rays; i++) {

            /* Two random numbers in [0, 1[ */
            const double rand_theta_SNII = 
                random_unit_interval_part_ID_and_ray_idx(
                    si->id, i, ti_current,
                    random_number_isotropic_SNII_feedback_ray_theta);
            const double rand_phi_SNII =
                random_unit_interval_part_ID_and_ray_idx(
                    si->id, i, ti_current,
                    random_number_isotropic_SNII_feedback_ray_phi);

            /* And one random radius in [0, kernel_radius[ */
            double rand_rad_SNII =
                random_unit_interval_part_ID_and_ray_idx(
                    si->id, i, ti_current,
                    random_number_isotropic_SNII_feedback_ray_rad);
                

            /* For the radius, we do *not* want a uniform distribution: most 
             * volume is at larger radius, and we want (here) to choose
             * preferentially particles at large radius. The following
             * re-scaling maps it to an r^4 distribution, for an r^2 probability
             * distribution in 3D (not fully trivial). */
            rand_rad_SNII = pj->h * kernel_gamma * pow(rand_rad_SNII, 0.2);

            /* Minimise offset from target point */
            ray_minimise_offset(dx, si->feedback_data.SNII_rays + i,
                                pj->id, pj->mass, rand_theta_SNII,
                                rand_phi_SNII, rand_rad_SNII);
          }
        } break;
      }

    } break;

=======
      /* Compute arc lengths in stellar isotropic feedback and collect
       * relevant data for later use in the feedback_apply loop */

      /* Loop over rays */
      for (int i = 0; i < eagle_SNII_feedback_num_of_rays; i++) {

        /* We generate two random numbers that we use
         * to randomly select the direction of the ith ray */

        /* Two random numbers in [0, 1[ */
        const double rand_theta_SNII = random_unit_interval_part_ID_and_ray_idx(
            si->id, i, ti_current,
            random_number_isotropic_SNII_feedback_ray_theta);
        const double rand_phi_SNII = random_unit_interval_part_ID_and_ray_idx(
            si->id, i, ti_current,
            random_number_isotropic_SNII_feedback_ray_phi);

        /* Compute arclength */
        ray_minimise_arclength(dx, r, si->feedback_data.SNII_rays + i,
                               /*switch=*/-1, pj->id, rand_theta_SNII,
                               rand_phi_SNII, pj->mass, /*ray_ext=*/NULL,
                               /*v=*/NULL);
      }
      break;
    }
>>>>>>> 16475a78
    case SNII_minimum_distance_model: {
      /* Compute the size of the array that we want to sort. If the current
       * function is called for the first time (at this time-step for this
       * star), then bi->num_ngbs = 1 and there is nothing to sort. Note that
       * the maximum size of the sorted array cannot be larger then the maximum
       * number of rays. */
<<<<<<< HEAD
      const int arr_size = min(si->feedback_data.to_collect.num_ngbs,
=======
      const int arr_size = min(si->feedback_data.to_collect.ngb_N,
>>>>>>> 16475a78
                               eagle_SNII_feedback_num_of_rays);

      /* Minimise separation between the gas particles and the star. The rays
       * structs with smaller ids in the ray array will refer to the particles
       * with smaller distances to the star. */
      ray_minimise_distance(r, si->feedback_data.SNII_rays, arr_size, pj->id,
                            pj->mass);
      break;
    }
    case SNII_minimum_density_model: {
      /* Compute the size of the array that we want to sort. If the current
       * function is called for the first time (at this time-step for this
       * star), then bi->num_ngbs = 1 and there is nothing to sort. Note that
       * the maximum size of the sorted array cannot be larger then the maximum
       * number of rays. */
<<<<<<< HEAD
      const int arr_size = min(si->feedback_data.to_collect.num_ngbs,
=======
      const int arr_size = min(si->feedback_data.to_collect.ngb_N,
>>>>>>> 16475a78
                               eagle_SNII_feedback_num_of_rays);

      /* Minimise separation between the gas particles and the star. The rays
       * structs with smaller ids in the ray array will refer to the particles
       * with smaller distances to the star. */
      ray_minimise_distance(rho, si->feedback_data.SNII_rays, arr_size, pj->id,
                            pj->mass);
      break;
    }
    case SNII_random_ngb_model: {
      /* Compute the size of the array that we want to sort. If the current
       * function is called for the first time (at this time-step for this
       * star), then bi->num_ngbs = 1 and there is nothing to sort. Note that
       * the maximum size of the sorted array cannot be larger then the maximum
       * number of rays. */
<<<<<<< HEAD
      const int arr_size = min(si->feedback_data.to_collect.num_ngbs,
=======
      const int arr_size = min(si->feedback_data.to_collect.ngb_N,
>>>>>>> 16475a78
                               eagle_SNII_feedback_num_of_rays);

      /* To mimic a random draw among all the particles in the kernel, we
       * draw random distances in [0,1) and then pick the particle(s) with
       * the smallest of these 'fake' distances */
      const float dist = random_unit_interval_two_IDs(
          si->id, pj->id, ti_current, random_number_stellar_feedback_1);

      /* Minimise separation between the gas particles and the BH. The rays
       * structs with smaller ids in the ray array will refer to the particles
       * with smaller 'fake' distances to the BH. */
      ray_minimise_distance(dist, si->feedback_data.SNII_rays, arr_size, pj->id,
                            pj->mass);
      break;
    }
  }
}

/**
 * @brief Feedback interaction between two particles (non-symmetric).
 * Used for updating properties of gas particles neighbouring a star particle
 *
 * @param r2 Comoving square distance between the two particles.
 * @param dx Comoving vector separating both particles (si - pj).
 * @param hi Comoving smoothing-length of particle i.
 * @param hj Comoving smoothing-length of particle j.
 * @param si First (star) particle (not updated).
 * @param pj Second (gas) particle.
 * @param xpj Extra particle data
 * @param cosmo The cosmological model.
 * @param fb_props Properties of the feedback scheme.
 * @param ti_current Current integer time used value for seeding random number
 * generator
 */
__attribute__((always_inline)) INLINE static void
runner_iact_nonsym_feedback_apply(const float r2, const float *dx,
                                  const float hi, const float hj,
                                  const struct spart *si, struct part *pj,
                                  struct xpart *xpj,
                                  const struct cosmology *cosmo,
                                  const struct feedback_props *fb_props,
                                  const integertime_t ti_current) {

#ifdef SWIFT_DEBUG_CHECKS
  if (si->count_since_last_enrichment != 0)
    error("Computing feedback from a star that should not");
#endif

  /* Get distance si <--> pj and density of pj */
  const float r = sqrtf(r2);
  const float rho_j = hydro_get_comoving_density(pj);

  /* Compute the kernel function */
  const float hi_inv = 1.0f / hi;
  const float ui = r * hi_inv;
  float wi;
  kernel_eval(ui, &wi);

  /* Compute Omega_r, the fraction of feedback quantities going to pj */
  const float Omega_frac = (rho_j > 0) ? wi / rho_j *
        si->feedback_data.to_distribute.enrichment_normalisation : 0.f;

#ifdef SWIFT_DEBUG_CHECKS
  if (Omega_frac < 0. || Omega_frac > 1.01)
    error(
        "Invalid fraction of material to distribute from star ID=%lld "
        "to gas ID=%lld: Omega_frac=%e (count since last enrich=%d).",
        si->id, pj->id, Omega_frac, si->count_since_last_enrichment);
#endif

  /* Update particle mass */
  const double current_mass = hydro_get_mass(pj);
  const double delta_mass = si->feedback_data.to_distribute.mass * Omega_frac;
  const double new_mass = current_mass + delta_mass;

  hydro_set_mass(pj, new_mass);

  /* Inverse of the new mass */
  const double new_mass_inv = 1. / new_mass;

  /* Update total metallicity */
  const double current_metal_mass_total =
      pj->chemistry_data.metal_mass_fraction_total * current_mass;
  const double delta_metal_mass_total =
      si->feedback_data.to_distribute.total_metal_mass * Omega_frac;
  const double new_metal_mass_total =
      current_metal_mass_total + delta_metal_mass_total;

  pj->chemistry_data.metal_mass_fraction_total =
      new_metal_mass_total * new_mass_inv;

  /* Update mass fraction of each tracked element  */
  for (int elem = 0; elem < chemistry_element_count; elem++) {
    const double current_metal_mass =
        pj->chemistry_data.metal_mass_fraction[elem] * current_mass;
    const double delta_metal_mass =
        si->feedback_data.to_distribute.metal_mass[elem] * Omega_frac;
    const double new_metal_mass = current_metal_mass + delta_metal_mass;

    pj->chemistry_data.metal_mass_fraction[elem] =
        new_metal_mass * new_mass_inv;
  }

  /* Update iron mass fraction from SNIa  */
  const double current_iron_from_SNIa_mass =
      pj->chemistry_data.iron_mass_fraction_from_SNIa * current_mass;
  const double delta_iron_from_SNIa_mass =
      si->feedback_data.to_distribute.Fe_mass_from_SNIa * Omega_frac;
  const double new_iron_from_SNIa_mass =
      current_iron_from_SNIa_mass + delta_iron_from_SNIa_mass;

  pj->chemistry_data.iron_mass_fraction_from_SNIa =
      new_iron_from_SNIa_mass * new_mass_inv;

  /* Update mass from SNIa  */
  const double delta_mass_from_SNIa =
      si->feedback_data.to_distribute.mass_from_SNIa * Omega_frac;

  pj->chemistry_data.mass_from_SNIa += delta_mass_from_SNIa;

  /* Update metal mass fraction from SNIa */
  const double current_metal_mass_from_SNIa =
      pj->chemistry_data.metal_mass_fraction_from_SNIa * current_mass;
  const double delta_metal_mass_from_SNIa =
      si->feedback_data.to_distribute.metal_mass_from_SNIa * Omega_frac;
  const double new_metal_mass_from_SNIa =
      current_metal_mass_from_SNIa + delta_metal_mass_from_SNIa;

  pj->chemistry_data.metal_mass_fraction_from_SNIa =
      new_metal_mass_from_SNIa * new_mass_inv;

  /* Update mass from SNII  */
  const double delta_mass_from_SNII =
      si->feedback_data.to_distribute.mass_from_SNII * Omega_frac;

  pj->chemistry_data.mass_from_SNII += delta_mass_from_SNII;

  /* Update metal mass fraction from SNII */
  const double current_metal_mass_from_SNII =
      pj->chemistry_data.metal_mass_fraction_from_SNII * current_mass;
  const double delta_metal_mass_from_SNII =
      si->feedback_data.to_distribute.metal_mass_from_SNII * Omega_frac;
  const double new_metal_mass_from_SNII =
      current_metal_mass_from_SNII + delta_metal_mass_from_SNII;

  pj->chemistry_data.metal_mass_fraction_from_SNII =
      new_metal_mass_from_SNII * new_mass_inv;

  /* Update mass from AGB  */
  const double delta_mass_from_AGB =
      si->feedback_data.to_distribute.mass_from_AGB * Omega_frac;

  pj->chemistry_data.mass_from_AGB += delta_mass_from_AGB;

  /* Update metal mass fraction from AGB */
  const double current_metal_mass_from_AGB =
      pj->chemistry_data.metal_mass_fraction_from_AGB * current_mass;
  const double delta_metal_mass_from_AGB =
      si->feedback_data.to_distribute.metal_mass_from_AGB * Omega_frac;
  const double new_metal_mass_from_AGB =
      current_metal_mass_from_AGB + delta_metal_mass_from_AGB;

  pj->chemistry_data.metal_mass_fraction_from_AGB =
      new_metal_mass_from_AGB * new_mass_inv;

  /* Compute the current kinetic energy */
  const double current_v2 = xpj->v_full[0] * xpj->v_full[0] +
                            xpj->v_full[1] * xpj->v_full[1] +
                            xpj->v_full[2] * xpj->v_full[2];
  const double current_kinetic_energy_gas =
      0.5 * cosmo->a2_inv * current_mass * current_v2;

  /* Compute the current thermal energy */
  const double current_thermal_energy =
      current_mass * hydro_get_physical_internal_energy(pj, xpj, cosmo);

  /* Apply conservation of momentum */

  /* Update velocity following change in gas mass */
  xpj->v_full[0] *= current_mass * new_mass_inv;
  xpj->v_full[1] *= current_mass * new_mass_inv;
  xpj->v_full[2] *= current_mass * new_mass_inv;

  /* Update velocity following addition of mass with different momentum */
  xpj->v_full[0] += delta_mass * new_mass_inv * si->v[0];
  xpj->v_full[1] += delta_mass * new_mass_inv * si->v[1];
  xpj->v_full[2] += delta_mass * new_mass_inv * si->v[2];

  /* Compute the new kinetic energy */
  const double new_v2 = xpj->v_full[0] * xpj->v_full[0] +
                        xpj->v_full[1] * xpj->v_full[1] +
                        xpj->v_full[2] * xpj->v_full[2];
  const double new_kinetic_energy_gas = 0.5 * cosmo->a2_inv * new_mass * new_v2;

  /* Energy injected
   * (thermal SNIa + kinetic energy of ejecta + kinetic energy of star) */
  const double injected_energy =
      si->feedback_data.to_distribute.energy * Omega_frac;

  /* Apply energy conservation to recover the new thermal energy of the gas
   * Note: in some specific cases the new_thermal_energy could be lower
   * than the current_thermal_energy, this is mainly the case if the change
   * in mass is relatively small and the velocity vectors between both the
   * gas particle and the star particle have a small angle. */
  const double new_thermal_energy = current_kinetic_energy_gas +
                                    current_thermal_energy + injected_energy -
                                    new_kinetic_energy_gas;

  /* Convert this to a specific thermal energy */
  const double u_new_enrich = new_thermal_energy * new_mass_inv;

  /* Do the energy injection. */
  hydro_set_physical_internal_energy(pj, xpj, cosmo, u_new_enrich);
  hydro_set_drifted_physical_internal_energy(pj, cosmo, u_new_enrich);

  /* Finally, SNII stochastic feedback */

  /* Get the total number of SNIa thermal energy injections per stellar
   * particle at this time-step */
  const int N_of_SNII_thermal_energy_inj =
      si->feedback_data.to_distribute.SNII_num_of_thermal_energy_inj;
<<<<<<< HEAD

  /* Are we doing some SNII feedback? */
  if (N_of_SNII_thermal_energy_inj > 0) {

=======

  /* Are we doing some SNII feedback? */
  if (N_of_SNII_thermal_energy_inj > 0) {

>>>>>>> 16475a78
    int N_of_SNII_energy_inj_received_by_gas = 0;

    /* Find out how many rays this gas particle has received. */
    for (int i = 0; i < N_of_SNII_thermal_energy_inj; i++) {
      if (pj->id == si->feedback_data.SNII_rays[i].id_min_length)
        N_of_SNII_energy_inj_received_by_gas++;
    }

    /* If the number of SNII energy injections > 0, do SNII feedback */
    if (N_of_SNII_energy_inj_received_by_gas > 0) {

      /* Compute new energy of this particle */
      const double u_init = hydro_get_physical_internal_energy(pj, xpj, cosmo);
      const float delta_u = si->feedback_data.to_distribute.SNII_delta_u;
      const double u_new =
          u_init + delta_u * (float)N_of_SNII_energy_inj_received_by_gas;

      /* Inject energy into the particle */
      hydro_set_physical_internal_energy(pj, xpj, cosmo, u_new);
      hydro_set_drifted_physical_internal_energy(pj, cosmo, u_new);

      /* Impose maximal viscosity */
      hydro_diffusive_feedback_reset(pj);

      /* Mark this particle has having been heated by supernova feedback */
      tracers_after_feedback(
        xpj, si->feedback_data.to_distribute.star_birth_density,
        delta_u * (float)N_of_SNII_energy_inj_received_by_gas);

      /* message( */
      /*     "We did some heating! id %llu star id %llu probability %.5e " */
      /*     "random_num %.5e du %.5e du/ini %.5e", */
      /*     pj->id, si->id, 0., 0., delta_u, delta_u / u_init); */

      /* Synchronize the particle on the timeline */
      timestep_sync_part(pj);
    }
  }
}

#endif /* SWIFT_EAGLE_FEEDBACK_IACT_H */<|MERGE_RESOLUTION|>--- conflicted
+++ resolved
@@ -81,7 +81,6 @@
   /* Contribution to the star's surrounding metallicity (metal mass fraction */
   si->feedback_data.to_collect.ngb_Z += mj * Zj * wi;
 
-<<<<<<< HEAD
   /* Add contribution of pj to the normalisation of the fraction of mass that
    * each neighbouring gas particles will receive. We weight each particle
    * by the product of its kernel weight and its inverse (!) density (particles
@@ -89,20 +88,11 @@
   const float rho = hydro_get_comoving_density(pj);
   if (rho != 0.f)
     si->feedback_data.to_collect.enrichment_weight_sum += wi / rho;
-=======
-  /* Add contribution of pj to normalisation of density weighted fraction
-   * which determines how much mass to distribute to neighbouring
-   * gas particles */
-  const float rho = hydro_get_comoving_density(pj);
-  if (rho != 0.f)
-    si->feedback_data.to_collect.enrichment_weight_inv += wi / rho;
->>>>>>> 16475a78
 
   /* Choose SNII feedback model */
   switch (fb_props->feedback_model) {
     case SNII_isotropic_model: {
 
-<<<<<<< HEAD
       switch (fb_props->weighting_model) {
         case SNII_isotropic_weighting: {
 
@@ -241,44 +231,13 @@
 
     } break;
 
-=======
-      /* Compute arc lengths in stellar isotropic feedback and collect
-       * relevant data for later use in the feedback_apply loop */
-
-      /* Loop over rays */
-      for (int i = 0; i < eagle_SNII_feedback_num_of_rays; i++) {
-
-        /* We generate two random numbers that we use
-         * to randomly select the direction of the ith ray */
-
-        /* Two random numbers in [0, 1[ */
-        const double rand_theta_SNII = random_unit_interval_part_ID_and_ray_idx(
-            si->id, i, ti_current,
-            random_number_isotropic_SNII_feedback_ray_theta);
-        const double rand_phi_SNII = random_unit_interval_part_ID_and_ray_idx(
-            si->id, i, ti_current,
-            random_number_isotropic_SNII_feedback_ray_phi);
-
-        /* Compute arclength */
-        ray_minimise_arclength(dx, r, si->feedback_data.SNII_rays + i,
-                               /*switch=*/-1, pj->id, rand_theta_SNII,
-                               rand_phi_SNII, pj->mass, /*ray_ext=*/NULL,
-                               /*v=*/NULL);
-      }
-      break;
-    }
->>>>>>> 16475a78
     case SNII_minimum_distance_model: {
       /* Compute the size of the array that we want to sort. If the current
        * function is called for the first time (at this time-step for this
        * star), then bi->num_ngbs = 1 and there is nothing to sort. Note that
        * the maximum size of the sorted array cannot be larger then the maximum
        * number of rays. */
-<<<<<<< HEAD
       const int arr_size = min(si->feedback_data.to_collect.num_ngbs,
-=======
-      const int arr_size = min(si->feedback_data.to_collect.ngb_N,
->>>>>>> 16475a78
                                eagle_SNII_feedback_num_of_rays);
 
       /* Minimise separation between the gas particles and the star. The rays
@@ -294,11 +253,7 @@
        * star), then bi->num_ngbs = 1 and there is nothing to sort. Note that
        * the maximum size of the sorted array cannot be larger then the maximum
        * number of rays. */
-<<<<<<< HEAD
       const int arr_size = min(si->feedback_data.to_collect.num_ngbs,
-=======
-      const int arr_size = min(si->feedback_data.to_collect.ngb_N,
->>>>>>> 16475a78
                                eagle_SNII_feedback_num_of_rays);
 
       /* Minimise separation between the gas particles and the star. The rays
@@ -314,11 +269,7 @@
        * star), then bi->num_ngbs = 1 and there is nothing to sort. Note that
        * the maximum size of the sorted array cannot be larger then the maximum
        * number of rays. */
-<<<<<<< HEAD
       const int arr_size = min(si->feedback_data.to_collect.num_ngbs,
-=======
-      const int arr_size = min(si->feedback_data.to_collect.ngb_N,
->>>>>>> 16475a78
                                eagle_SNII_feedback_num_of_rays);
 
       /* To mimic a random draw among all the particles in the kernel, we
@@ -540,17 +491,10 @@
    * particle at this time-step */
   const int N_of_SNII_thermal_energy_inj =
       si->feedback_data.to_distribute.SNII_num_of_thermal_energy_inj;
-<<<<<<< HEAD
 
   /* Are we doing some SNII feedback? */
   if (N_of_SNII_thermal_energy_inj > 0) {
 
-=======
-
-  /* Are we doing some SNII feedback? */
-  if (N_of_SNII_thermal_energy_inj > 0) {
-
->>>>>>> 16475a78
     int N_of_SNII_energy_inj_received_by_gas = 0;
 
     /* Find out how many rays this gas particle has received. */
