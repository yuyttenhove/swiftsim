--- conflicted
+++ resolved
@@ -39,12 +39,10 @@
 #include "star_formation.h"
 #include "tracers.h"
 
-<<<<<<< HEAD
 #ifdef SHADOWFAX_NEW_SPH
 #include "shadowfax/cell_shadowfax.h"
 #endif
 
-=======
 #ifdef WITH_LIGHTCONE
 /**
  * @brief Compute refined lightcone replication list for a cell
@@ -141,7 +139,6 @@
   }
 }
 
->>>>>>> b00d983a
 /**
  * @brief Recursively drifts the #part in a cell hierarchy.
  *
