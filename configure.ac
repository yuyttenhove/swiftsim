--- conflicted
+++ resolved
@@ -1742,11 +1742,7 @@
 # Hydro scheme.
 AC_ARG_WITH([hydro],
    [AS_HELP_STRING([--with-hydro=<scheme>],
-<<<<<<< HEAD
-      [Hydro dynamics to use @<:@gadget2, minimal, pressure-entropy, pressure-energy, pressure-energy-monaghan, phantom, gizmo-mfv, gizmo-mfm, shadowfax, shadowfax-new, planetary, sphenix, anarchy-pu default: sphenix@:>@]
-=======
-      [Hydro dynamics to use @<:@gadget2, minimal, pressure-entropy, pressure-energy, pressure-energy-monaghan, phantom, gizmo-mfv, gizmo-mfm, shadowfax, planetary, sphenix, gasoline, anarchy-pu default: sphenix@:>@]
->>>>>>> 274a5829
+      [Hydro dynamics to use @<:@gadget2, minimal, pressure-entropy, pressure-energy, pressure-energy-monaghan, phantom, gizmo-mfv, gizmo-mfm, shadowfax, shadowfax-new, planetary, sphenix, gasoline, anarchy-pu default: sphenix@:>@]
    )],
    [with_hydro="$withval"],
    [with_hydro="sphenix"]
@@ -2465,8 +2461,8 @@
 #  Radiative transfer scheme
 AC_ARG_WITH([rt],
    [AS_HELP_STRING([--with-rt=<scheme>],
-      [Radiative transfer scheme to use @<:@none, GEAR_*, debug default: none@:>@. 
-      This is still work in progress, currently no scheme works. 
+      [Radiative transfer scheme to use @<:@none, GEAR_*, debug default: none@:>@.
+      This is still work in progress, currently no scheme works.
       For GEAR, you need to provide the number of photon groups (e.g. GEAR_4)]
    )],
    [with_rt="$withval"],
@@ -2524,7 +2520,7 @@
 rt_extra_msg="" # extra message for ./configure printout
 if test "$with_hydro_controlled_injection" = "yes"; then
     rt_extra_msg=", hydro controlled injection"
-    AC_DEFINE([RT_HYDRO_CONTROLLED_INJECTION], 1, 
+    AC_DEFINE([RT_HYDRO_CONTROLLED_INJECTION], 1,
         [Enable hydro controlled radiative transfer injection scheme])
 fi
 
