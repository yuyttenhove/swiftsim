/*******************************************************************************
 * This file is part of SWIFT.
 * Copyright (C) 2016 Matthieu Schaller (matthieu.schaller@durham.ac.uk).
 *
 * This program is free software: you can redistribute it and/or modify
 * it under the terms of the GNU Lesser General Public License as published
 * by the Free Software Foundation, either version 3 of the License, or
 * (at your option) any later version.
 *
 * This program is distributed in the hope that it will be useful,
 * but WITHOUT ANY WARRANTY; without even the implied warranty of
 * MERCHANTABILITY or FITNESS FOR A PARTICULAR PURPOSE.  See the
 * GNU General Public License for more details.
 *
 * You should have received a copy of the GNU Lesser General Public License
 * along with this program.  If not, see <http://www.gnu.org/licenses/>.
 *
 ******************************************************************************/

/* Config parameters. */
#include "../config.h"

/* Some standard headers. */
#include <fenv.h>
#include <stdio.h>
#include <stdlib.h>
#include <string.h>
#include <unistd.h>

/* Local headers. */
#include "swift.h"

enum velocity_field {
  velocity_zero,
  velocity_const,
  velocity_divergent,
  velocity_rotating
};

enum pressure_field { pressure_const, pressure_gradient, pressure_divergent };

void set_velocity(struct part *part, enum velocity_field vel, float size) {

  switch (vel) {
    case velocity_zero:
      part->v[0] = 0.f;
      part->v[1] = 0.f;
      part->v[2] = 0.f;
      break;
    case velocity_const:
      part->v[0] = 1.f;
      part->v[1] = 0.f;
      part->v[2] = 0.f;
      break;
    case velocity_divergent:
      part->v[0] = part->x[0] - 2.5 * size;
      part->v[1] = part->x[1] - 2.5 * size;
      part->v[2] = part->x[2] - 2.5 * size;
      break;
    case velocity_rotating:
      part->v[0] = part->x[1];
      part->v[1] = -part->x[0];
      part->v[2] = 0.f;
      break;
  }
}

float get_pressure(double x[3], enum pressure_field press, float size) {

  float r2 = 0.;
  float dx[3] = {0.f};

  switch (press) {
    case pressure_const:
      return 1.5f;
      break;
    case pressure_gradient:
      return 1.5f * x[0]; /* gradient along x */
      break;
    case pressure_divergent:
      dx[0] = x[0] - 2.5 * size;
      dx[1] = x[1] - 2.5 * size;
      dx[2] = x[2] - 2.5 * size;
      r2 = dx[0] * dx[0] + dx[1] * dx[1] + dx[2] * dx[2];
      return sqrt(r2) + 1.5f;
      break;
  }
  return 0.f;
}

void set_energy_state(struct part *part, enum pressure_field press, float size,
                      float density) {

  const float pressure = get_pressure(part->x, press, size);

#if defined(GADGET2_SPH)
  part->entropy = pressure / pow_gamma(density);
#elif defined(DEFAULT_SPH)
  part->u = pressure / (hydro_gamma_minus_one * density);
#elif defined(MINIMAL_SPH)
  part->u = pressure / (hydro_gamma_minus_one * density);
#elif defined(GIZMO_SPH) || defined(SHADOWSWIFT)
  part->primitives.P = pressure;
#else
  error("Need to define pressure here !");
#endif
}

struct solution_part {

  long long id;
  double x[3];
  float v[3];
  float a_hydro[3];
  float h;
  float rho;
  float div_v;
  float S;
  float u;
  float P;
  float c;
  float h_dt;
  float v_sig;
  float S_dt;
  float u_dt;
};

void get_solution(const struct cell *main_cell, struct solution_part *solution,
                  float density, enum velocity_field vel,
                  enum pressure_field press, float size) {

  for (int i = 0; i < main_cell->count; ++i) {

    solution[i].id = main_cell->parts[i].id;

    solution[i].x[0] = main_cell->parts[i].x[0];
    solution[i].x[1] = main_cell->parts[i].x[1];
    solution[i].x[2] = main_cell->parts[i].x[2];

    solution[i].v[0] = main_cell->parts[i].v[0];
    solution[i].v[1] = main_cell->parts[i].v[1];
    solution[i].v[2] = main_cell->parts[i].v[2];

    solution[i].h = main_cell->parts[i].h;

    solution[i].rho = density;

    solution[i].P = get_pressure(solution[i].x, press, size);
    solution[i].u = solution[i].P / (solution[i].rho * hydro_gamma_minus_one);
    solution[i].S = solution[i].P / pow_gamma(solution[i].rho);
    solution[i].c = sqrt(hydro_gamma * solution[i].P / solution[i].rho);

    if (vel == velocity_divergent)
      solution[i].div_v = 3.f;
    else
      solution[i].div_v = 0.f;

    solution[i].h_dt = solution[i].h * solution[i].div_v / 3.;

    float gradP[3] = {0.f};
    if (press == pressure_gradient) {
      gradP[0] = 1.5f;
      gradP[1] = 0.f;
      gradP[2] = 0.f;
    } else if (press == pressure_divergent) {
      float dx[3];
      dx[0] = solution[i].x[0] - 2.5 * size;
      dx[1] = solution[i].x[1] - 2.5 * size;
      dx[2] = solution[i].x[2] - 2.5 * size;
      float r = sqrt(dx[0] * dx[0] + dx[1] * dx[1] + dx[2] * dx[2]);
      if (r > 0.) {
        gradP[0] = dx[0] / r;
        gradP[1] = dx[1] / r;
        gradP[2] = dx[2] / r;
      }
    }

    solution[i].a_hydro[0] = -gradP[0] / solution[i].rho;
    solution[i].a_hydro[1] = -gradP[1] / solution[i].rho;
    solution[i].a_hydro[2] = -gradP[2] / solution[i].rho;

    solution[i].v_sig = 2.f * solution[i].c;

    solution[i].S_dt = 0.f;
    solution[i].u_dt = -(solution[i].P / solution[i].rho) * solution[i].div_v;
  }
}

void reset_particles(struct cell *c, enum velocity_field vel,
                     enum pressure_field press, float size, float density) {

  for (int i = 0; i < c->count; ++i) {

    struct part *p = &c->parts[i];

    set_velocity(p, vel, size);
    set_energy_state(p, press, size, density);

#if defined(GIZMO_SPH) || defined(SHADOWSWIFT)
    float volume = p->mass / density;
#if defined(GIZMO_SPH)
<<<<<<< HEAD
    p->geometry.volume = volume;
#else
    p->cell.volume = volume;
#endif
=======
    p->geometry.volume = p->conserved.mass / density;
>>>>>>> 66c5a34a
    p->primitives.rho = density;
    p->primitives.v[0] = p->v[0];
    p->primitives.v[1] = p->v[1];
    p->primitives.v[2] = p->v[2];
    p->conserved.momentum[0] = p->conserved.mass * p->v[0];
    p->conserved.momentum[1] = p->conserved.mass * p->v[1];
    p->conserved.momentum[2] = p->conserved.mass * p->v[2];
    p->conserved.energy =
        p->primitives.P / hydro_gamma_minus_one * volume +
        0.5f * (p->conserved.momentum[0] * p->conserved.momentum[0] +
                p->conserved.momentum[1] * p->conserved.momentum[1] +
                p->conserved.momentum[2] * p->conserved.momentum[2]) /
            p->conserved.mass;
#endif
  }
}

/**
 * @brief Constructs a cell and all of its particle in a valid state prior to
 * a SPH time-step.
 *
 * @param n The cube root of the number of particles.
 * @param offset The position of the cell offset from (0,0,0).
 * @param size The cell size.
 * @param h The smoothing length of the particles in units of the inter-particle
 * separation.
 * @param density The density of the fluid.
 * @param partId The running counter of IDs.
 * @param vel The type of velocity field.
 * @param press The type of pressure field.
 */
struct cell *make_cell(size_t n, const double offset[3], double size, double h,
                       double density, long long *partId,
                       enum velocity_field vel, enum pressure_field press) {

  const size_t count = n * n * n;
  const double volume = size * size * size;
  struct cell *cell = malloc(sizeof(struct cell));
  bzero(cell, sizeof(struct cell));

  if (posix_memalign((void **)&cell->parts, part_align,
                     count * sizeof(struct part)) != 0)
    error("couldn't allocate particles, no. of particles: %d", (int)count);
  if (posix_memalign((void **)&cell->xparts, xpart_align,
                     count * sizeof(struct xpart)) != 0)
    error("couldn't allocate particles, no. of x-particles: %d", (int)count);
  bzero(cell->parts, count * sizeof(struct part));
  bzero(cell->xparts, count * sizeof(struct xpart));

  /* Construct the parts */
  struct part *part = cell->parts;
  struct xpart *xpart = cell->xparts;
  for (size_t x = 0; x < n; ++x) {
    for (size_t y = 0; y < n; ++y) {
      for (size_t z = 0; z < n; ++z) {
        part->x[0] = offset[0] + size * (x + 0.5) / (float)n;
        part->x[1] = offset[1] + size * (y + 0.5) / (float)n;
        part->x[2] = offset[2] + size * (z + 0.5) / (float)n;
        part->h = size * h / (float)n;

#ifdef GIZMO_SPH
        part->conserved.mass = density * volume / count;
#else
        part->mass = density * volume / count;
#endif

        set_velocity(part, vel, size);
        set_energy_state(part, press, size, density);

        part->id = ++(*partId);
        part->ti_begin = 0;
        part->ti_end = 1;

        hydro_first_init_part(part, xpart);

<<<<<<< HEAD
#if defined(GIZMO_SPH) || defined(SHADOWSWIFT)
        float volume = part->mass / density;
#ifdef GIZMO_SPH
        part->geometry.volume = volume;
#else
        part->cell.volume = volume;
#endif
=======
#if defined(GIZMO_SPH)
        part->geometry.volume = part->conserved.mass / density;
>>>>>>> 66c5a34a
        part->primitives.rho = density;
        part->primitives.v[0] = part->v[0];
        part->primitives.v[1] = part->v[1];
        part->primitives.v[2] = part->v[2];
        part->conserved.momentum[0] = part->conserved.mass * part->v[0];
        part->conserved.momentum[1] = part->conserved.mass * part->v[1];
        part->conserved.momentum[2] = part->conserved.mass * part->v[2];
        part->conserved.energy =
            part->primitives.P / hydro_gamma_minus_one * volume +
            0.5f * (part->conserved.momentum[0] * part->conserved.momentum[0] +
                    part->conserved.momentum[1] * part->conserved.momentum[1] +
                    part->conserved.momentum[2] * part->conserved.momentum[2]) /
                part->conserved.mass;
#endif

        ++part;
        ++xpart;
      }
    }
  }

  /* Cell properties */
  cell->split = 0;
  cell->h_max = h;
  cell->count = count;
  cell->gcount = 0;
  cell->dx_max = 0.;
  cell->width[0] = size;
  cell->width[1] = size;
  cell->width[2] = size;
  cell->loc[0] = offset[0];
  cell->loc[1] = offset[1];
  cell->loc[2] = offset[2];

  cell->ti_end_min = 1;
  cell->ti_end_max = 1;

  // shuffle_particles(cell->parts, cell->count);

  cell->sorted = 0;
  cell->sort = NULL;
  cell->sortsize = 0;

  return cell;
}

void clean_up(struct cell *ci) {
  free(ci->parts);
  free(ci->xparts);
  free(ci->sort);
  free(ci);
}

/**
 * @brief Dump all the particles to a file
 */
void dump_particle_fields(char *fileName, struct cell *main_cell,
                          struct solution_part *solution, int with_solution) {
  FILE *file = fopen(fileName, "w");

  /* Write header */
  fprintf(file,
          "# %4s %8s %8s %8s %8s %8s %8s %8s %8s %8s %8s %8s %8s %8s %8s %8s "
          "%8s %8s %8s %8s %8s\n",
          "ID", "pos_x", "pos_y", "pos_z", "v_x", "v_y", "v_z", "h", "rho",
          "div_v", "S", "u", "P", "c", "a_x", "a_y", "a_z", "h_dt", "v_sig",
          "dS/dt", "du/dt");

  fprintf(file, "# Main cell --------------------------------------------\n");

  /* Write main cell */
  for (int pid = 0; pid < main_cell->count; pid++) {
    fprintf(file,
            "%6llu %8.5f %8.5f %8.5f %8.5f %8.5f %8.5f %8.5f %8.5f %8.5f %8.5f "
            "%8.5f "
            "%8.5f %8.5f %8.5f %8.5f %8.5f %8.5f %8.5f %8.5f %8.5f\n",
            main_cell->parts[pid].id, main_cell->parts[pid].x[0],
            main_cell->parts[pid].x[1], main_cell->parts[pid].x[2],
            main_cell->parts[pid].v[0], main_cell->parts[pid].v[1],
            main_cell->parts[pid].v[2], main_cell->parts[pid].h,
<<<<<<< HEAD
            main_cell->parts[pid].rho,
#if defined(MINIMAL_SPH) || defined(SHADOWSWIFT)
=======
            hydro_get_density(&main_cell->parts[pid]),
#ifdef MINIMAL_SPH
>>>>>>> 66c5a34a
            0.f,
#else
            main_cell->parts[pid].density.div_v,
#endif
            hydro_get_entropy(&main_cell->parts[pid], 0.f),
            hydro_get_internal_energy(&main_cell->parts[pid], 0.f),
            hydro_get_pressure(&main_cell->parts[pid], 0.f),
            hydro_get_soundspeed(&main_cell->parts[pid], 0.f),
            main_cell->parts[pid].a_hydro[0], main_cell->parts[pid].a_hydro[1],
            main_cell->parts[pid].a_hydro[2], main_cell->parts[pid].force.h_dt,
#if defined(GADGET2_SPH)
            main_cell->parts[pid].force.v_sig, main_cell->parts[pid].entropy_dt,
            0.f
#elif defined(DEFAULT_SPH)
            main_cell->parts[pid].force.v_sig, 0.f,
            main_cell->parts[pid].force.u_dt
#elif defined(MINIMAL_SPH)
            main_cell->parts[pid].force.v_sig, 0.f, main_cell->parts[pid].u_dt
#else
            0.f, 0.f, 0.f
#endif
            );
  }

  if (with_solution) {

    fprintf(file, "# Solution ---------------------------------------------\n");

    for (int pid = 0; pid < main_cell->count; pid++) {
      fprintf(file,
              "%6llu %8.5f %8.5f %8.5f %8.5f %8.5f %8.5f %8.5f %8.5f %8.5f "
              "%8.5f %8.5f "
              "%8.5f %8.5f %8.5f %8.5f %8.5f %8.5f %8.5f %8.5f %8.5f\n",
              solution[pid].id, solution[pid].x[0], solution[pid].x[1],
              solution[pid].x[2], solution[pid].v[0], solution[pid].v[1],
              solution[pid].v[2], solution[pid].h, solution[pid].rho,
              solution[pid].div_v, solution[pid].S, solution[pid].u,
              solution[pid].P, solution[pid].c, solution[pid].a_hydro[0],
              solution[pid].a_hydro[1], solution[pid].a_hydro[2],
              solution[pid].h_dt, solution[pid].v_sig, solution[pid].S_dt,
              solution[pid].u_dt);
    }
  }

  fclose(file);
}

/* Just a forward declaration... */
void runner_dopair1_density(struct runner *r, struct cell *ci, struct cell *cj);
void runner_doself1_density(struct runner *r, struct cell *ci);
void runner_dopair2_force(struct runner *r, struct cell *ci, struct cell *cj);
void runner_doself2_force(struct runner *r, struct cell *ci);

/* And go... */
int main(int argc, char *argv[]) {

  size_t runs = 0, particles = 0;
  double h = 1.23485, size = 1., rho = 2.5;
  char outputFileNameExtension[200] = "";
  char outputFileName[200] = "";
  enum velocity_field vel = velocity_zero;
  enum pressure_field press = pressure_const;

  /* Initialize CPU frequency, this also starts time. */
  unsigned long long cpufreq = 0;
  clocks_set_cpufreq(cpufreq);

  /* Choke on FP-exceptions */
  feenableexcept(FE_DIVBYZERO | FE_INVALID | FE_OVERFLOW);

  /* Get some randomness going */
  srand(0);

  char c;
  while ((c = getopt(argc, argv, "m:s:h:n:r:t:d:f:v:p:")) != -1) {
    switch (c) {
      case 'h':
        sscanf(optarg, "%lf", &h);
        break;
      case 's':
        sscanf(optarg, "%lf", &size);
        break;
      case 'n':
        sscanf(optarg, "%zu", &particles);
        break;
      case 'r':
        sscanf(optarg, "%zu", &runs);
        break;
      case 'm':
        sscanf(optarg, "%lf", &rho);
        break;
      case 'f':
        strcpy(outputFileNameExtension, optarg);
        break;
      case 'v':
        sscanf(optarg, "%d", (int *)&vel);
        break;
      case 'p':
        sscanf(optarg, "%d", (int *)&press);
        break;
      case '?':
        error("Unknown option.");
        break;
    }
  }

  if (h < 0 || particles == 0 || runs == 0) {
    printf(
        "\nUsage: %s -n PARTICLES_PER_AXIS -r NUMBER_OF_RUNS [OPTIONS...]\n"
        "\nGenerates 125 cells, filled with particles on a Cartesian grid."
        "\nThese are then interacted using runner_dopair1_density() and "
        "runner_doself1_density() followed by runner_dopair2_force() and "
        "runner_doself2_force()"
        "\n\nOptions:"
        "\n-h DISTANCE=1.2348 - Smoothing length in units of <x>"
        "\n-m rho             - Physical density in the cell"
        "\n-s size            - Physical size of the cell"
        "\n-v type (0,1,2,3)  - Velocity field: (zero, constant, divergent, "
        "rotating)"
        "\n-p type (0,1,2)    - Pressure field: (constant, gradient divergent)"
        "\n-f fileName        - Part of the file name used to save the dumps\n",
        argv[0]);
    exit(1);
  }

  /* Help users... */
  message("Adiabatic index: ga = %f", hydro_gamma);
  message("Hydro implementation: %s", SPH_IMPLEMENTATION);
  message("Smoothing length: h = %f", h * size);
  message("Kernel:               %s", kernel_name);
  message("Neighbour target: N = %f", pow_dimension(h) * kernel_norm);
  message("Density target: rho = %f", rho);
  message("div_v target:   div = %f", vel == 2 ? 3.f : 0.f);
  message("curl_v target: curl = [0., 0., %f]", vel == 3 ? -2.f : 0.f);
  if (press == pressure_const)
    message("P field constant");
  else if (press == pressure_gradient)
    message("P field gradient");
  else
    message("P field divergent");

  printf("\n");

#if !defined(HYDRO_DIMENSION_3D)
  message("test125cells only useful in 3D. Change parameters in const.h !");
  return 1;
#endif

  /* Build the infrastructure */
  struct space space;
  space.periodic = 0;

  struct phys_const prog_const;
  prog_const.const_newton_G = 1.f;

  struct hydro_props hp;
  hp.target_neighbours = pow_dimension(h) * kernel_norm;
  hp.delta_neighbours = 2.;
  hp.max_smoothing_iterations = 1;
  hp.CFL_condition = 0.1;

  struct engine engine;
  engine.hydro_properties = &hp;
  engine.physical_constants = &prog_const;
  engine.s = &space;
  engine.time = 0.1f;
  engine.ti_current = 1;

  struct runner runner;
  runner.e = &engine;

  /* Construct some cells */
  struct cell *cells[125];
  struct cell *inner_cells[27];
  struct cell *main_cell;
  int count = 0;
  static long long partId = 0;
  for (int i = 0; i < 5; ++i) {
    for (int j = 0; j < 5; ++j) {
      for (int k = 0; k < 5; ++k) {

        /* Position of the cell */
        const double offset[3] = {i * size, j * size, k * size};

        /* Construct it */
        cells[i * 25 + j * 5 + k] =
            make_cell(particles, offset, size, h, rho, &partId, vel, press);

        /* Store the inner cells */
        if (i > 0 && i < 4 && j > 0 && j < 4 && k > 0 && k < 4) {
          inner_cells[count] = cells[i * 25 + j * 5 + k];
          count++;
        }
      }
    }
  }

  /* Store the main cell for future use */
  main_cell = cells[62];

  /* Construct the real solution */
  struct solution_part *solution =
      malloc(main_cell->count * sizeof(struct solution_part));
  get_solution(main_cell, solution, rho, vel, press, size);

  /* Start the test */
  ticks time = 0;
  for (size_t i = 0; i < runs; ++i) {

    const ticks tic = getticks();

    /* First, sort stuff */
    for (int j = 0; j < 125; ++j) runner_do_sort(&runner, cells[j], 0x1FFF, 0);

    /* Initialise the particles */
    for (int j = 0; j < 125; ++j) runner_do_init(&runner, cells[j], 0);

/* Do the density calculation */
#if !(defined(MINIMAL_SPH) && defined(WITH_VECTORIZATION))

    /* Run all the pairs (only once !)*/
    for (int i = 0; i < 5; i++) {
      for (int j = 0; j < 5; j++) {
        for (int k = 0; k < 5; k++) {

          struct cell *ci = cells[i * 25 + j * 5 + k];

          for (int ii = -1; ii < 2; ii++) {
            int iii = i + ii;
            if (iii < 0 || iii >= 5) continue;
            iii = (iii + 5) % 5;
            for (int jj = -1; jj < 2; jj++) {
              int jjj = j + jj;
              if (jjj < 0 || jjj >= 5) continue;
              jjj = (jjj + 5) % 5;
              for (int kk = -1; kk < 2; kk++) {
                int kkk = k + kk;
                if (kkk < 0 || kkk >= 5) continue;
                kkk = (kkk + 5) % 5;

                struct cell *cj = cells[iii * 25 + jjj * 5 + kkk];

                if (cj > ci) runner_dopair1_density(&runner, ci, cj);
              }
            }
          }
        }
      }
    }

    /* And now the self-interaction for the central cells*/
    for (int j = 0; j < 27; ++j)
      runner_doself1_density(&runner, inner_cells[j]);

#endif

    /* Ghost to finish everything on the central cells */
    for (int j = 0; j < 27; ++j) runner_do_ghost(&runner, inner_cells[j]);

/* Do the force calculation */
#if !(defined(MINIMAL_SPH) && defined(WITH_VECTORIZATION))

    /* Do the pairs (for the central 27 cells) */
    for (int i = 1; i < 4; i++) {
      for (int j = 1; j < 4; j++) {
        for (int k = 1; k < 4; k++) {

          struct cell *cj = cells[i * 25 + j * 5 + k];

          if (main_cell != cj) runner_dopair2_force(&runner, main_cell, cj);
        }
      }
    }

    /* And now the self-interaction for the main cell */
    runner_doself2_force(&runner, main_cell);
#endif

    /* Finally, give a gentle kick */
    runner_do_kick(&runner, main_cell, 0);

    const ticks toc = getticks();
    time += toc - tic;

    /* Dump if necessary */
    if (i == 0) {
      sprintf(outputFileName, "swift_dopair_125_%s.dat",
              outputFileNameExtension);
      dump_particle_fields(outputFileName, main_cell, solution, 0);
    }
  }

  /* Output timing */
  message("SWIFT calculation took       : %15lli ticks.", time / runs);

  for (int j = 0; j < 125; ++j)
    reset_particles(cells[j], vel, press, size, rho);

  /* NOW BRUTE-FORCE CALCULATION */

  const ticks tic = getticks();

  /* Initialise the particles */
  for (int j = 0; j < 125; ++j) runner_do_init(&runner, cells[j], 0);

/* Do the density calculation */
#if !(defined(MINIMAL_SPH) && defined(WITH_VECTORIZATION))

  /* Run all the pairs (only once !)*/
  for (int i = 0; i < 5; i++) {
    for (int j = 0; j < 5; j++) {
      for (int k = 0; k < 5; k++) {

        struct cell *ci = cells[i * 25 + j * 5 + k];

        for (int ii = -1; ii < 2; ii++) {
          int iii = i + ii;
          if (iii < 0 || iii >= 5) continue;
          iii = (iii + 5) % 5;
          for (int jj = -1; jj < 2; jj++) {
            int jjj = j + jj;
            if (jjj < 0 || jjj >= 5) continue;
            jjj = (jjj + 5) % 5;
            for (int kk = -1; kk < 2; kk++) {
              int kkk = k + kk;
              if (kkk < 0 || kkk >= 5) continue;
              kkk = (kkk + 5) % 5;

              struct cell *cj = cells[iii * 25 + jjj * 5 + kkk];

              if (cj > ci) pairs_all_density(&runner, ci, cj);
            }
          }
        }
      }
    }
  }

  /* And now the self-interaction for the central cells*/
  for (int j = 0; j < 27; ++j) self_all_density(&runner, inner_cells[j]);

#endif

  /* Ghost to finish everything on the central cells */
  for (int j = 0; j < 27; ++j) runner_do_ghost(&runner, inner_cells[j]);

/* Do the force calculation */
#if !(defined(MINIMAL_SPH) && defined(WITH_VECTORIZATION))

  /* Do the pairs (for the central 27 cells) */
  for (int i = 1; i < 4; i++) {
    for (int j = 1; j < 4; j++) {
      for (int k = 1; k < 4; k++) {

        struct cell *cj = cells[i * 25 + j * 5 + k];

        if (main_cell != cj) pairs_all_force(&runner, main_cell, cj);
      }
    }
  }

  /* And now the self-interaction for the main cell */
  self_all_force(&runner, main_cell);

#endif

  /* Finally, give a gentle kick */
  runner_do_kick(&runner, main_cell, 0);

  const ticks toc = getticks();

  /* Output timing */
  message("Brute force calculation took : %15lli ticks.", toc - tic);

  sprintf(outputFileName, "brute_force_125_%s.dat", outputFileNameExtension);
  dump_particle_fields(outputFileName, main_cell, solution, 0);

  /* Clean things to make the sanitizer happy ... */
  for (int i = 0; i < 125; ++i) clean_up(cells[i]);
  free(solution);

  return 0;
}<|MERGE_RESOLUTION|>--- conflicted
+++ resolved
@@ -199,14 +199,10 @@
 #if defined(GIZMO_SPH) || defined(SHADOWSWIFT)
     float volume = p->mass / density;
 #if defined(GIZMO_SPH)
-<<<<<<< HEAD
     p->geometry.volume = volume;
 #else
     p->cell.volume = volume;
 #endif
-=======
-    p->geometry.volume = p->conserved.mass / density;
->>>>>>> 66c5a34a
     p->primitives.rho = density;
     p->primitives.v[0] = p->v[0];
     p->primitives.v[1] = p->v[1];
@@ -282,7 +278,6 @@
 
         hydro_first_init_part(part, xpart);
 
-<<<<<<< HEAD
 #if defined(GIZMO_SPH) || defined(SHADOWSWIFT)
         float volume = part->mass / density;
 #ifdef GIZMO_SPH
@@ -290,10 +285,6 @@
 #else
         part->cell.volume = volume;
 #endif
-=======
-#if defined(GIZMO_SPH)
-        part->geometry.volume = part->conserved.mass / density;
->>>>>>> 66c5a34a
         part->primitives.rho = density;
         part->primitives.v[0] = part->v[0];
         part->primitives.v[1] = part->v[1];
@@ -374,13 +365,8 @@
             main_cell->parts[pid].x[1], main_cell->parts[pid].x[2],
             main_cell->parts[pid].v[0], main_cell->parts[pid].v[1],
             main_cell->parts[pid].v[2], main_cell->parts[pid].h,
-<<<<<<< HEAD
-            main_cell->parts[pid].rho,
+            hydro_get_density(&main_cell->parts[pid]),
 #if defined(MINIMAL_SPH) || defined(SHADOWSWIFT)
-=======
-            hydro_get_density(&main_cell->parts[pid]),
-#ifdef MINIMAL_SPH
->>>>>>> 66c5a34a
             0.f,
 #else
             main_cell->parts[pid].density.div_v,
