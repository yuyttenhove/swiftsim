/*******************************************************************************
 * This file is part of SWIFT.
 * Copyright (C) 2015 Matthieu Schaller (matthieu.schaller@durham.ac.uk).
 *
 * This program is free software: you can redistribute it and/or modify
 * it under the terms of the GNU Lesser General Public License as published
 * by the Free Software Foundation, either version 3 of the License, or
 * (at your option) any later version.
 *
 * This program is distributed in the hope that it will be useful,
 * but WITHOUT ANY WARRANTY; without even the implied warranty of
 * MERCHANTABILITY or FITNESS FOR A PARTICULAR PURPOSE.  See the
 * GNU General Public License for more details.
 *
 * You should have received a copy of the GNU Lesser General Public License
 * along with this program.  If not, see <http://www.gnu.org/licenses/>.
 *
 ******************************************************************************/
#include "../config.h"

/* Some standard headers. */
#include <fenv.h>
#include <stdio.h>
#include <stdlib.h>
#include <string.h>
#include <time.h>
#include <unistd.h>

/* Local headers. */
#include "swift.h"

#define NODE_ID 1

/* Typdef function pointer for interaction function. */
typedef void (*interaction_func)(struct runner *, struct cell *, struct cell *);
typedef void (*init_func)(struct cell *, const struct cosmology *,
                          const struct hydro_props *);
typedef void (*finalise_func)(struct cell *, const struct cosmology *);

/**
 * @brief Constructs a cell and all of its particle in a valid state prior to
 * a DOPAIR or DOSELF calcuation.
 *
 * @param n The cube root of the number of particles.
 * @param offset The position of the cell offset from (0,0,0).
 * @param size The cell size.
 * @param h The smoothing length of the particles in units of the inter-particle
 * separation.
 * @param density The density of the fluid.
 * @param partId The running counter of IDs.
 * @param pert The perturbation to apply to the particles in the cell in units
 * of the inter-particle separation.
 * @param h_pert The perturbation to apply to the smoothing length.
 * @param fraction_active The fraction of particles that should be active in the
 * cell.
 */
struct cell *make_cell(size_t n, double *offset, double size, double h,
                       double density, long long *partId, double pert,
                       double h_pert, double fraction_active) {
  const size_t count = n * n * n;
  const double volume = size * size * size;
  float h_max = 0.f;
  struct cell *cell = NULL;
  if (posix_memalign((void **)&cell, cell_align, sizeof(struct cell)) != 0) {
    error("Couldn't allocate the cell");
  }
  bzero(cell, sizeof(struct cell));

  if (posix_memalign((void **)&cell->hydro.parts, part_align,
                     count * sizeof(struct part)) != 0) {
    error("couldn't allocate particles, no. of particles: %d", (int)count);
  }
  bzero(cell->hydro.parts, count * sizeof(struct part));

  /* Construct the parts */
  struct part *part = cell->hydro.parts;
  for (size_t x = 0; x < n; ++x) {
    for (size_t y = 0; y < n; ++y) {
      for (size_t z = 0; z < n; ++z) {
        part->x[0] =
            offset[0] +
            size * (x + 0.5 + random_uniform(-0.5, 0.5) * pert) / (float)n;
        part->x[1] =
            offset[1] +
            size * (y + 0.5 + random_uniform(-0.5, 0.5) * pert) / (float)n;
        part->x[2] =
            offset[2] +
            size * (z + 0.5 + random_uniform(-0.5, 0.5) * pert) / (float)n;
        part->v[0] = random_uniform(-0.05, 0.05);
        part->v[1] = random_uniform(-0.05, 0.05);
        part->v[2] = random_uniform(-0.05, 0.05);

        if (h_pert)
          part->h = size * h * random_uniform(1.f, h_pert) / (float)n;
        else
          part->h = size * h / (float)n;
        h_max = fmaxf(h_max, part->h);
        part->id = ++(*partId);

/* Set the mass */
<<<<<<< HEAD
#if defined(GIZMO_MFV_SPH) || defined(SHADOWFAX_SPH) || defined(SHADOWFAX_NEW_SPH)
=======
#if defined(GIZMO_MFV_SPH) || defined(GIZMO_MFM_SPH) || defined(SHADOWFAX_SPH)
>>>>>>> b00d983a
        part->conserved.mass = density * volume / count;

#ifdef SHADOWFAX_SPH
        double anchor[3] = {0., 0., 0.};
        double side[3] = {1., 1., 1.};
        voronoi_cell_init(&part->cell, part->x, anchor, side);
#endif /* SHADOWFAX_SPH */

#else
        part->mass = density * volume / count;
#endif

/* Set the thermodynamic variable */
#if defined(GADGET2_SPH)
        part->entropy = 1.f;
#elif defined(MINIMAL_SPH) || defined(HOPKINS_PU_SPH) ||           \
    defined(HOPKINS_PU_SPH_MONAGHAN) || defined(ANARCHY_PU_SPH) || \
    defined(SPHENIX_SPH) || defined(PHANTOM_SPH) || defined(GASOLINE_SPH)
        part->u = 1.f;
#elif defined(HOPKINS_PE_SPH)
        part->entropy = 1.f;
        part->entropy_one_over_gamma = 1.f;
#elif defined(GIZMO_MFV_SPH) || defined(GIZMO_MFM_SPH)
        part->conserved.energy = 1.f;
#endif

#if defined(GIZMO_MFV_SPH) || defined(GIZMO_MFM_SPH)
        struct xpart dummy_xp;
        hydro_first_init_part(part, &dummy_xp);
#endif

        /* Set the time-bin */
        if (random_uniform(0, 1.f) < fraction_active)
          part->time_bin = 1;
        else
          part->time_bin = num_time_bins + 1;

#ifdef SWIFT_DEBUG_CHECKS
        part->ti_drift = 8;
        part->ti_kick = 8;
#endif

        ++part;
      }
    }
  }

  /* Cell properties */
  cell->split = 0;
  cell->hydro.h_max = h_max;
  cell->hydro.count = count;
  cell->hydro.dx_max_part = 0.;
  cell->hydro.dx_max_sort = 0.;
  cell->width[0] = size;
  cell->width[1] = size;
  cell->width[2] = size;
  cell->loc[0] = offset[0];
  cell->loc[1] = offset[1];
  cell->loc[2] = offset[2];

  cell->hydro.super = cell;
  cell->hydro.ti_old_part = 8;
  cell->hydro.ti_end_min = 8;
  cell->nodeID = NODE_ID;

  shuffle_particles(cell->hydro.parts, cell->hydro.count);

  cell->hydro.sorted = 0;
  cell->hydro.sort = NULL;

  return cell;
}

void clean_up(struct cell *ci) {
  cell_free_hydro_sorts(ci);
  free(ci);
}

/**
 * @brief Initializes all particles field to be ready for a density calculation
 */
void zero_particle_fields_density(struct cell *c, const struct cosmology *cosmo,
                                  const struct hydro_props *hydro_props) {
  for (int pid = 0; pid < c->hydro.count; pid++) {
#if defined(GIZMO_MFV_SPH) || defined(GIZMO_MFM_SPH)
    c->hydro.parts[pid].geometry.wcorr = 1.0f;
#endif

    hydro_init_part(&c->hydro.parts[pid], NULL);
  }
}

/**
 * @brief Initializes all particles field to be ready for a force calculation
 */
void zero_particle_fields_force(struct cell *c, const struct cosmology *cosmo,
                                const struct hydro_props *hydro_props) {
  for (int pid = 0; pid < c->hydro.count; pid++) {
    struct part *p = &c->hydro.parts[pid];
    struct xpart *xp = &c->hydro.xparts[pid];

/* Mimic the result of a density calculation */
#ifdef GADGET2_SPH
    p->rho = 1.f;
    p->density.rho_dh = 0.f;
    p->density.wcount = 48.f / (kernel_norm * pow_dimension(p->h));
    p->density.wcount_dh = 0.f;
    p->density.rot_v[0] = 0.f;
    p->density.rot_v[1] = 0.f;
    p->density.rot_v[2] = 0.f;
    p->density.div_v = 0.f;
#endif /* GADGET-2 */
#if defined(MINIMAL_SPH) || defined(SPHENIX_SPH) || defined(PHANTOM_SPH) || \
    defined(GASOLINE_SPH)
    p->rho = 1.f;
    p->density.rho_dh = 0.f;
    p->density.wcount = 48.f / (kernel_norm * pow_dimension(p->h));
    p->density.wcount_dh = 0.f;
#if defined(MINIMAL_SPH)
    p->force.v_sig = hydro_get_comoving_soundspeed(p);
#else
    p->viscosity.v_sig = hydro_get_comoving_soundspeed(p);
#endif /* MINIMAL */
#endif /* MINIMAL, SPHENIX, PHANTOM, GASOLINE */
#ifdef HOPKINS_PE_SPH
    p->rho = 1.f;
    p->rho_bar = 1.f;
    p->density.rho_dh = 0.f;
    p->density.pressure_dh = 0.f;
    p->density.wcount = 48.f / (kernel_norm * pow_dimension(p->h));
    p->density.wcount_dh = 0.f;
#endif /* PRESSURE-ENTROPY */
#if defined(HOPKINS_PU_SPH) || defined(HOPKINS_PU_SPH_MONAGHAN) || \
    defined(ANARCHY_PU_SPH)
    p->rho = 1.f;
    p->pressure_bar = 0.6666666;
    p->density.rho_dh = 0.f;
    p->density.pressure_bar_dh = 0.f;
    p->density.wcount = 48.f / (kernel_norm * pow_dimension(p->h));
    p->density.wcount_dh = 0.f;
#endif /* PRESSURE-ENERGY */
#if defined(ANARCHY_PU_SPH) || defined(SPHENIX_SPH)
    /* Initialise viscosity variables */
#if defined(SPHENIX_SPH)
    p->force.pressure = hydro_get_comoving_pressure(p);
#endif
    p->viscosity.alpha = 0.8;
    p->viscosity.div_v = 0.f;
    p->viscosity.div_v_previous_step = 0.f;
    p->viscosity.v_sig = hydro_get_comoving_soundspeed(p);
#endif /* ANARCHY_PU_SPH viscosity variables */
#if defined(GIZMO_MFV_SPH) || defined(GIZMO_MFM_SPH)
    const float E[3][3] = {
        {1.0f, 0.0f, 0.0f}, {0.0f, 1.0f, 0.0f}, {0.0f, 0.0f, 1.0f}};
    for (int i = 0; i < 3; i++) {
      for (int j = 0; j < 3; j++) {
        p->geometry.matrix_E[i][j] = E[i][j];
      }
    }
    p->geometry.volume = 1.0f;
#endif

    /* And prepare for a round of force tasks. */
    hydro_prepare_force(p, xp, cosmo, hydro_props, 0.);
    hydro_reset_acceleration(p);
  }
}

/**
 * @brief Ends the density loop by adding the appropriate coefficients
 */
void end_calculation_density(struct cell *c, const struct cosmology *cosmo) {
  for (int pid = 0; pid < c->hydro.count; pid++) {
    hydro_end_density(&c->hydro.parts[pid], cosmo);

#if defined(GIZMO_MFV_SPH) || defined(GIZMO_MFM_SPH)
    /* undo the artificial correction that was applied to wcount */
    c->hydro.parts[pid].density.wcount /= c->hydro.parts[pid].geometry.wcorr;
    c->hydro.parts[pid].density.wcount_dh /= c->hydro.parts[pid].geometry.wcorr;
#endif

    /* Recover the common "Neighbour number" definition */
    c->hydro.parts[pid].density.wcount *= pow_dimension(c->hydro.parts[pid].h);
    c->hydro.parts[pid].density.wcount *= kernel_norm;
  }
}

/**
 * @brief Ends the force loop by adding the appropriate coefficients
 */
void end_calculation_force(struct cell *c, const struct cosmology *cosmo) {
  for (int pid = 0; pid < c->hydro.count; pid++) {
    struct part *volatile part = &c->hydro.parts[pid];
    hydro_end_force(part, cosmo);
  }
}

/**
 * @brief Dump all the particles to a file
 */
void dump_particle_fields(char *fileName, struct cell *ci, struct cell *cj) {
  FILE *file = fopen(fileName, "a");

  /* Write header */
  fprintf(file, "# %4s %13s %13s\n", "ID", "wcount", "h_dt");

  fprintf(file, "# ci --------------------------------------------\n");

  for (int pid = 0; pid < ci->hydro.count; pid++) {
    fprintf(file, "%6llu %13e %13e\n", ci->hydro.parts[pid].id,
            ci->hydro.parts[pid].density.wcount,
            ci->hydro.parts[pid].force.h_dt);
  }

  fprintf(file, "# cj --------------------------------------------\n");

  for (int pjd = 0; pjd < cj->hydro.count; pjd++) {
    fprintf(file, "%6llu %13e %13e\n", cj->hydro.parts[pjd].id,
            cj->hydro.parts[pjd].density.wcount,
            cj->hydro.parts[pjd].force.h_dt);
  }

  fclose(file);
}

/* Just a forward declaration... */
void runner_dopair1_density(struct runner *r, struct cell *ci, struct cell *cj);
void runner_dopair2_force_vec(struct runner *r, struct cell *ci,
                              struct cell *cj);
void runner_doself1_density_vec(struct runner *r, struct cell *ci);
void runner_dopair1_branch_density(struct runner *r, struct cell *ci,
                                   struct cell *cj);
void runner_dopair2_branch_force(struct runner *r, struct cell *ci,
                                 struct cell *cj);

/**
 * @brief Computes the pair interactions of two cells using SWIFT and a brute
 * force implementation.
 */
void test_pair_interactions(struct runner *runner, struct cell **ci,
                            struct cell **cj, char *swiftOutputFileName,
                            char *bruteForceOutputFileName,
                            interaction_func serial_interaction,
                            interaction_func vec_interaction, init_func init,
                            finalise_func finalise) {

  runner_do_hydro_sort(runner, *ci, 0x1FFF, 0, 0);
  runner_do_hydro_sort(runner, *cj, 0x1FFF, 0, 0);

  /* Zero the fields */
  init(*ci, runner->e->cosmology, runner->e->hydro_properties);
  init(*cj, runner->e->cosmology, runner->e->hydro_properties);

  /* Run the test */
  vec_interaction(runner, *ci, *cj);

  /* Let's get physical ! */
  finalise(*ci, runner->e->cosmology);
  finalise(*cj, runner->e->cosmology);

  /* Dump if necessary */
  dump_particle_fields(swiftOutputFileName, *ci, *cj);

  /* Now perform a brute-force version for accuracy tests */

  /* Zero the fields */
  init(*ci, runner->e->cosmology, runner->e->hydro_properties);
  init(*cj, runner->e->cosmology, runner->e->hydro_properties);

  /* Run the brute-force test */
  serial_interaction(runner, *ci, *cj);

  /* Let's get physical ! */
  finalise(*ci, runner->e->cosmology);
  finalise(*cj, runner->e->cosmology);

  dump_particle_fields(bruteForceOutputFileName, *ci, *cj);
}

/**
 * @brief Computes the pair interactions of two cells in various configurations.
 */
void test_all_pair_interactions(
    struct runner *runner, double *offset2, size_t particles, double size,
    double h, double rho, long long *partId, double perturbation, double h_pert,
    char *swiftOutputFileName, char *bruteForceOutputFileName,
    interaction_func serial_interaction, interaction_func vec_interaction,
    init_func init, finalise_func finalise) {

  double offset1[3] = {0, 0, 0};
  struct cell *ci, *cj;

  /* Only one particle in each cell. */
  ci = make_cell(1, offset1, size, h, rho, partId, perturbation, h_pert, 1.);
  cj = make_cell(1, offset2, size, h, rho, partId, perturbation, h_pert, 1.);

  test_pair_interactions(runner, &ci, &cj, swiftOutputFileName,
                         bruteForceOutputFileName, serial_interaction,
                         vec_interaction, init, finalise);

  clean_up(ci);
  clean_up(cj);

  /* All active particles. */
  ci = make_cell(particles, offset1, size, h, rho, partId, perturbation, h_pert,
                 1.);
  cj = make_cell(particles, offset2, size, h, rho, partId, perturbation, h_pert,
                 1.);

  test_pair_interactions(runner, &ci, &cj, swiftOutputFileName,
                         bruteForceOutputFileName, serial_interaction,
                         vec_interaction, init, finalise);

  clean_up(ci);
  clean_up(cj);

  /* Half particles are active. */
  ci = make_cell(particles, offset1, size, h, rho, partId, perturbation, h_pert,
                 0.5);
  cj = make_cell(particles, offset2, size, h, rho, partId, perturbation, h_pert,
                 0.5);

  test_pair_interactions(runner, &ci, &cj, swiftOutputFileName,
                         bruteForceOutputFileName, serial_interaction,
                         vec_interaction, init, finalise);

  clean_up(ci);
  clean_up(cj);

  /* All particles inactive. */
  ci = make_cell(particles, offset1, size, h, rho, partId, perturbation, h_pert,
                 0.);
  cj = make_cell(particles, offset2, size, h, rho, partId, perturbation, h_pert,
                 0.);

  test_pair_interactions(runner, &ci, &cj, swiftOutputFileName,
                         bruteForceOutputFileName, serial_interaction,
                         vec_interaction, init, finalise);

  clean_up(ci);
  clean_up(cj);

  /* 10% of particles active. */
  ci = make_cell(particles, offset1, size, h, rho, partId, perturbation, h_pert,
                 0.1);
  cj = make_cell(particles, offset2, size, h, rho, partId, perturbation, h_pert,
                 0.1);

  test_pair_interactions(runner, &ci, &cj, swiftOutputFileName,
                         bruteForceOutputFileName, serial_interaction,
                         vec_interaction, init, finalise);

  clean_up(ci);
  clean_up(cj);

  /* One active cell one inactive cell. */
  ci = make_cell(particles, offset1, size, h, rho, partId, perturbation, h_pert,
                 1.0);
  cj = make_cell(particles, offset2, size, h, rho, partId, perturbation, h_pert,
                 0.);

  test_pair_interactions(runner, &ci, &cj, swiftOutputFileName,
                         bruteForceOutputFileName, serial_interaction,
                         vec_interaction, init, finalise);

  clean_up(ci);
  clean_up(cj);

  /* One active cell one inactive cell. */
  ci = make_cell(particles, offset1, size, h, rho, partId, perturbation, h_pert,
                 0.);
  cj = make_cell(particles, offset2, size, h, rho, partId, perturbation, h_pert,
                 1.0);

  test_pair_interactions(runner, &ci, &cj, swiftOutputFileName,
                         bruteForceOutputFileName, serial_interaction,
                         vec_interaction, init, finalise);

  clean_up(ci);
  clean_up(cj);

  /* Smaller cells, all active. */
  ci = make_cell(2, offset1, size, h, rho, partId, perturbation, h_pert, 1.0);
  cj = make_cell(2, offset2, size, h, rho, partId, perturbation, h_pert, 1.0);

  test_pair_interactions(runner, &ci, &cj, swiftOutputFileName,
                         bruteForceOutputFileName, serial_interaction,
                         vec_interaction, init, finalise);

  clean_up(ci);
  clean_up(cj);

  /* Different numbers of particles in each cell. */
  ci = make_cell(10, offset1, size, h, rho, partId, perturbation, h_pert, 0.5);
  cj = make_cell(3, offset2, size, h, rho, partId, perturbation, h_pert, 0.75);

  test_pair_interactions(runner, &ci, &cj, swiftOutputFileName,
                         bruteForceOutputFileName, serial_interaction,
                         vec_interaction, init, finalise);

  clean_up(ci);
  clean_up(cj);

  /* One cell inactive and the other only half active. */
  ci = make_cell(particles, offset1, size, h, rho, partId, perturbation, h_pert,
                 0.5);
  cj = make_cell(particles, offset2, size, h, rho, partId, perturbation, h_pert,
                 0.);

  test_pair_interactions(runner, &ci, &cj, swiftOutputFileName,
                         bruteForceOutputFileName, serial_interaction,
                         vec_interaction, init, finalise);

  clean_up(ci);
  clean_up(cj);

  /* One cell inactive and the other only half active. */
  ci = make_cell(particles, offset1, size, h, rho, partId, perturbation, h_pert,
                 0.);
  cj = make_cell(particles, offset2, size, h, rho, partId, perturbation, h_pert,
                 0.5);

  test_pair_interactions(runner, &ci, &cj, swiftOutputFileName,
                         bruteForceOutputFileName, serial_interaction,
                         vec_interaction, init, finalise);

  /* Clean things to make the sanitizer happy ... */
  clean_up(ci);
  clean_up(cj);
}

int main(int argc, char *argv[]) {
  size_t particles = 0, runs = 0, type = 0;
  double h = 1.23485, size = 1., rho = 1.;
  double perturbation = 0.1, h_pert = 1.1;
  struct space space;
  struct engine engine;
  struct cosmology cosmo;
  struct hydro_props hydro_props;
  struct runner *runner;
  static long long partId = 0;
  char outputFileNameExtension[100] = "";
  char swiftOutputFileName[200] = "";
  char bruteForceOutputFileName[200] = "";

  /* Initialize CPU frequency, this also starts time. */
  unsigned long long cpufreq = 0;
  clocks_set_cpufreq(cpufreq);

/* Choke on FP-exceptions */
#ifdef HAVE_FE_ENABLE_EXCEPT
  feenableexcept(FE_DIVBYZERO | FE_INVALID | FE_OVERFLOW);
#endif

  /* Generate a RNG seed from time. */
  unsigned int seed = time(NULL);

  int c;
  while ((c = getopt(argc, argv, "h:p:n:r:t:d:s:f:")) != -1) {
    switch (c) {
      case 'h':
        sscanf(optarg, "%lf", &h);
        break;
      case 'p':
        sscanf(optarg, "%lf", &h_pert);
        break;
      case 'n':
        sscanf(optarg, "%zu", &particles);
        break;
      case 'r':
        sscanf(optarg, "%zu", &runs);
        break;
      case 't':
        sscanf(optarg, "%zu", &type);
        break;
      case 'd':
        sscanf(optarg, "%lf", &perturbation);
        break;
      case 's':
        sscanf(optarg, "%u", &seed);
        break;
      case 'f':
        strcpy(outputFileNameExtension, optarg);
        break;
      case '?':
        error("Unknown option.");
        break;
    }
  }

  if (h < 0 || particles == 0 || runs == 0 || type > 2) {
    printf(
        "\nUsage: %s -n PARTICLES_PER_AXIS -r NUMBER_OF_RUNS [OPTIONS...]\n"
        "\nGenerates a cell pair, filled with particles on a Cartesian grid."
        "\nThese are then interacted using runner_dopair1_density."
        "\n\nOptions:"
        "\n-t TYPE=0          - cells share face (0), edge (1) or corner (2)"
        "\n-h DISTANCE=1.2348 - smoothing length"
        "\n-p                 - Random fractional change in h, h=h*random(1,p)"
        "\n-d pert            - perturbation to apply to the particles [0,1["
        "\n-s seed            - seed for RNG"
        "\n-f fileName        - part of the file name used to save the dumps\n",
        argv[0]);
    exit(1);
  }

  /* Seed RNG. */
  message("Seed used for RNG: %d", seed);
  srand(seed);

  space.periodic = 0;
  space.dim[0] = 3.;
  space.dim[1] = 3.;
  space.dim[2] = 3.;

  engine.s = &space;
  engine.time = 0.1f;
  engine.ti_current = 8;
  engine.max_active_bin = num_time_bins;
  engine.nodeID = NODE_ID;

  cosmology_init_no_cosmo(&cosmo);
  engine.cosmology = &cosmo;
  hydro_props_init_no_hydro(&hydro_props);
  engine.hydro_properties = &hydro_props;

  if (posix_memalign((void **)&runner, SWIFT_STRUCT_ALIGNMENT,
                     sizeof(struct runner)) != 0) {
    error("couldn't allocate runner");
  }

  runner->e = &engine;

  /* Create output file names. */
  sprintf(swiftOutputFileName, "swift_dopair_%.150s.dat",
          outputFileNameExtension);
  sprintf(bruteForceOutputFileName, "brute_force_pair_%.150s.dat",
          outputFileNameExtension);

  /* Delete files if they already exist. */
  remove(swiftOutputFileName);
  remove(bruteForceOutputFileName);

#ifdef WITH_VECTORIZATION
  runner->ci_cache.count = 0;
  cache_init(&runner->ci_cache, 512);
  runner->cj_cache.count = 0;
  cache_init(&runner->cj_cache, 512);
#endif

  double offset[3] = {1., 0., 0.};

  /* Define which interactions to call */
  interaction_func serial_inter_func = &pairs_all_density;
  interaction_func vec_inter_func = &runner_dopair1_branch_density;
  init_func init = &zero_particle_fields_density;
  finalise_func finalise = &end_calculation_density;

  /* Test a pair of cells face-on. */
  test_all_pair_interactions(runner, offset, particles, size, h, rho, &partId,
                             perturbation, h_pert, swiftOutputFileName,
                             bruteForceOutputFileName, serial_inter_func,
                             vec_inter_func, init, finalise);

  /* Test a pair of cells edge-on. */
  offset[0] = 1.;
  offset[1] = 1.;
  offset[2] = 0.;
  test_all_pair_interactions(runner, offset, particles, size, h, rho, &partId,
                             perturbation, h_pert, swiftOutputFileName,
                             bruteForceOutputFileName, serial_inter_func,
                             vec_inter_func, init, finalise);

  /* Test a pair of cells corner-on. */
  offset[0] = 1.;
  offset[1] = 1.;
  offset[2] = 1.;
  test_all_pair_interactions(runner, offset, particles, size, h, rho, &partId,
                             perturbation, h_pert, swiftOutputFileName,
                             bruteForceOutputFileName, serial_inter_func,
                             vec_inter_func, init, finalise);

  /* Re-assign function pointers. */
  serial_inter_func = &pairs_all_force;
  vec_inter_func = &runner_dopair2_branch_force;
  init = &zero_particle_fields_force;
  finalise = &end_calculation_force;

  /* Create new output file names. */
  sprintf(swiftOutputFileName, "swift_dopair2_force_%.150s.dat",
          outputFileNameExtension);
  sprintf(bruteForceOutputFileName, "brute_force_dopair2_%.150s.dat",
          outputFileNameExtension);

  /* Delete files if they already exist. */
  remove(swiftOutputFileName);
  remove(bruteForceOutputFileName);

  /* Test a pair of cells face-on. */
  offset[0] = 1.;
  offset[1] = 0.;
  offset[2] = 0.;
  test_all_pair_interactions(runner, offset, particles, size, h, rho, &partId,
                             perturbation, h_pert, swiftOutputFileName,
                             bruteForceOutputFileName, serial_inter_func,
                             vec_inter_func, init, finalise);

  /* Test a pair of cells edge-on. */
  offset[0] = 1.;
  offset[1] = 1.;
  offset[2] = 0.;
  test_all_pair_interactions(runner, offset, particles, size, h, rho, &partId,
                             perturbation, h_pert, swiftOutputFileName,
                             bruteForceOutputFileName, serial_inter_func,
                             vec_inter_func, init, finalise);

  /* Test a pair of cells corner-on. */
  offset[0] = 1.;
  offset[1] = 1.;
  offset[2] = 1.;
  test_all_pair_interactions(runner, offset, particles, size, h, rho, &partId,
                             perturbation, h_pert, swiftOutputFileName,
                             bruteForceOutputFileName, serial_inter_func,
                             vec_inter_func, init, finalise);
  return 0;
}<|MERGE_RESOLUTION|>--- conflicted
+++ resolved
@@ -98,11 +98,7 @@
         part->id = ++(*partId);
 
 /* Set the mass */
-<<<<<<< HEAD
-#if defined(GIZMO_MFV_SPH) || defined(SHADOWFAX_SPH) || defined(SHADOWFAX_NEW_SPH)
-=======
-#if defined(GIZMO_MFV_SPH) || defined(GIZMO_MFM_SPH) || defined(SHADOWFAX_SPH)
->>>>>>> b00d983a
+#if defined(GIZMO_MFV_SPH) || defined(GIZMO_MFM_SPH) || defined(SHADOWFAX_SPH) || defined(SHADOWFAX_NEW_SPH)
         part->conserved.mass = density * volume / count;
 
 #ifdef SHADOWFAX_SPH
