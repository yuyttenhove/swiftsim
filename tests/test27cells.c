/*******************************************************************************
 * This file is part of SWIFT.
 * Copyright (C) 2015 Matthieu Schaller (matthieu.schaller@durham.ac.uk).
 *
 * This program is free software: you can redistribute it and/or modify
 * it under the terms of the GNU Lesser General Public License as published
 * by the Free Software Foundation, either version 3 of the License, or
 * (at your option) any later version.
 *
 * This program is distributed in the hope that it will be useful,
 * but WITHOUT ANY WARRANTY; without even the implied warranty of
 * MERCHANTABILITY or FITNESS FOR A PARTICULAR PURPOSE.  See the
 * GNU General Public License for more details.
 *
 * You should have received a copy of the GNU Lesser General Public License
 * along with this program.  If not, see <http://www.gnu.org/licenses/>.
 *
 ******************************************************************************/

/* Config parameters. */
#include "../config.h"

/* Some standard headers. */
#include <fenv.h>
#include <stdio.h>
#include <stdlib.h>
#include <string.h>
#include <unistd.h>

/* Local headers. */
#include "swift.h"

#ifdef SHADOWFAX_NEW_SPH
#include "shadowfax/cell_shadowfax.h"
#endif

#if defined(WITH_VECTORIZATION)
#define DOSELF1 runner_doself1_branch_density
#define DOSELF1_SUBSET runner_doself_subset_branch_density
#define DOPAIR1_SUBSET runner_dopair_subset_branch_density
#define DOPAIR1 runner_dopair1_branch_density
#ifdef TEST_DOSELF_SUBSET
#define DOSELF1_NAME "runner_doself_subset_branch_density"
#else
#define DOSELF1_NAME "runner_doself1_branch_density"
#endif
#ifdef TEST_DOPAIR_SUBSET
#define DOPAIR1_NAME "runner_dopair_subset_branch_density"
#else
#define DOPAIR1_NAME "runner_dopair1_branch_density"
#endif
#endif

#ifndef DOSELF1
#define DOSELF1 runner_doself1_branch_density
#define DOSELF1_SUBSET runner_doself_subset_branch_density
#ifdef TEST_DOSELF_SUBSET
#define DOSELF1_NAME "runner_doself_subset_branch_density"
#else
#define DOSELF1_NAME "runner_doself1_branch_density"
#endif
#endif

#ifndef DOPAIR1
#define DOPAIR1 runner_dopair1_branch_density
#define DOPAIR1_SUBSET runner_dopair_subset_branch_density
#ifdef TEST_DOPAIR_SUBSET
#define DOPAIR1_NAME "runner_dopair1_subset_branch_density"
#else
#define DOPAIR1_NAME "runner_dopair1_branch_density"
#endif
#endif

#define NODE_ID 0

enum velocity_types {
  velocity_zero,
  velocity_random,
  velocity_divergent,
  velocity_rotating
};

/**
 * @brief Constructs a cell and all of its particle in a valid state prior to
 * a DOPAIR or DOSELF calcuation.
 *
 * @param n The cube root of the number of particles.
 * @param offset The position of the cell offset from (0,0,0).
 * @param size The cell size.
 * @param h The smoothing length of the particles in units of the inter-particle
 * separation.
 * @param density The density of the fluid.
 * @param partId The running counter of IDs.
 * @param pert The perturbation to apply to the particles in the cell in units
 * of the inter-particle separation.
 * @param vel The type of velocity field (0, random, divergent, rotating)
 * @param h_pert The perturbation to apply to the smoothing length.
 */
struct cell *make_cell(size_t n, double *offset, double size, double h,
                       double density, long long *partId, double pert,
                       enum velocity_types vel, double h_pert) {
  const size_t count = n * n * n;
  const double volume = size * size * size;
  float h_max = 0.f;
  struct cell *cell = NULL;
  if (posix_memalign((void **)&cell, cell_align, sizeof(struct cell)) != 0) {
    error("Couldn't allocate the cell");
  }
  bzero(cell, sizeof(struct cell));

  if (posix_memalign((void **)&cell->hydro.parts, part_align,
                     count * sizeof(struct part)) != 0) {
    error("couldn't allocate particles, no. of particles: %d", (int)count);
  }
  bzero(cell->hydro.parts, count * sizeof(struct part));

  /* Construct the parts */
  struct part *part = cell->hydro.parts;
  for (size_t x = 0; x < n; ++x) {
    for (size_t y = 0; y < n; ++y) {
      for (size_t z = 0; z < n; ++z) {
        part->x[0] =
            offset[0] +
            size * (x + 0.5 + random_uniform(-0.5, 0.5) * pert) / (float)n;
        part->x[1] =
            offset[1] +
            size * (y + 0.5 + random_uniform(-0.5, 0.5) * pert) / (float)n;
        part->x[2] =
            offset[2] +
            size * (z + 0.5 + random_uniform(-0.5, 0.5) * pert) / (float)n;
        switch (vel) {
          case velocity_zero:
            part->v[0] = 0.f;
            part->v[1] = 0.f;
            part->v[2] = 0.f;
            break;
          case velocity_random:
            part->v[0] = random_uniform(-0.05, 0.05);
            part->v[1] = random_uniform(-0.05, 0.05);
            part->v[2] = random_uniform(-0.05, 0.05);
            break;
          case velocity_divergent:
            part->v[0] = part->x[0] - 1.5 * size;
            part->v[1] = part->x[1] - 1.5 * size;
            part->v[2] = part->x[2] - 1.5 * size;
            break;
          case velocity_rotating:
            part->v[0] = part->x[1];
            part->v[1] = -part->x[0];
            part->v[2] = 0.f;
            break;
        }
        if (h_pert)
          part->h = size * h * random_uniform(1.f, h_pert) / (float)n;
        else
          part->h = size * h / (float)n;
        h_max = fmaxf(h_max, part->h);
        part->id = ++(*partId);

<<<<<<< HEAD
#if defined(GIZMO_MFV_SPH) || defined(SHADOWFAX_SPH) || defined(SHADOWFAX_NEW_SPH)
=======
#if defined(GIZMO_MFV_SPH) || defined(GIZMO_MFM_SPH) || defined(SHADOWFAX_SPH)
>>>>>>> b00d983a
        part->conserved.mass = density * volume / count;

#ifdef SHADOWFAX_SPH
        double anchor[3] = {0., 0., 0.};
        double side[3] = {1., 1., 1.};
        voronoi_cell_init(&part->cell, part->x, anchor, side);
#endif

#else
        part->mass = density * volume / count;
#endif

#if defined(HOPKINS_PE_SPH)
        part->entropy = 1.f;
        part->entropy_one_over_gamma = 1.f;
#endif

        part->time_bin = 1;

#ifdef SWIFT_DEBUG_CHECKS
        part->ti_drift = 8;
        part->ti_kick = 8;
#endif

        ++part;
      }
    }
  }

  /* Cell properties */
  cell->split = 0;
  cell->hydro.h_max = h_max;
  cell->hydro.h_max_active = h_max;
  cell->hydro.count = count;
  cell->hydro.dx_max_part = 0.;
  cell->hydro.dx_max_sort = 0.;
  cell->width[0] = size;
  cell->width[1] = size;
  cell->width[2] = size;
  cell->loc[0] = offset[0];
  cell->loc[1] = offset[1];
  cell->loc[2] = offset[2];

  cell->hydro.super = cell;
  cell->hydro.ti_old_part = 8;
  cell->hydro.ti_end_min = 8;
  cell->nodeID = NODE_ID;

  shuffle_particles(cell->hydro.parts, cell->hydro.count);

  cell->hydro.sorted = 0;
  cell->hydro.sort = NULL;

#ifdef SHADOWFAX_NEW_SPH
  cell->hydro.super = cell;
  cell_malloc_tesselations(cell);
#endif

  return cell;
}

void clean_up(struct cell *ci) {
  free(ci->hydro.parts);
  free(ci->hydro.sort);
#ifdef SHADOWFAX_NEW_SPH
  cell_destroy_tessellations(ci);
#endif
  free(ci);
}

/**
 * @brief Initializes all particles field to be ready for a density calculation
 */
void zero_particle_fields(struct cell *c) {
#ifdef SHADOWFAX_SPH
  struct hydro_space hs;
  hs.anchor[0] = 0.;
  hs.anchor[1] = 0.;
  hs.anchor[2] = 0.;
  hs.side[0] = 1.;
  hs.side[1] = 1.;
  hs.side[2] = 1.;
  struct hydro_space *hspointer = &hs;
#else
  struct hydro_space *hspointer = NULL;
#endif
  for (int pid = 0; pid < c->hydro.count; pid++) {
    hydro_init_part(&c->hydro.parts[pid], hspointer);
  }
}

/**
 * @brief Ends the loop by adding the appropriate coefficients
 */
void end_calculation(struct cell *c, const struct cosmology *cosmo) {
  for (int pid = 0; pid < c->hydro.count; pid++) {
    hydro_end_density(&c->hydro.parts[pid], cosmo);

    /* Recover the common "Neighbour number" definition */
    c->hydro.parts[pid].density.wcount *= pow_dimension(c->hydro.parts[pid].h);
    c->hydro.parts[pid].density.wcount *= kernel_norm;
  }
}

/**
 * @brief Dump all the particles to a file
 */
void dump_particle_fields(char *fileName, struct cell *main_cell,
                          struct cell **cells) {
  FILE *file = fopen(fileName, "w");

  /* Write header */
  fprintf(file,
          "# %4s %10s %10s %10s %10s %10s %10s %13s %13s %13s %13s %13s "
          "%13s %13s %13s\n",
          "ID", "pos_x", "pos_y", "pos_z", "v_x", "v_y", "v_z", "rho", "rho_dh",
          "wcount", "wcount_dh", "div_v", "curl_vx", "curl_vy", "curl_vz");

  fprintf(file, "# Main cell --------------------------------------------\n");

  /* Write main cell */
  for (int pid = 0; pid < main_cell->hydro.count; pid++) {
    fprintf(file,
            "%6llu %10f %10f %10f %10f %10f %10f %13e %13e %13e %13e %13e "
            "%13e %13e %13e\n",
            main_cell->hydro.parts[pid].id, main_cell->hydro.parts[pid].x[0],
            main_cell->hydro.parts[pid].x[1], main_cell->hydro.parts[pid].x[2],
            main_cell->hydro.parts[pid].v[0], main_cell->hydro.parts[pid].v[1],
            main_cell->hydro.parts[pid].v[2],
            hydro_get_comoving_density(&main_cell->hydro.parts[pid]),
<<<<<<< HEAD
#if defined(GIZMO_MFV_SPH) || defined(SHADOWFAX_SPH) || defined(SHADOWFAX_NEW_SPH)
=======
#if defined(GIZMO_MFV_SPH) || defined(GIZMO_MFM_SPH) || defined(SHADOWFAX_SPH)
>>>>>>> b00d983a
            0.f,
#elif defined(HOPKINS_PU_SPH) || defined(HOPKINS_PU_SPH_MONAGHAN) || \
    defined(ANARCHY_PU_SPH)
            main_cell->hydro.parts[pid].density.pressure_bar_dh,
#else
            main_cell->hydro.parts[pid].density.rho_dh,
#endif
            main_cell->hydro.parts[pid].density.wcount,
            main_cell->hydro.parts[pid].density.wcount_dh,
#if defined(GADGET2_SPH) || defined(HOPKINS_PE_SPH) || \
    defined(HOPKINS_PU_SPH) || defined(HOPKINS_PU_SPH_MONAGHAN)
            main_cell->hydro.parts[pid].density.div_v,
            main_cell->hydro.parts[pid].density.rot_v[0],
            main_cell->hydro.parts[pid].density.rot_v[1],
            main_cell->hydro.parts[pid].density.rot_v[2]
#elif defined(ANARCHY_PU_SPH) || defined(SPHENIX_SPH) || defined(PHANTOM_SPH)
            /* this is required because of the variable AV scheme */
            main_cell->hydro.parts[pid].viscosity.div_v,
            main_cell->hydro.parts[pid].density.rot_v[0],
            main_cell->hydro.parts[pid].density.rot_v[1],
            main_cell->hydro.parts[pid].density.rot_v[2]
#else
            0., 0., 0., 0.
#endif
    );
  }

  /* Write all other cells */
  for (int i = 0; i < 3; ++i) {
    for (int j = 0; j < 3; ++j) {
      for (int k = 0; k < 3; ++k) {
        struct cell *cj = cells[i * 9 + j * 3 + k];
        if (cj == main_cell) continue;

        fprintf(file,
                "# Offset: [%2d %2d %2d] -----------------------------------\n",
                i - 1, j - 1, k - 1);

        for (int pjd = 0; pjd < cj->hydro.count; pjd++) {
          fprintf(
              file,
              "%6llu %10f %10f %10f %10f %10f %10f %13e %13e %13e %13e %13e "
              "%13e %13e %13e\n",
              cj->hydro.parts[pjd].id, cj->hydro.parts[pjd].x[0],
              cj->hydro.parts[pjd].x[1], cj->hydro.parts[pjd].x[2],
              cj->hydro.parts[pjd].v[0], cj->hydro.parts[pjd].v[1],
              cj->hydro.parts[pjd].v[2],
              hydro_get_comoving_density(&cj->hydro.parts[pjd]),
<<<<<<< HEAD
#if defined(GIZMO_MFV_SPH) || defined(SHADOWFAX_SPH) || defined(SHADOWFAX_NEW_SPH)
=======
#if defined(GIZMO_MFV_SPH) || defined(GIZMO_MFM_SPH) || defined(SHADOWFAX_SPH)
>>>>>>> b00d983a
              0.f,
#else
              main_cell->hydro.parts[pjd].density.rho_dh,
#endif
              cj->hydro.parts[pjd].density.wcount,
              cj->hydro.parts[pjd].density.wcount_dh,
#if defined(GADGET2_SPH) || defined(HOPKINS_PE_SPH)
              cj->hydro.parts[pjd].density.div_v,
              cj->hydro.parts[pjd].density.rot_v[0],
              cj->hydro.parts[pjd].density.rot_v[1],
              cj->hydro.parts[pjd].density.rot_v[2]
#elif defined(ANARCHY_PU_SPH) || defined(SPHENIX_SPH) || defined(PHANTOM_SPH)
              /* this is required because of the variable AV scheme */
              cj->hydro.parts[pjd].viscosity.div_v,
              cj->hydro.parts[pjd].density.rot_v[0],
              cj->hydro.parts[pjd].density.rot_v[1],
              cj->hydro.parts[pjd].density.rot_v[2]
#else
              0., 0., 0., 0.
#endif
          );
        }
      }
    }
  }
  fclose(file);
}

/* Just a forward declaration... */
void runner_dopair1_branch_density(struct runner *r, struct cell *ci,
                                   struct cell *cj);
void runner_doself1_branch_density(struct runner *r, struct cell *c);
void runner_dopair_subset_branch_density(struct runner *r,
                                         struct cell *restrict ci,
                                         struct part *restrict parts_i,
                                         int *restrict ind, int count,
                                         struct cell *restrict cj);
void runner_doself_subset_branch_density(struct runner *r,
                                         struct cell *restrict ci,
                                         struct part *restrict parts,
                                         int *restrict ind, int count);

/* And go... */
int main(int argc, char *argv[]) {

#ifdef HAVE_SETAFFINITY
  engine_pin();
#endif

  size_t runs = 0, particles = 0;
  double h = 1.23485, size = 1., rho = 1.;
  double perturbation = 0., h_pert = 0.;
  char outputFileNameExtension[100] = "";
  char outputFileName[200] = "";
  enum velocity_types vel = velocity_zero;

  /* Initialize CPU frequency, this also starts time. */
  unsigned long long cpufreq = 0;
  clocks_set_cpufreq(cpufreq);

/* Choke on FP-exceptions */
#ifdef HAVE_FE_ENABLE_EXCEPT
  feenableexcept(FE_DIVBYZERO | FE_INVALID | FE_OVERFLOW);
#endif

  /* Get some randomness going */
  srand(0);

  int c;
  while ((c = getopt(argc, argv, "m:s:h:p:n:r:t:d:f:v:")) != -1) {
    switch (c) {
      case 'h':
        sscanf(optarg, "%lf", &h);
        break;
      case 'p':
        sscanf(optarg, "%lf", &h_pert);
        break;
      case 's':
        sscanf(optarg, "%lf", &size);
        break;
      case 'n':
        sscanf(optarg, "%zu", &particles);
        break;
      case 'r':
        sscanf(optarg, "%zu", &runs);
        break;
      case 'd':
        sscanf(optarg, "%lf", &perturbation);
        break;
      case 'm':
        sscanf(optarg, "%lf", &rho);
        break;
      case 'f':
        strcpy(outputFileNameExtension, optarg);
        break;
      case 'v':
        sscanf(optarg, "%d", (int *)&vel);
        break;
      case '?':
        error("Unknown option.");
        break;
    }
  }

  if (h < 0 || particles == 0 || runs == 0) {
    printf(
        "\nUsage: %s -n PARTICLES_PER_AXIS -r NUMBER_OF_RUNS [OPTIONS...]\n"
        "\nGenerates 27 cells, filled with particles on a Cartesian grid."
        "\nThese are then interacted using runner_dopair1_density() and "
        "runner_doself1_density()."
        "\n\nOptions:"
        "\n-h DISTANCE=1.2348 - Smoothing length in units of <x>"
        "\n-p                 - Random fractional change in h, h=h*random(1,p)"
        "\n-m rho             - Physical density in the cell"
        "\n-s size            - Physical size of the cell"
        "\n-d pert            - Perturbation to apply to the particles [0,1["
        "\n-v type (0,1,2,3)  - Velocity field: (zero, random, divergent, "
        "rotating)"
        "\n-f fileName        - Part of the file name used to save the dumps\n",
        argv[0]);
    exit(1);
  }

  /* Help users... */
  message("DOSELF1 function called: %s", DOSELF1_NAME);
  message("DOPAIR1 function called: %s", DOPAIR1_NAME);
  message("Vector size: %d", VEC_SIZE);
  message("Adiabatic index: ga = %f", hydro_gamma);
  message("Hydro implementation: %s", SPH_IMPLEMENTATION);
  message("Smoothing length: h = %f", h * size);
  message("Kernel:               %s", kernel_name);
  message("Neighbour target: N = %f", pow_dimension(h) * kernel_norm);
  message("Density target: rho = %f", rho);
  message("div_v target:   div = %f", vel == 2 ? 3.f : 0.f);
  message("curl_v target: curl = [0., 0., %f]", vel == 3 ? -2.f : 0.f);

  printf("\n");

  /* Build the infrastructure */
  struct space space;
  space.periodic = 1;
  space.dim[0] = 3.;
  space.dim[1] = 3.;
  space.dim[2] = 3.;

  struct hydro_props hp;
  hydro_props_init_no_hydro(&hp);
  hp.eta_neighbours = h;
  hp.h_tolerance = 1e0;
  hp.h_max = FLT_MAX;
  hp.max_smoothing_iterations = 1;
  hp.CFL_condition = 0.1;

  struct engine engine;
  engine.s = &space;
  engine.time = 0.1f;
  engine.ti_current = 8;
  engine.max_active_bin = num_time_bins;
  engine.hydro_properties = &hp;
  engine.nodeID = NODE_ID;

  struct cosmology cosmo;
  cosmology_init_no_cosmo(&cosmo);
  engine.cosmology = &cosmo;

  struct runner runner;
  runner.e = &engine;

  struct lightcone_array_props lightcone_array_properties;
  lightcone_array_properties.nr_lightcones = 0;
  engine.lightcone_array_properties = &lightcone_array_properties;

  /* Construct some cells */
  struct cell *cells[27];
  struct cell *main_cell;
  static long long partId = 0;
  for (int i = 0; i < 3; ++i) {
    for (int j = 0; j < 3; ++j) {
      for (int k = 0; k < 3; ++k) {
        double offset[3] = {i * size, j * size, k * size};
        cells[i * 9 + j * 3 + k] =
            make_cell(particles, offset, size, h, rho, &partId, perturbation,
                      vel, h_pert);

        runner_do_drift_part(&runner, cells[i * 9 + j * 3 + k], 0);

        runner_do_hydro_sort(&runner, cells[i * 9 + j * 3 + k], 0x1FFF, 0, 0);
      }
    }
  }

  /* Store the main cell for future use */
  main_cell = cells[13];

  ticks timings[27];
  for (int i = 0; i < 27; i++) timings[i] = 0;

  ticks time = 0;
  for (size_t i = 0; i < runs; ++i) {
    /* Zero the fields */
    for (int j = 0; j < 27; ++j) zero_particle_fields(cells[j]);

    const ticks tic = getticks();

#ifdef WITH_VECTORIZATION
    runner.ci_cache.count = 0;
    cache_init(&runner.ci_cache, 512);
    runner.cj_cache.count = 0;
    cache_init(&runner.cj_cache, 512);
#endif

#if defined(TEST_DOSELF_SUBSET) || defined(TEST_DOPAIR_SUBSET)
    int *pid = NULL;
    int count = 0;
    if ((pid = (int *)malloc(sizeof(int) * main_cell->hydro.count)) == NULL)
      error("Can't allocate memory for pid.");
    for (int k = 0; k < main_cell->hydro.count; k++)
      if (part_is_active(&main_cell->hydro.parts[k], &engine)) {
        pid[count] = k;
        ++count;
      }
#endif

    /* Run all the pairs */
    for (int j = 0; j < 27; ++j) {
      if (cells[j] != main_cell) {
        const ticks sub_tic = getticks();

#ifdef TEST_DOPAIR_SUBSET
        DOPAIR1_SUBSET(&runner, main_cell, main_cell->hydro.parts, pid, count,
                       cells[j]);
#else
        DOPAIR1(&runner, main_cell, cells[j]);
#endif

        timings[j] += getticks() - sub_tic;
      }
    }

    /* And now the self-interaction */
    const ticks self_tic = getticks();

#ifdef TEST_DOSELF_SUBSET
    DOSELF1_SUBSET(&runner, main_cell, main_cell->hydro.parts, pid, count);
#else
    DOSELF1(&runner, main_cell);
#endif

    timings[13] += getticks() - self_tic;

    const ticks toc = getticks();
    time += toc - tic;

    /* Let's get physical ! */
    end_calculation(main_cell, &cosmo);

    /* Dump if necessary */
    if (i % 50 == 0) {
      sprintf(outputFileName, "swift_dopair_27_%.150s.dat",
              outputFileNameExtension);
      dump_particle_fields(outputFileName, main_cell, cells);
    }
  }

  /* Output timing */
  ticks corner_time = timings[0] + timings[2] + timings[6] + timings[8] +
                      timings[18] + timings[20] + timings[24] + timings[26];

  ticks edge_time = timings[1] + timings[3] + timings[5] + timings[7] +
                    timings[9] + timings[11] + timings[15] + timings[17] +
                    timings[19] + timings[21] + timings[23] + timings[25];

  ticks face_time = timings[4] + timings[10] + timings[12] + timings[14] +
                    timings[16] + timings[22];

  ticks self_time = timings[13];

  message("Corner calculations took:     %.3f %s.",
          clocks_from_ticks(corner_time / runs), clocks_getunit());
  message("Edge calculations took:       %.3f %s.",
          clocks_from_ticks(edge_time / runs), clocks_getunit());
  message("Face calculations took:       %.3f %s.",
          clocks_from_ticks(face_time / runs), clocks_getunit());
  message("Self calculations took:       %.3f %s.",
          clocks_from_ticks(self_time / runs), clocks_getunit());
  message("SWIFT calculation took:       %.3f %s.",
          clocks_from_ticks(time / runs), clocks_getunit());

  /* Now perform a brute-force version for accuracy tests */

  /* Zero the fields */
  for (int i = 0; i < 27; ++i) zero_particle_fields(cells[i]);

  const ticks tic = getticks();

  /* Run all the brute-force pairs */
  for (int j = 0; j < 27; ++j)
    if (cells[j] != main_cell) pairs_all_density(&runner, main_cell, cells[j]);

  /* And now the self-interaction */
  self_all_density(&runner, main_cell);

  const ticks toc = getticks();

  /* Let's get physical ! */
  end_calculation(main_cell, &cosmo);

  /* Dump */
  sprintf(outputFileName, "brute_force_27_%.150s.dat", outputFileNameExtension);
  dump_particle_fields(outputFileName, main_cell, cells);

  /* Output timing */
  message("Brute force calculation took : %.3f %s.",
          clocks_from_ticks(toc - tic), clocks_getunit());

  /* Clean things to make the sanitizer happy ... */
  for (int i = 0; i < 27; ++i) clean_up(cells[i]);

#ifdef WITH_VECTORIZATION
  cache_clean(&runner.ci_cache);
  cache_clean(&runner.cj_cache);
#endif

  return 0;
}<|MERGE_RESOLUTION|>--- conflicted
+++ resolved
@@ -157,11 +157,7 @@
         h_max = fmaxf(h_max, part->h);
         part->id = ++(*partId);
 
-<<<<<<< HEAD
-#if defined(GIZMO_MFV_SPH) || defined(SHADOWFAX_SPH) || defined(SHADOWFAX_NEW_SPH)
-=======
-#if defined(GIZMO_MFV_SPH) || defined(GIZMO_MFM_SPH) || defined(SHADOWFAX_SPH)
->>>>>>> b00d983a
+#if defined(GIZMO_MFV_SPH) || defined(GIZMO_MFM_SPH) || defined(SHADOWFAX_SPH) || defined(SHADOWFAX_NEW_SPH)
         part->conserved.mass = density * volume / count;
 
 #ifdef SHADOWFAX_SPH
@@ -292,11 +288,7 @@
             main_cell->hydro.parts[pid].v[0], main_cell->hydro.parts[pid].v[1],
             main_cell->hydro.parts[pid].v[2],
             hydro_get_comoving_density(&main_cell->hydro.parts[pid]),
-<<<<<<< HEAD
-#if defined(GIZMO_MFV_SPH) || defined(SHADOWFAX_SPH) || defined(SHADOWFAX_NEW_SPH)
-=======
-#if defined(GIZMO_MFV_SPH) || defined(GIZMO_MFM_SPH) || defined(SHADOWFAX_SPH)
->>>>>>> b00d983a
+#if defined(GIZMO_MFV_SPH) || defined(GIZMO_MFM_SPH) || defined(SHADOWFAX_SPH) || defined(SHADOWFAX_NEW_SPH)
             0.f,
 #elif defined(HOPKINS_PU_SPH) || defined(HOPKINS_PU_SPH_MONAGHAN) || \
     defined(ANARCHY_PU_SPH)
@@ -345,11 +337,7 @@
               cj->hydro.parts[pjd].v[0], cj->hydro.parts[pjd].v[1],
               cj->hydro.parts[pjd].v[2],
               hydro_get_comoving_density(&cj->hydro.parts[pjd]),
-<<<<<<< HEAD
-#if defined(GIZMO_MFV_SPH) || defined(SHADOWFAX_SPH) || defined(SHADOWFAX_NEW_SPH)
-=======
-#if defined(GIZMO_MFV_SPH) || defined(GIZMO_MFM_SPH) || defined(SHADOWFAX_SPH)
->>>>>>> b00d983a
+#if defined(GIZMO_MFV_SPH) || defined(GIZMO_MFM_SPH) || defined(SHADOWFAX_SPH) || defined(SHADOWFAX_NEW_SPH)
               0.f,
 #else
               main_cell->hydro.parts[pjd].density.rho_dh,
