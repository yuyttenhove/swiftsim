--- conflicted
+++ resolved
@@ -1,6 +1,5 @@
 # Define the system of units to use internally. 
 InternalUnitSystem:
-<<<<<<< HEAD
   UnitMass_in_cgs:     1.989e43      # 10^10 M_sun in grams
   UnitLength_in_cgs:   3.085678e24   # Mpc in centimeters
   UnitVelocity_in_cgs: 1e5           # km/s in centimeters per second
@@ -15,29 +14,10 @@
   Omega_m:        0.307         # Matter density parameter
   Omega_lambda:   0.693         # Dark-energy density parameter
   Omega_b:        0.0455        # Baryon density parameter
-=======
-  #UnitMass_in_cgs:     2.0e33     # Solar masses
-  #UnitLength_in_cgs:   3.0857e21  # Kiloparsecs
-  UnitMass_in_cgs:     1.989e43     # 10^10 Solar masses
-  UnitLength_in_cgs:   3.085678e24  # Megaparsec
-  UnitVelocity_in_cgs: 1.0e5      # Kilometers per second
-  UnitCurrent_in_cgs:  1          # Amperes
-  UnitTemp_in_cgs:     1          # Kelvin
->>>>>>> 4c2e16d4
-
-# Cosmological parameters
-Cosmology:
-  h:              0.6777        # Reduced Hubble constant
-  a_begin:        0.90909    # Initial scale-factor of the simulation
-  a_end: 0.990198019802      # Final scale factor of the simulation
-  Omega_m:        0.307         # Matter density parameter
-  Omega_lambda:   0.693         # Dark-energy density parameter
-  Omega_b:        0.0455        # Baryon density parameter
 
 # Parameters governing the time integration
 TimeIntegration:
   time_begin: 0.    # The starting time of the simulation (in internal units).
-<<<<<<< HEAD
   time_end:   1e-2  # The end time of the simulation (in internal units).
   dt_min:     1e-10 # The minimal time-step size of the simulation (in internal units).
   dt_max:     1e-4  # The maximal time-step size of the simulation (in internal units).
@@ -58,24 +38,6 @@
   scale_factor_first:  0.92 # Scale-factor of the first stat dump (cosmological run)
   time_first:          0.01 # Time of the first stat dump (non-cosmological run) (in internal units)
   delta_time:          1.05 # Time between statistics output
-=======
-  time_end:   1e-4  # The end time of the simulation (in internal units).
-  dt_min:     1e-15  # The minimal time-step size of the simulation (in internal units).
-  dt_max:     1e-8  # The maximal time-step size of the simulation (in internal units).
-
-# Parameters governing the snapshots
-Snapshots:
-  basename:            coolingBox # Common part of the name of output files
-  time_first:          0.         # Time of the first output (in internal units)
-  scale_factor_first: 0.990099009901         # Time of the first output (in internal units)
-  delta_time: 1.0000002   # Time difference between consecutive outputs (in internal units)
-
-# Parameters governing the conserved quantities statistics
-Statistics:
-  scale_factor_first: 0.990099009901  # Scale-factor of the first stat dump (cosmological run)
-  time_first:          0.0 # Time of the first stat dump (non-cosmological run) (in internal units)
-  delta_time: 1.0000002 # Time between statistics output
->>>>>>> 4c2e16d4
 
 # Parameters for the self-gravity scheme
 Gravity:
@@ -126,11 +88,10 @@
   he_reion_ev_pH:          2.0
   
 EagleCooling:
-    filename:                /cosma5/data/Eagle/BG_Tables/CoolingTables/
+  filename:                /cosma5/data/Eagle/BG_Tables/CoolingTables/
   reionisation_redshift:   8.898
 
 EAGLEChemistry:
-<<<<<<< HEAD
   InitMetallicity:         0.014
   InitAbundance_Hydrogen:  0.70649785
   InitAbundance_Helium:    0.28055534
@@ -143,20 +104,6 @@
   InitAbundance_Iron:      1.1032152e-3
   CalciumOverSilicon:      0.0941736
   SulphurOverSilicon:      0.6054160
-=======
-  InitMetallicity: 0.014
-  InitAbundance_Hydrogen: 0.70649785
-  InitAbundance_Helium: 0.28055534
-  InitAbundance_Carbon: 2.0665436e-3
-  InitAbundance_Nitrogen: 8.3562563e-4
-  InitAbundance_Oxygen: 5.4926244e-3
-  InitAbundance_Neon: 1.4144605e-3
-  InitAbundance_Magnesium: 5.907064e-4
-  InitAbundance_Silicon: 6.825874e-4
-  InitAbundance_Iron: 1.1032152e-3
-  CalciumOverSilicon: 0.0941736
-  SulphurOverSilicon: 0.6054160
->>>>>>> 4c2e16d4
 
 GearChemistry:
   InitialMetallicity: 0.01295
