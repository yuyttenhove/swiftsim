
#!/bin/bash

# Generate the initial conditions if they are not present.
if [ ! -e glassCube_32.hdf5 ]
then
    echo "Fetching initial glass file for the cooling box example..."
    ./getGlass.sh
fi
if [ ! -e coolingBox.hdf5 ]
then
    echo "Generating initial conditions for the cooling box example..."
    python makeIC.py
fi

# Get the Grackle cooling table
if [ ! -e CloudyData_UVB=HM2012.h5 ]
then
    echo "Fetching the Cloudy tables required by Grackle..."
    ../getCoolingTable.sh
fi

# Run SWIFT
<<<<<<< HEAD
../swift -s -c -C -t 4 -n 1000 coolingBox.yml
=======
../swift --hydro --cooling --threads=1 coolingBox.yml
>>>>>>> 4318bff5

# Check energy conservation and cooling rate
python energy_plot.py<|MERGE_RESOLUTION|>--- conflicted
+++ resolved
@@ -21,11 +21,7 @@
 fi
 
 # Run SWIFT
-<<<<<<< HEAD
-../swift -s -c -C -t 4 -n 1000 coolingBox.yml
-=======
-../swift --hydro --cooling --threads=1 coolingBox.yml
->>>>>>> 4318bff5
+../swift --cosmology --hydro --cooling --threads=4 -n 1000 coolingBox.yml
 
 # Check energy conservation and cooling rate
 python energy_plot.py