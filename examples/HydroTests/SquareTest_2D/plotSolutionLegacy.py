###############################################################################
# This file is part of SWIFT.
# Copyright (c) 2016  Matthieu Schaller (matthieu.schaller@durham.ac.uk)
#
# This program is free software: you can redistribute it and/or modify
# it under the terms of the GNU Lesser General Public License as published
# by the Free Software Foundation, either version 3 of the License, or
# (at your option) any later version.
#
# This program is distributed in the hope that it will be useful,
# but WITHOUT ANY WARRANTY; without even the implied warranty of
# MERCHANTABILITY or FITNESS FOR A PARTICULAR PURPOSE.  See the
# GNU General Public License for more details.
#
# You should have received a copy of the GNU Lesser General Public License
# along with this program.  If not, see <http://www.gnu.org/licenses/>.
#
##############################################################################

# Computes the analytical solution of the square test

# Parameters
gas_gamma = 5.0 / 3.0  # Gas adiabatic index
gamma = 5.0 / 3.0  # Gas adiabatic index
rho0 = 4  # Gas central density
rho1 = 1  # Gas outskirt density
P0 = 2.5  # Gas central pressure
P1 = 2.5  # Gas central pressure
vx = 0.0  # Random velocity for all particles
vy = 0.0

# ---------------------------------------------------------------
# Don't touch anything after this.
# ---------------------------------------------------------------

import matplotlib

matplotlib.use("Agg")
from pylab import *
import h5py

# Plot parameters
<<<<<<< HEAD
params = {'axes.labelsize': 10,
'axes.titlesize': 10,
'font.size': 12,
'legend.fontsize': 12,
'xtick.labelsize': 10,
'ytick.labelsize': 10,
'text.usetex': True,
 'figure.figsize' : (9.90,6.45),
'figure.subplot.left'    : 0.045,
'figure.subplot.right'   : 0.99,
'figure.subplot.bottom'  : 0.05,
'figure.subplot.top'     : 0.99,
'figure.subplot.wspace'  : 0.15,
'figure.subplot.hspace'  : 0.12,
'lines.markersize' : 6,
'lines.linewidth' : 3.,
=======
params = {
    "axes.labelsize": 10,
    "axes.titlesize": 10,
    "font.size": 12,
    "legend.fontsize": 12,
    "xtick.labelsize": 10,
    "ytick.labelsize": 10,
    "text.usetex": True,
    "figure.figsize": (9.90, 6.45),
    "figure.subplot.left": 0.045,
    "figure.subplot.right": 0.99,
    "figure.subplot.bottom": 0.05,
    "figure.subplot.top": 0.99,
    "figure.subplot.wspace": 0.15,
    "figure.subplot.hspace": 0.12,
    "lines.markersize": 6,
    "lines.linewidth": 3.0,
    "text.latex.unicode": True,
>>>>>>> 72ddec5f
}
rcParams.update(params)
rc("font", **{"family": "sans-serif", "sans-serif": ["Times"]})

snap = int(sys.argv[1])

# Read the simulation data
sim = h5py.File("square_%04d.hdf5" % snap, "r")
boxSize = sim["/Header"].attrs["BoxSize"][0]
time = sim["/Header"].attrs["Time"][0]
scheme = sim["/HydroScheme"].attrs["Scheme"]
kernel = sim["/HydroScheme"].attrs["Kernel function"]
neighbours = sim["/HydroScheme"].attrs["Kernel target N_ngb"]
eta = sim["/HydroScheme"].attrs["Kernel eta"]
git = sim["Code"].attrs["Git Revision"]

# Analytical soltion
centre_x = 0.5 + time * vx
centre_y = 0.5 + time * vy

while centre_x > 1.0:
    centre_x -= 1.0
while centre_x < 0.0:
    centre_x += 1.0
while centre_y > 1.0:
    centre_y -= 1.0
while centre_y < 0.0:
    centre_y += 1.0

pos = sim["/PartType0/Coordinates"][:, :]
vel = sim["/PartType0/Velocities"][:, :]
v_norm = sqrt(vel[:, 0] ** 2 + vel[:, 1] ** 2)
rho = sim["/PartType0/Densities"][:]
u = sim["/PartType0/InternalEnergies"][:]
S = sim["/PartType0/Entropies"][:]
P = sim["/PartType0/Pressures"][:]
x = pos[:, 0] - centre_x
y = pos[:, 1] - centre_y

# Box wrapping
x[x > 0.5] -= 1.0
x[x < -0.5] += 1.0
y[y > 0.5] -= 1.0
y[y < -0.5] += 1.0

# Azimuthal velocity profile -----------------------------
subplot(231)
scatter(x, y, c=v_norm, cmap="PuBu", edgecolors="face", s=4, vmin=-1.0, vmax=1.0)
text(0.47, 0.47, "${\\rm{Velocity~norm}}$", ha="right", va="top", backgroundcolor="w")
plot([-0.25, 0.25], [0.25, 0.25], "--", color="k", alpha=0.8, lw=2)
plot([-0.25, 0.25], [-0.25, -0.25], "--", color="k", alpha=0.8, lw=2)
plot([0.25, 0.25], [-0.25, 0.25], "--", color="k", alpha=0.8, lw=2)
plot([-0.25, -0.25], [-0.25, 0.25], "--", color="k", alpha=0.8, lw=2)
xlabel("${\\rm{Position}}~x$", labelpad=0)
ylabel("${\\rm{Position}}~y$", labelpad=-7)
xlim(-0.5, 0.5)
ylim(-0.5, 0.5)

# Radial density profile --------------------------------
subplot(232)
scatter(x, y, c=rho, cmap="PuBu", edgecolors="face", s=4, vmin=0.0, vmax=4.0)
text(0.47, 0.47, "${\\rm{Density}}$", ha="right", va="top", backgroundcolor="w")
plot([-0.25, 0.25], [0.25, 0.25], "--", color="k", alpha=0.8, lw=2)
plot([-0.25, 0.25], [-0.25, -0.25], "--", color="k", alpha=0.8, lw=2)
plot([0.25, 0.25], [-0.25, 0.25], "--", color="k", alpha=0.8, lw=2)
plot([-0.25, -0.25], [-0.25, 0.25], "--", color="k", alpha=0.8, lw=2)
xlabel("${\\rm{Position}}~x$", labelpad=0)
ylabel("${\\rm{Position}}~y$", labelpad=-7)
xlim(-0.5, 0.5)
ylim(-0.5, 0.5)

# Radial pressure profile --------------------------------
subplot(233)
scatter(x, y, c=P, cmap="PuBu", edgecolors="face", s=4, vmin=2, vmax=4)
text(0.47, 0.47, "${\\rm{Pressure}}$", ha="right", va="top", backgroundcolor="w")
plot([-0.25, 0.25], [0.25, 0.25], "--", color="k", alpha=0.8, lw=2)
plot([-0.25, 0.25], [-0.25, -0.25], "--", color="k", alpha=0.8, lw=2)
plot([0.25, 0.25], [-0.25, 0.25], "--", color="k", alpha=0.8, lw=2)
plot([-0.25, -0.25], [-0.25, 0.25], "--", color="k", alpha=0.8, lw=2)
xlabel("${\\rm{Position}}~x$", labelpad=0)
ylabel("${\\rm{Position}}~y$", labelpad=-7)
xlim(-0.5, 0.5)
ylim(-0.5, 0.5)

# Internal energy profile --------------------------------
subplot(234)
scatter(x, y, c=u, cmap="PuBu", edgecolors="face", s=4, vmin=0.5, vmax=4.0)
text(0.47, 0.47, "${\\rm{Internal~energy}}$", ha="right", va="top", backgroundcolor="w")
plot([-0.25, 0.25], [0.25, 0.25], "--", color="k", alpha=0.8, lw=2)
plot([-0.25, 0.25], [-0.25, -0.25], "--", color="k", alpha=0.8, lw=2)
plot([0.25, 0.25], [-0.25, 0.25], "--", color="k", alpha=0.8, lw=2)
plot([-0.25, -0.25], [-0.25, 0.25], "--", color="k", alpha=0.8, lw=2)
xlabel("${\\rm{Position}}~x$", labelpad=0)
ylabel("${\\rm{Position}}~y$", labelpad=-7)
xlim(-0.5, 0.5)
ylim(-0.5, 0.5)

# Radial entropy profile --------------------------------
subplot(235)
scatter(x, y, c=S, cmap="PuBu", edgecolors="face", s=4, vmin=0.0, vmax=3.0)
text(0.47, 0.47, "${\\rm{Entropy}}$", ha="right", va="top", backgroundcolor="w")
plot([-0.25, 0.25], [0.25, 0.25], "--", color="k", alpha=0.8, lw=2)
plot([-0.25, 0.25], [-0.25, -0.25], "--", color="k", alpha=0.8, lw=2)
plot([0.25, 0.25], [-0.25, 0.25], "--", color="k", alpha=0.8, lw=2)
plot([-0.25, -0.25], [-0.25, 0.25], "--", color="k", alpha=0.8, lw=2)
xlabel("${\\rm{Position}}~x$", labelpad=0)
ylabel("${\\rm{Position}}~y$", labelpad=-7)
xlim(-0.5, 0.5)
ylim(-0.5, 0.5)


# Information -------------------------------------
subplot(236, frameon=False)

text(
    -0.49,
    0.9,
    "Square test with $\\gamma=%.3f$ at $t=%.2f$" % (gas_gamma, time),
    fontsize=10,
)
text(-0.49, 0.8, "Centre:~~~ $(P, \\rho) = (%.3f, %.3f)$" % (P0, rho0), fontsize=10)
text(-0.49, 0.7, "Outskirts: $(P, \\rho) = (%.3f, %.3f)$" % (P1, rho1), fontsize=10)
plot([-0.49, 0.1], [0.62, 0.62], "k-", lw=1)
text(-0.49, 0.5, "$\\textsc{Swift}$ %s" % git, fontsize=10)
text(-0.49, 0.4, scheme, fontsize=10)
text(-0.49, 0.3, kernel, fontsize=10)
text(-0.49, 0.2, "$%.2f$ neighbours ($\\eta=%.3f$)" % (neighbours, eta), fontsize=10)
xlim(-0.5, 0.5)
ylim(0, 1)
xticks([])
yticks([])

savefig("SquareTest.png", dpi=200)<|MERGE_RESOLUTION|>--- conflicted
+++ resolved
@@ -40,24 +40,6 @@
 import h5py
 
 # Plot parameters
-<<<<<<< HEAD
-params = {'axes.labelsize': 10,
-'axes.titlesize': 10,
-'font.size': 12,
-'legend.fontsize': 12,
-'xtick.labelsize': 10,
-'ytick.labelsize': 10,
-'text.usetex': True,
- 'figure.figsize' : (9.90,6.45),
-'figure.subplot.left'    : 0.045,
-'figure.subplot.right'   : 0.99,
-'figure.subplot.bottom'  : 0.05,
-'figure.subplot.top'     : 0.99,
-'figure.subplot.wspace'  : 0.15,
-'figure.subplot.hspace'  : 0.12,
-'lines.markersize' : 6,
-'lines.linewidth' : 3.,
-=======
 params = {
     "axes.labelsize": 10,
     "axes.titlesize": 10,
@@ -76,7 +58,6 @@
     "lines.markersize": 6,
     "lines.linewidth": 3.0,
     "text.latex.unicode": True,
->>>>>>> 72ddec5f
 }
 rcParams.update(params)
 rc("font", **{"family": "sans-serif", "sans-serif": ["Times"]})
