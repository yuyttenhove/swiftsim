# Define some meta-data about the simulation
MetaData:
  run_name:   EAGLE-L0100N1504-Ref

# Define the system of units to use internally. 
InternalUnitSystem:
  UnitMass_in_cgs:     1.98841e43    # 10^10 M_sun in grams
  UnitLength_in_cgs:   3.08567758e24 # Mpc in centimeters
  UnitVelocity_in_cgs: 1e5           # km/s in centimeters per second
  UnitCurrent_in_cgs:  1             # Amperes
  UnitTemp_in_cgs:     1             # Kelvin

# Cosmological parameters
Cosmology:
  h:              0.6777        # Reduced Hubble constant
  a_begin:        0.0078125     # Initial scale-factor of the simulation
  a_end:          1.0           # Final scale factor of the simulation
  Omega_m:        0.307         # Matter density parameter
  Omega_lambda:   0.693         # Dark-energy density parameter
  Omega_b:        0.0482519     # Baryon density parameter

# Parameters governing the time integration
TimeIntegration:
  dt_min:     1e-10 # The minimal time-step size of the simulation (in internal units).
  dt_max:     1e-2  # The maximal time-step size of the simulation (in internal units).
  
# Parameters governing the snapshots
Snapshots:
  basename:            eagle # Common part of the name of output files
  output_list_on:      1
  output_list:         ./output_list.txt

# Parameters governing the conserved quantities statistics
Statistics:
  delta_time:           1.01
  scale_factor_first:   0.01

# Parameters for the self-gravity scheme
Gravity:
  eta:                         0.025     # Constant dimensionless multiplier for time integration.
  MAC:                         geometric # Use the geometric opening angle condition
  theta_cr:                    0.7       # Opening angle (Multipole acceptance criterion)
  use_tree_below_softening:    0
  mesh_side_length:            512
  comoving_DM_softening:         0.003320 # Comoving softening for DM (3.32 ckpc)
  max_physical_DM_softening:     0.001300 # Physical softening for DM (1.30 pkpc)
  comoving_baryon_softening:     0.001790 # Comoving softening for baryons (1.79 ckpc)
  max_physical_baryon_softening: 0.000700 # Physical softening for baryons (0.70 pkpc)

# Parameters for the hydrodynamics scheme
SPH:
  resolution_eta:                    1.2348   # Target smoothing length in units of the mean inter-particle separation (1.2348 == 48Ngbs with the cubic spline kernel).
  h_min_ratio:                       0.1      # Minimal smoothing length in units of softening.
  h_max:                             0.5      # Maximal smoothing length in co-moving internal units.
  CFL_condition:                     0.2      # Courant-Friedrich-Levy condition for time integration.
  minimal_temperature:               100.0    # (internal units)
  initial_temperature:               268.7    # (internal units)
  particle_splitting:                1        # Particle splitting is ON
  particle_splitting_mass_threshold: 7e-4     # (internal units, i.e. 7e6 Msun ~ 4x initial gas particle mass)

# Parameters of the stars neighbour search
Stars:
  resolution_eta:        1.1642   # Target smoothing length in units of the mean inter-particle separation
  h_tolerance:           7e-3

# Parameters for the Friends-Of-Friends algorithm
FOF:
  basename:                        fof_output  # Filename for the FOF outputs.
  min_group_size:                  256         # The minimum no. of particles required for a group.
  linking_length_ratio:            0.2         # Linking length in units of the main inter-particle separation.
  black_hole_seed_halo_mass_Msun:  1.0e10      # Minimal halo mass in which to seed a black hole (in solar masses).
  scale_factor_first:              0.05        # Scale-factor of first FoF black hole seeding calls.
  delta_time:                      1.00751     # Scale-factor ratio between consecutive FoF black hole seeding calls.

Scheduler:
  max_top_level_cells:   64
  tasks_per_cell:        5
  cell_split_size:       200
  
Restarts:
  onexit:       1
  delta_hours:  6.0
  max_run_time: 71.5                 # Three days minus fergie time
  resubmit_on_exit:   1
  resubmit_command:   ./resub.sh

# Parameters related to the initial conditions
InitialConditions:
  file_name:  EAGLE_L0100N1504_ICs.hdf5
  periodic:   1
  cleanup_h_factors: 1               # Remove the h-factors inherited from Gadget
  cleanup_velocity_factors: 1        # Remove the sqrt(a) factor in the velocities inherited from Gadget
  generate_gas_in_ics: 1             # Generate gas particles from the DM-only ICs
  cleanup_smoothing_lengths: 1       # Since we generate gas, make use of the (expensive) cleaning-up procedure.
  remap_ids: 1                       # Re-map the IDs to [1, N] to avoid collision problems when splitting

# Parameters of the line-of-sight outputs
LineOfSight:
  basename:            eagle_los
  num_along_x:         0
  num_along_y:         0
  num_along_z:         100
  scale_factor_first:  0.1
  delta_time:          1.1

# Impose primoridal metallicity
EAGLEChemistry:
  init_abundance_metal:     0.
  init_abundance_Hydrogen:  0.752
  init_abundance_Helium:    0.248
  init_abundance_Carbon:    0.0
  init_abundance_Nitrogen:  0.0
  init_abundance_Oxygen:    0.0
  init_abundance_Neon:      0.0
  init_abundance_Magnesium: 0.0
  init_abundance_Silicon:   0.0
  init_abundance_Iron:      0.0

# EAGLE cooling parameters
EAGLECooling:
  dir_name:                ./coolingtables/
  H_reion_z:               7.5                 # Planck 2018
  H_reion_eV_p_H:          2.0
  He_reion_z_centre:       3.5
  He_reion_z_sigma:        0.5
  He_reion_eV_p_H:         2.0

# COLIBRE cooling parameters
COLIBRECooling:
  dir_name:                ./UV_dust1_CR1_G1_shield1.hdf5 # Location of the cooling tables
  H_reion_z:               7.5               # Redshift of Hydrogen re-ionization (Planck 2018)
  H_reion_eV_p_H:          2.0
  He_reion_z_centre:       3.5               # Redshift of the centre of the Helium re-ionization Gaussian
  He_reion_z_sigma:        0.5               # Spread in redshift of the  Helium re-ionization Gaussian
  He_reion_eV_p_H:         2.0               # Energy inject by Helium re-ionization in electron-volt per Hydrogen atom
  delta_logTEOS_subgrid_properties: 0.3      # delta log T above the EOS below which the subgrid properties use Teq assumption
  rapid_cooling_threshold:          0.333333 # Switch to rapid cooling regime for dt / t_cool above this threshold.

# EAGLE star formation parameters
EAGLEStarFormation:
  SF_model:                          PressureLaw
  EOS_density_norm_H_p_cm3:          0.1       # Physical density used for the normalisation of the EOS assumed for the star-forming gas in Hydrogen atoms per cm^3.
  EOS_temperature_norm_K:            8000      # Temperature om the polytropic EOS assumed for star-forming gas at the density normalisation in Kelvin.
  EOS_gamma_effective:               1.3333333 # Slope the of the polytropic EOS assumed for the star-forming gas.
  KS_normalisation:                  1.515e-4  # The normalization of the Kennicutt-Schmidt law in Msun / kpc^2 / yr.
  KS_exponent:                       1.4       # The exponent of the Kennicutt-Schmidt law.
  min_over_density:                  100.0     # The over-density above which star-formation is allowed.
  KS_high_density_threshold_H_p_cm3: 1e3       # Hydrogen number density above which the Kennicut-Schmidt law changes slope in Hydrogen atoms per cm^3.
  KS_high_density_exponent:          2.0       # Slope of the Kennicut-Schmidt law above the high-density threshold.
  EOS_entropy_margin_dex:            0.3       # Logarithm base 10 of the maximal entropy above the EOS at which stars can form.
  threshold_norm_H_p_cm3:            0.1       # Normalisation of the metal-dependant density threshold for star formation in Hydrogen atoms per cm^3.
  threshold_Z0:                      0.002     # Reference metallicity (metal mass fraction) for the metal-dependant threshold for star formation.
  threshold_slope:                   -0.64     # Slope of the metal-dependant star formation threshold
  threshold_max_density_H_p_cm3:     10.0      # Maximal density of the metal-dependant density threshold for star formation in Hydrogen atoms per cm^3.
  
# Parameters for the EAGLE "equation of state"
EAGLEEntropyFloor:
  Jeans_density_threshold_H_p_cm3: 1e-4      # Physical density above which the EAGLE Jeans limiter entropy floor kicks in expressed in Hydrogen atoms per cm^3.
  Jeans_over_density_threshold:    10.       # Overdensity above which the EAGLE Jeans limiter entropy floor can kick in.
  Jeans_temperature_norm_K:        800       # Temperature of the EAGLE Jeans limiter entropy floor at the density threshold expressed in Kelvin.
  Jeans_gamma_effective:           1.3333333 # Slope the of the EAGLE Jeans limiter entropy floor
  Cool_density_threshold_H_p_cm3: 1e-5       # Physical density above which the EAGLE Cool limiter entropy floor kicks in expressed in Hydrogen atoms per cm^3.
  Cool_over_density_threshold:    10.        # Overdensity above which the EAGLE Cool limiter entropy floor can kick in.
  Cool_temperature_norm_K:        10.        # Temperature of the EAGLE Cool limiter entropy floor at the density threshold expressed in Kelvin. (NOTE: This is below the min T and hence this floor does nothing)
  Cool_gamma_effective:           1.         # Slope the of the EAGLE Cool limiter entropy floor

# EAGLE feedback model
EAGLEFeedback:
  use_SNII_feedback:                    1               # Global switch for SNII thermal (stochastic) feedback.
  use_SNIa_feedback:                    1               # Global switch for SNIa thermal (continuous) feedback.
  use_AGB_enrichment:                   1               # Global switch for enrichement from AGB stars.
  use_SNII_enrichment:                  1               # Global switch for enrichement from SNII stars.
  use_SNIa_enrichment:                  1               # Global switch for enrichement from SNIa stars.
  filename:                             ./yieldtables/  # Path to the directory containing the EAGLE yield tables.
  IMF_min_mass_Msun:                    0.1             # Minimal stellar mass considered for the Chabrier IMF in solar masses.
  IMF_max_mass_Msun:                  100.0             # Maximal stellar mass considered for the Chabrier IMF in solar masses.
  SNII_min_mass_Msun:                   8.0             # Minimal mass considered for SNII stars in solar masses.
  SNII_max_mass_Msun:                 100.0             # Maximal mass considered for SNII stars in solar masses.
  SNII_sampled_delay:                   1               # Sample the SNII lifetimes to do feedback.
  SNII_delta_T_K:                       3.16228e7       # Change in temperature to apply to the gas particle in a SNII thermal feedback event in Kelvin.
  SNII_energy_erg:                      1.0e51          # Energy of one SNII explosion in ergs.
  SNII_energy_fraction_min:             0.5             # Minimal fraction of energy applied in a SNII feedback event.
  SNII_energy_fraction_max:             5.0             # Maximal fraction of energy applied in a SNII feedback event.
  SNII_energy_fraction_Z_0:             0.0012663729    # Pivot point for the metallicity dependance of the SNII energy fraction (metal mass fraction).
  SNII_energy_fraction_n_0_H_p_cm3:     1.4588          # Pivot point for the birth density dependance of the SNII energy fraction in cm^-3.
  SNII_energy_fraction_n_Z:             0.8686          # Power-law for the metallicity dependance of the SNII energy fraction.
  SNII_energy_fraction_n_n:             0.8686          # Power-law for the birth density dependance of the SNII energy fraction.
  SNII_energy_fraction_use_birth_props: 0               # Are we using the density and metallicity at birth to compute f_E or at feedback time?
  SNIa_DTD:                             Exponential     # Functional form of the SNIa delay time distribution.
  SNIa_DTD_delay_Gyr:                   0.04            # Stellar age after which SNIa start in Gyr (40 Myr corresponds to stars ~ 8 Msun).
  SNIa_DTD_exp_timescale_Gyr:           2.0             # Time-scale of the exponential decay of the SNIa rates in Gyr.
  SNIa_DTD_exp_norm_p_Msun:             0.002           # Normalisation of the SNIa rates in inverse solar masses.
  SNIa_energy_erg:                     1.0e51           # Energy of one SNIa explosion in ergs.
  AGB_ejecta_velocity_km_p_s:          10.0             # Velocity of the AGB ejectas in km/s.
  stellar_evolution_age_cut_Gyr:        0.1             # Stellar age in Gyr above which the enrichment is down-sampled.
  stellar_evolution_sampling_rate:       10             # Number of time-steps in-between two enrichment events for a star above the age threshold.
  SNII_yield_factor_Hydrogen:           1.0             # (Optional) Correction factor to apply to the Hydrogen yield from the SNII channel.
  SNII_yield_factor_Helium:             1.0             # (Optional) Correction factor to apply to the Helium yield from the SNII channel.
  SNII_yield_factor_Carbon:             0.5             # (Optional) Correction factor to apply to the Carbon yield from the SNII channel.
  SNII_yield_factor_Nitrogen:           1.0             # (Optional) Correction factor to apply to the Nitrogen yield from the SNII channel.
  SNII_yield_factor_Oxygen:             1.0             # (Optional) Correction factor to apply to the Oxygen yield from the SNII channel.
  SNII_yield_factor_Neon:               1.0             # (Optional) Correction factor to apply to the Neon yield from the SNII channel.
  SNII_yield_factor_Magnesium:          2.0             # (Optional) Correction factor to apply to the Magnesium yield from the SNII channel.
  SNII_yield_factor_Silicon:            1.0             # (Optional) Correction factor to apply to the Silicon yield from the SNII channel.
  SNII_yield_factor_Iron:               0.5             # (Optional) Correction factor to apply to the Iron yield from the SNII channel.

# EAGLE AGN model
EAGLEAGN:
<<<<<<< HEAD
  subgrid_seed_mass_Msun:           1.5e5      # Black hole subgrid mass at creation time in solar masses.
  max_eddington_fraction:           1.0        # Maximal allowed accretion rate in units of the Eddington rate.
  eddington_fraction_for_recording: 0.1        # Record the last time BHs reached an Eddington ratio above this threshold.
  with_angmom_limiter:              1          # Are we applying the Rosas-Guevara (2015) viscous time-scale reduction term?
  viscous_alpha:                    1e6        # Normalisation constant of the Bondi viscuous time-scale accretion reduction term.
  use_nibbling:                     0          # Continuously transfer small amounts of mass from all gas neighbours to a black hole [1] or stochastically swallow whole gas particles [0]?
  radiative_efficiency:             0.1        # Fraction of the accreted mass that gets radiated.
  coupling_efficiency:              0.15       # Fraction of the radiated energy that couples to the gas in feedback events.
  AGN_delta_T_K:                    3.16228e8  # Change in temperature to apply to the gas particle in an AGN feedback event in Kelvin.
  AGN_num_ngb_to_heat:              1.         # Target number of gas neighbours to heat in an AGN feedback event.
  max_reposition_mass:              2e8        # Maximal BH mass considered for BH repositioning in solar masses.
  threshold_major_merger:           0.333      # Mass ratio threshold to consider a BH merger as 'major'
  threshold_minor_merger:           0.1        # Mass ratio threshold to consider a BH merger as 'minor'
=======
  subgrid_seed_mass_Msun:             1.0e4      # Black hole subgrid mass at creation time in solar masses.
  multi_phase_bondi:                  0          # Compute Bondi rates per neighbour particle?
  subgrid_bondi:                      0          # Compute Bondi rates using the subgrid extrapolation of the gas properties around the BH?
  with_angmom_limiter:                0          # Are we applying the Rosas-Guevara et al. (2015) viscous time-scale reduction term?
  viscous_alpha:                      1e6        # Normalisation constant of the viscous time-scale in the accretion reduction term
  with_boost_factor:                  0          # Are we using the model from Booth & Schaye (2009)?
  boost_alpha:                        1.         # Lowest value for the accretion effeciency for the Booth & Schaye 2009 accretion model.
  boost_beta:                         2.         # Slope of the power law for the Booth & Schaye 2009 model, set beta to zero for constant alpha models.
  boost_n_h_star_H_p_cm3:             0.1        # Normalization of the power law for the Booth & Schaye 2009 model in cgs (cm^-3).
  radiative_efficiency:               0.1        # Fraction of the accreted mass that gets radiated.
  use_nibbling:                       1          # Continuously transfer small amounts of mass from all gas neighbours to a black hole [1] or stochastically swallow whole gas particles [0]?
  min_gas_mass_for_nibbling:          9e5        # Minimum mass for a gas particle to be nibbled from [M_Sun]. Only used if use_nibbling is 1.
  max_eddington_fraction:             1.         # Maximal allowed accretion rate in units of the Eddington rate.
  eddington_fraction_for_recording:   0.1        # Record the last time BHs reached an Eddington ratio above this threshold.
  coupling_efficiency:                0.1        # Fraction of the radiated energy that couples to the gas in feedback events.
  use_variable_delta_T:               1          # Switch to enable adaptive calculation of AGN dT [1], rather than using a constant value [0].
  AGN_with_locally_adaptive_delta_T:  1          # Switch to enable additional dependence of AGN dT on local gas density and temperature (only used if use_variable_delta_T is 1).
  AGN_delta_T_mass_norm:              3e8        # Normalisation temperature of AGN dT scaling with BH subgrid mass [K] (only used if use_variable_delta_T is 1).
  AGN_delta_T_mass_reference:         1e8        # BH subgrid mass at which the normalisation temperature set above applies [M_Sun] (only used if use_variable_delta_T is 1).
  AGN_delta_T_mass_exponent:          0.666667.  # Power-law index of AGN dT scaling with BH subgrid mass (only used if use_variable_delta_T is 1).
  AGN_delta_T_crit_factor:            1.0        # Multiple of critical dT for numerical efficiency (Dalla Vecchia & Schaye 2012) to use as dT floor (only used if use_variable_delta_T and AGN_with_locally_adaptive_delta_T are both 1).
  AGN_delta_T_background_factor:      0.0        # Multiple of local gas temperature to use as dT floor (only used if use_variable_delta_T and AGN_with_locally_adaptive_delta_T are both 1).
  AGN_delta_T_min:                    1e7        # Minimum allowed value of AGN dT [K] (only used if use_variable_delta_T is 1).
  AGN_delta_T_max:                    3e9        # Maximum allowed value of AGN dT [K] (only used if use_variable_delta_T is 1).
  AGN_delta_T_K:                      3.16228e8  # Change in temperature to apply to the gas particle in an AGN feedback event [K] (only used if use_variable_delta_T is 0).
  AGN_num_ngb_to_heat:                1.         # Target number of gas neighbours to heat in an AGN feedback event.
  max_reposition_mass:                1e20       # Maximal BH mass considered for BH repositioning in solar masses (large number implies we always reposition).
  max_reposition_distance_ratio:      3.0        # Maximal distance a BH can be repositioned, in units of the softening length.
  with_reposition_velocity_threshold: 0          # Should we only reposition to particles that move slowly w.r.t. the black hole?
  max_reposition_velocity_ratio:      0.5        # Maximal velocity offset of a particle to reposition a BH to, in units of the ambient sound speed of the BH. Only meaningful if with_reposition_velocity_threshold is 1.
  min_reposition_velocity_threshold: -1.0        # Minimal value of the velocity threshold for repositioning [km/s], set to < 0 for no effect. Only meaningful if with_reposition_velocity_threshold is 1.
  set_reposition_speed:               0          # Should we reposition black holes with (at most) a prescribed speed towards the potential minimum?
  threshold_major_merger:             0.333      # Mass ratio threshold to consider a BH merger as 'major'
  threshold_minor_merger:             0.1        # Mass ratio threshold to consider a BH merger as 'minor'
  merger_threshold_type:              2          # Type of velocity threshold for BH mergers (0: v_circ at kernel edge, 1: v_esc at actual distance, with softening, 2: v_esc at actual distance, no softening).
  merger_max_distance_ratio:          3.0        # Maximal distance over which two BHs can merge, in units of the softening length.
>>>>>>> ba201ba2
<|MERGE_RESOLUTION|>--- conflicted
+++ resolved
@@ -206,21 +206,6 @@
 
 # EAGLE AGN model
 EAGLEAGN:
-<<<<<<< HEAD
-  subgrid_seed_mass_Msun:           1.5e5      # Black hole subgrid mass at creation time in solar masses.
-  max_eddington_fraction:           1.0        # Maximal allowed accretion rate in units of the Eddington rate.
-  eddington_fraction_for_recording: 0.1        # Record the last time BHs reached an Eddington ratio above this threshold.
-  with_angmom_limiter:              1          # Are we applying the Rosas-Guevara (2015) viscous time-scale reduction term?
-  viscous_alpha:                    1e6        # Normalisation constant of the Bondi viscuous time-scale accretion reduction term.
-  use_nibbling:                     0          # Continuously transfer small amounts of mass from all gas neighbours to a black hole [1] or stochastically swallow whole gas particles [0]?
-  radiative_efficiency:             0.1        # Fraction of the accreted mass that gets radiated.
-  coupling_efficiency:              0.15       # Fraction of the radiated energy that couples to the gas in feedback events.
-  AGN_delta_T_K:                    3.16228e8  # Change in temperature to apply to the gas particle in an AGN feedback event in Kelvin.
-  AGN_num_ngb_to_heat:              1.         # Target number of gas neighbours to heat in an AGN feedback event.
-  max_reposition_mass:              2e8        # Maximal BH mass considered for BH repositioning in solar masses.
-  threshold_major_merger:           0.333      # Mass ratio threshold to consider a BH merger as 'major'
-  threshold_minor_merger:           0.1        # Mass ratio threshold to consider a BH merger as 'minor'
-=======
   subgrid_seed_mass_Msun:             1.0e4      # Black hole subgrid mass at creation time in solar masses.
   multi_phase_bondi:                  0          # Compute Bondi rates per neighbour particle?
   subgrid_bondi:                      0          # Compute Bondi rates using the subgrid extrapolation of the gas properties around the BH?
@@ -240,7 +225,7 @@
   AGN_with_locally_adaptive_delta_T:  1          # Switch to enable additional dependence of AGN dT on local gas density and temperature (only used if use_variable_delta_T is 1).
   AGN_delta_T_mass_norm:              3e8        # Normalisation temperature of AGN dT scaling with BH subgrid mass [K] (only used if use_variable_delta_T is 1).
   AGN_delta_T_mass_reference:         1e8        # BH subgrid mass at which the normalisation temperature set above applies [M_Sun] (only used if use_variable_delta_T is 1).
-  AGN_delta_T_mass_exponent:          0.666667.  # Power-law index of AGN dT scaling with BH subgrid mass (only used if use_variable_delta_T is 1).
+  AGN_delta_T_mass_exponent:          0.666667   # Power-law index of AGN dT scaling with BH subgrid mass (only used if use_variable_delta_T is 1).
   AGN_delta_T_crit_factor:            1.0        # Multiple of critical dT for numerical efficiency (Dalla Vecchia & Schaye 2012) to use as dT floor (only used if use_variable_delta_T and AGN_with_locally_adaptive_delta_T are both 1).
   AGN_delta_T_background_factor:      0.0        # Multiple of local gas temperature to use as dT floor (only used if use_variable_delta_T and AGN_with_locally_adaptive_delta_T are both 1).
   AGN_delta_T_min:                    1e7        # Minimum allowed value of AGN dT [K] (only used if use_variable_delta_T is 1).
@@ -256,5 +241,4 @@
   threshold_major_merger:             0.333      # Mass ratio threshold to consider a BH merger as 'major'
   threshold_minor_merger:             0.1        # Mass ratio threshold to consider a BH merger as 'minor'
   merger_threshold_type:              2          # Type of velocity threshold for BH mergers (0: v_circ at kernel edge, 1: v_esc at actual distance, with softening, 2: v_esc at actual distance, no softening).
-  merger_max_distance_ratio:          3.0        # Maximal distance over which two BHs can merge, in units of the softening length.
->>>>>>> ba201ba2
+  merger_max_distance_ratio:          3.0        # Maximal distance over which two BHs can merge, in units of the softening length.